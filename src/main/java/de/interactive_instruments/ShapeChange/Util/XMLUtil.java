--- conflicted
+++ resolved
@@ -52,7 +52,6 @@
 import javax.xml.transform.dom.DOMSource;
 import javax.xml.transform.stream.StreamResult;
 
-import org.apache.commons.io.FilenameUtils;
 import org.apache.commons.lang3.StringUtils;
 import org.w3c.dom.Document;
 import org.w3c.dom.Element;
@@ -60,7 +59,6 @@
 import org.w3c.dom.NodeList;
 import org.xml.sax.SAXException;
 
-import de.interactive_instruments.ShapeChange.ShapeChangeAbortException;
 import de.interactive_instruments.ShapeChange.ShapeChangeErrorHandler;
 
 /**
@@ -96,7 +94,6 @@
 	return null;
     }
 
-<<<<<<< HEAD
     /**
      * @param parent      the element in which to look for the first child element
      *                    with given name
@@ -108,31 +105,17 @@
 	Element e = getFirstElement(parent, elementName);
 	return e != null ? e.getTextContent() : null;
     }
-=======
-	/**
-	 * @param parent      the element in which to look for the first child element
-	 *                    with given name
-	 * @param elementName name of the child element to look up
-	 * @return the text content, trimmed, of the first child element with given
-	 *         name; can be <code>null</code> if no such element was found
-	 */
-	public static String getTrimmedTextContentOfFirstElement(Element parent,
-			String elementName) {
-		return StringUtils.trim(getTextContentOfFirstElement(parent, elementName));
-	}
-
-	/**
-	 * @param parentElement
-	 *                          Element in which to look up the children with
-	 *                          given name
-	 * @param elementName
-	 *                          name of child elements to look up
-	 * @return List of child elements of the given parent element that have the
-	 *         given element name. Can be empty but not <code>null</code>.
-	 */
-	public static List<Element> getChildElements(Element parentElement,
-			String elementName) {
->>>>>>> df871331
+
+    /**
+     * @param parent      the element in which to look for the first child element
+     *                    with given name
+     * @param elementName name of the child element to look up
+     * @return the text content, trimmed, of the first child element with given
+     *         name; can be <code>null</code> if no such element was found
+     */
+    public static String getTrimmedTextContentOfFirstElement(Element parent, String elementName) {
+	return StringUtils.trim(getTextContentOfFirstElement(parent, elementName));
+    }
 
     /**
      * @param parentElement Element in which to look up the children with given name

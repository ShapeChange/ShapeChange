/**
 * ShapeChange - processing application schemas for geographic information
 *
 * This file is part of ShapeChange. ShapeChange takes a ISO 19109 
 * Application Schema from a UML model and translates it into a 
 * GML Application Schema or other implementation representations.
 *
 * Additional information about the software can be found at
 * http://shapechange.net/
 *
 * (c) 2002-2012 interactive instruments GmbH, Bonn, Germany
 *
 * This program is free software: you can redistribute it and/or modify
 * it under the terms of the GNU General Public License as published by
 * the Free Software Foundation, either version 3 of the License, or
 * (at your option) any later version.
 * 
 * This program is distributed in the hope that it will be useful,
 * but WITHOUT ANY WARRANTY; without even the implied warranty of
 * MERCHANTABILITY or FITNESS FOR A PARTICULAR PURPOSE.  See the
 * GNU General Public License for more details.
 * 
 * You should have received a copy of the GNU General Public License
 * along with this program.  If not, see <http://www.gnu.org/licenses/>.
 *
 * Contact:
 * interactive instruments GmbH
 * Trierer Strasse 70-72
 * 53115 Bonn
 * Germany
 */

package de.interactive_instruments.ShapeChange;

import java.lang.Runtime.Version;

import javax.swing.JOptionPane;

import de.interactive_instruments.ShapeChange.UI.Dialog;
import de.interactive_instruments.ShapeChange.UI.DefaultDialog;

public class Main {

<<<<<<< HEAD
	//
	// MAIN
	//

	/** Main ShapeChange entry point. */
	public static void main(String argv[]) {

		Options options = new Options();
		ShapeChangeResult result = new ShapeChangeResult(options);
		
		Version javaVersion = Runtime.version();
		if (javaVersion.feature() < 11) {
			result.addError(null, 18, javaVersion.toString());
=======
    //
    // MAIN
    //

    /** Main ShapeChange entry point. */
    public static void main(String argv[]) {

	try {

	    Options options = new Options();
	    ShapeChangeResult result = new ShapeChangeResult(options);

	    String javaVersion = System.getProperty("java.version");
	    String[] components = javaVersion.split("\\.");
	    int major = Integer.parseInt(components[0]);
	    int minor = Integer.parseInt(components[1]);
	    if (major == 1 && minor < 8) {
		result.addError(null, 18, javaVersion);
		System.exit(1);
	    }

	    Converter converter = new Converter(options, result);

	    boolean dialog = false;

	    // process arguments
	    String arg = null;
	    for (int i = 0; i < argv.length; i++) {
		arg = argv[i];
		if (arg.startsWith("-")) {
		    String option = arg.substring(1);
		    if (option.equals("h")) {
			printUsage();
>>>>>>> 82cc7397
			System.exit(1);
		    }
		    if (option.equals("c")) {
			if (++i == argv.length) {
			    result.addError(null, 111, "-c");
			} else
			    options.configFile = argv[i];
			continue;
		    }
		    if (option.equals("x")) {
			String x1 = null, x2 = null;
			if (++i == argv.length)
			    result.addError(null, 111, "-x");
			else {
			    x1 = argv[i];
			    if (++i == argv.length)
				result.addError(null, 111, "-x");
			    else
				x2 = argv[i];
			}
			if (x2 != null)
			    options.setReplaceValue(x1, x2);
			continue;
		    }
		    if (option.equals("d")) {
			dialog = true;
			continue;
		    }
		}
	    }

	    // if no configuration file is provided, invoke the dialog
	    if (options.configFile == null) {
		dialog = true;
	    }

	    if (dialog) {
		createAndShowGUI(converter, options, result);
	    } else {

		options.loadConfiguration();
		converter.convert();
	    }

	} catch (ShapeChangeAbortException e) {
	    System.err.println(e.getMessage());
	    System.exit(1);
	}
    } // main(String[])

    private static void createAndShowGUI(Converter c, Options o, ShapeChangeResult r) {
	Dialog dialog = null;
	String modelFile = null;

	// SO 30.07.2009: Extend GUI loading with the ability to load a class,
	// which is given in the config file (parameter 'dialog'). This dialog
	// class should implement the 'Dialog' interface.
	// The formerly named 'Dialog' class is now called 'DefaultDialog'.
	try {
	    o.loadConfiguration();
	} catch (ShapeChangeAbortException e) {
	    String msg = "Error while loading the configuration." + System.getProperty("line.separator") + e.toString();
	    String title = "Error";
	    JOptionPane.showMessageDialog(null, msg, title, JOptionPane.ERROR_MESSAGE);
	    System.exit(1);
	}
	try {
	    String classname = o.parameter("dialogClass");
	    if (classname != null) {
		Class<?> theClass = Class.forName(classname);
		dialog = (Dialog) theClass.getConstructor().newInstance();
		dialog.initialise(c, o, r, o.parameter("inputFile"));
	    }
	} catch (Exception e) {
	    String msg = "Error while creating input dialog." + System.getProperty("line.separator") + e.toString();
	    String title = "Error";
	    JOptionPane.showMessageDialog(null, msg, title, JOptionPane.ERROR_MESSAGE);
	    System.exit(1);
	}

	if (dialog == null)
	    dialog = new DefaultDialog(c, o, r, modelFile);

	dialog.setVisible(true);
    }

    /** Prints the usage. */
    protected static void printUsage() {

	System.err.println("ShapeChange command line interface");
	System.err.println();
	System.err.println("ShapeChange takes a ISO 19109 application schema");
	System.err.println("from a UML model and translates it into a GML application");
	System.err.println("schema or other implementation representations");
	System.err.println();
	System.err.println("usage: java -jar ShapeChange.jar (options) modelfile");
	System.err.println();
	System.err.println("options:");
	System.err.println(" -c cfgfile The location of the main configuration");
	System.err.println("            file. XInclude is supported and can be used");
	System.err.println("            to modularise the confguration. The default is");
	System.err.println("            http://shapechange.net/resources/config/minimal.xml.");
	System.err.println(" -x val rep If a configuration file contains a parameter");
	System.err.println("            with a value of 'val' then the value will be");
	System.err.println("            replaced by 'rep'. This option may occur multiple");
	System.err.println("            times.");
	System.err.println("            Example: -x '$dir$' './result/xsd' would replace.");
	System.err.println("            any parameter values '$dir$' in the configuration.");
	System.err.println("            file with './result/xsd'.");
	System.err.println(" -d         Invokes the user interface.");
	System.err.println(" -h         This help screen.");
	System.err.println();

    } // printUsage()

}<|MERGE_RESOLUTION|>--- conflicted
+++ resolved
@@ -41,21 +41,6 @@
 
 public class Main {
 
-<<<<<<< HEAD
-	//
-	// MAIN
-	//
-
-	/** Main ShapeChange entry point. */
-	public static void main(String argv[]) {
-
-		Options options = new Options();
-		ShapeChangeResult result = new ShapeChangeResult(options);
-		
-		Version javaVersion = Runtime.version();
-		if (javaVersion.feature() < 11) {
-			result.addError(null, 18, javaVersion.toString());
-=======
     //
     // MAIN
     //
@@ -68,12 +53,9 @@
 	    Options options = new Options();
 	    ShapeChangeResult result = new ShapeChangeResult(options);
 
-	    String javaVersion = System.getProperty("java.version");
-	    String[] components = javaVersion.split("\\.");
-	    int major = Integer.parseInt(components[0]);
-	    int minor = Integer.parseInt(components[1]);
-	    if (major == 1 && minor < 8) {
-		result.addError(null, 18, javaVersion);
+	    Version javaVersion = Runtime.version();
+	    if (javaVersion.feature() < 11) {
+		result.addError(null, 18, javaVersion.toString());
 		System.exit(1);
 	    }
 
@@ -89,7 +71,6 @@
 		    String option = arg.substring(1);
 		    if (option.equals("h")) {
 			printUsage();
->>>>>>> 82cc7397
 			System.exit(1);
 		    }
 		    if (option.equals("c")) {

<<<<<<< HEAD
/**
 * ShapeChange - processing application schemas for geographic information
 *
 * This file is part of ShapeChange. ShapeChange takes a ISO 19109
 * Application Schema from a UML model and translates it into a
 * GML Application Schema or other implementation representations.
 *
 * Additional information about the software can be found at
 * http://shapechange.net/
 *
 * (c) 2002-2017 interactive instruments GmbH, Bonn, Germany
 *
 * This program is free software: you can redistribute it and/or modify
 * it under the terms of the GNU General Public License as published by
 * the Free Software Foundation, either version 3 of the License, or
 * (at your option) any later version.
 *
 * This program is distributed in the hope that it will be useful,
 * but WITHOUT ANY WARRANTY; without even the implied warranty of
 * MERCHANTABILITY or FITNESS FOR A PARTICULAR PURPOSE.  See the
 * GNU General Public License for more details.
 *
 * You should have received a copy of the GNU General Public License
 * along with this program.  If not, see <http://www.gnu.org/licenses/>.
 *
 * Contact:
 * interactive instruments GmbH
 * Trierer Strasse 70-72
 * 53115 Bonn
 * Germany
 */
package de.interactive_instruments.ShapeChange.Target.SQL;

import de.interactive_instruments.ShapeChange.Options;

/**
 * @author Johannes Echterhoff (echterhoff <at> interactive-instruments
 *         <dot> de)
 *
 */
public class SqlConstants {

	/* ------------------ */
	/* --- Parameters --- */
	/* ------------------ */

	/**
	 * Set to <code>true</code> if empty lines should be removed in SQL DDL
	 * files created by the target. Some SQL clients choke on such lines.
	 * Default is <code>false</code>.
	 */
	public static final String PARAM_REMOVE_EMPTY_LINES_IN_DDL_OUTPUT = "removeEmptyLinesInDdlOutput";

	/**
	 * Absolute or relative path to the text file (character encoding is assumed
	 * to be UTF-8) whose contents shall be added at the top of DDL files
	 * produced by the target. This parameter is optional. No default value
	 * exists.
	 */
	public static final String PARAM_FILE_DDL_TOP = "fileDdlTop";

	/**
	 * Absolute or relative path to the text file (character encoding is assumed
	 * to be UTF-8) whose contents shall be added at the bottom of DDL files
	 * produced by the target. This parameter is optional. No default value
	 * exists.
	 */
	public static final String PARAM_FILE_DDL_BOTTOM = "fileDdlBottom";

	/**
	 * Name for the identifier column when generating table creation statements.
	 * This parameter is optional. The default is
	 * {@value #DEFAULT_ID_COLUMN_NAME}.
	 */
	public static final String PARAM_ID_COLUMN_NAME = "idColumnName";

	/**
	 * Specification for the primary key of a 'normal' table (neither an
	 * associative table nor representing a code list). Default is
	 * {@value #DEFAULT_PRIMARYKEY_SPEC}. For example, if the parameter is set
	 * to 'GENERATED ALWAYS AS IDENTITY (START WITH 1 INCREMENT BY 1 ORDER
	 * NOCACHE)' then the primary key would be 'OBJECTID INTEGER GENERATED
	 * ALWAYS AS IDENTITY (START WITH 1 INCREMENT BY 1 ORDER NOCACHE) PRIMARY
	 * KEY' instead of 'OBJECTID INTEGER NOT NULL PRIMARY KEY'.
	 */
	public static final String PARAM_PRIMARYKEY_SPEC = "primaryKeySpecification";

	/**
	 * Specification for the primary key of a code list table. Default is
	 * {@value #DEFAULT_PRIMARYKEY_SPEC_CODELIST}.
	 */
	public static final String PARAM_PRIMARYKEY_SPEC_CODELIST = "primaryKeySpecificationCodelist";

	/**
	 * Suffix to append to the name of columns that contain foreign keys (except
	 * if it references a table that represents a data type). This parameter is
	 * optional. The default is the empty string.
	 */
	public static final String PARAM_FOREIGN_KEY_COLUMN_SUFFIX = "foreignKeyColumnSuffix";

	/**
	 * Suffix to append to the name of columns that contain foreign keys
	 * referencing tables that represent data types. This parameter is optional.
	 * The default is the empty string.
	 */
	public static final String PARAM_FOREIGN_KEY_COLUMN_SUFFIX_DATATYPE = "foreignKeyColumnSuffixDatatype";

	/**
	 * Datatype to use for foreign key fields, for example 'bigint' in case of a
	 * PostgreSQL database. The default is the primary key type defined by the
	 * database strategy.
	 */
	public static final String PARAM_FOREIGN_KEY_COLUMN_DATA_TYPE = "foreignKeyColumnDataType";

	/**
	 * NOTE: This parameter applies to the Oracle database system only. Set of
	 * SDO_DIM_ELEMENT values, to be used for constructing a SDO_DIM_ARRAY when
	 * inserting data into USER_SDO_GEOM_METADATA. Each value has the following
	 * structure: (&lt;first_dimension_name&gt;,
	 * &lt;first_dimension_lower_bound&gt;, &lt;first_dimension_upper_bound&gt;,
	 * &lt;first_dimension_tolerance&gt;). There is no separator between
	 * individual values (the parentheses serve as separator). Example:
	 * (dim1,-1,1,1.1)(dim2,2,-2.2,2)(dim3,3.3,3,-3).
	 */
	public static final String PARAM_SDO_DIM_ELEMENTS = "sdoDimElements";

	/**
	 * Regular expression to validate the value of parameter
	 * {@value #PARAM_SDO_DIM_ELEMENTS}:
	 * (\([^,]+(,[-]?([0-9]+\.[0-9]+|[0-9]+)){3}\))+
	 */
	public static final String PATTERN_SDO_DIM_ELEMENTS = "(\\([^,]+(,[-]?([0-9]+\\.[0-9]+|[0-9]+)){3}\\))+";

	/**
	 * Size for fields representing textual properties with limited length, to
	 * be used in case that the property represented by the field does not have
	 * a 'size' tagged value; default is {@value #DEFAULT_SIZE}
	 */
	public static final String PARAM_SIZE = "size";

	/**
	 * EPSG code of the spatial reference system to use for geometries; default
	 * is {@value #DEFAULT_SRID}
	 */
	public static final String PARAM_SRID = "srid";

	/**
	 * Flag to indicate that foreign key creation is desired (true); default is
	 * false.
	 */
	public static final String PARAM_CREATE_REFERENCES = "createReferences";

	/**
	 * Flag to indicate that model documentation shall be added to the DDL via
	 * comments; default is true.
	 */
	public static final String PARAM_CREATE_DOCUMENTATION = "createDocumentation";

	/**
	 * Identifier of the database system for which SQL DDL shall be created.
	 * Supported systems - and also relevant identifiers - are:
	 * <ul>
	 * <li>PostgreSQL</li>
	 * <li>Oracle</li>
	 * <li>SQLServer</li>
	 * </ul>
	 * The default is PostgreSQL.
	 */
	public static final String PARAM_DATABASE_SYSTEM = "databaseSystem";

	/**
	 * Optional changes to the default documentation template and the default
	 * strings for descriptors without value
	 */
	public static final String PARAM_DOCUMENTATION_TEMPLATE = "documentationTemplate";
	public static final String PARAM_DOCUMENTATION_NOVALUE = "documentationNoValue";

	/**
	 * Comma-separated list of descriptors that shall be encoded as individual
	 * columns in a table representing a code list. The descriptors are
	 * specified by their identifier ('alias', 'definition', 'description',
	 * 'example', 'legalBasis', 'dataCaptureStatement', 'primaryCode'). NOTE:
	 * 'documentation' can also be used to include documentation that is derived
	 * from descriptors using the {@value #PARAM_DOCUMENTATION_TEMPLATE} and
	 * {@value #PARAM_DOCUMENTATION_NOVALUE}. The default value for this
	 * parameter is 'documentation'.
	 * <p>
	 * Applies to {@value #RULE_TGT_SQL_CLS_CODELISTS}
	 */
	public static final String PARAM_DESCRIPTORS_FOR_CODELIST = "descriptorsForCodelist";
	
	/**
	 * Specify the conceptual type that applies to the codeStatusCL column
	 * added by {@value #RULE_TGT_SQL_CLS_CODELISTS_PODS}. Default value is
	 * {@value #DEFAULT_CODESTATUSCL_TYPE}.
	 */
	public static final String PARAM_CODESTATUSCL_TYPE = "codeStatusCLType";

	/**
	 * This parameter controls the name of the column that contains the name or
	 * - if available - the initial value of a code. Default is 'name'. NOTE:
	 * The column name will be normalized according to the rules of the chosen
	 * database system.
	 * <p>
	 * Additional columns can be defined via the configuration parameter
	 * {@value #PARAM_DESCRIPTORS_FOR_CODELIST}.
	 * <p>
	 * Applies to {@value #RULE_TGT_SQL_CLS_CODELISTS}
	 */
	public static final String PARAM_CODE_NAME_COLUMN_NAME = "codeNameColumnName";

	public static final String PARAM_CODE_NAME_SIZE = "codeNameSize";

	/**
	 * Defines the first part of the name of the column in a data type table
	 * that is used to reference tables that represent types from the conceptual
	 * model which have a one to many relationship with the data type. Applies
	 * to {@value #RULE_TGT_SQL_CLS_DATATYPES_ONETOMANY_ONETABLE}. This
	 * parameter is optional. The default is
	 * {@value #DEFAULT_ONE_TO_MANY_REF_COLUMN_NAME}.
	 */
	public static final String PARAM_ONE_TO_MANY_REF_COLUMN_NAME = "oneToManyReferenceColumnName";

	public static final String DEFAULT_ONE_TO_MANY_REF_COLUMN_NAME = "dataTypeOwner";

	/**
	 * Define the name for the column that stores the value of the code status code list.
	 * Applies to rule {@value #RULE_TGT_SQL_CLS_CODELISTS_PODS}. Default value
	 * is: {@value #DEFAULT_NAME_CODESTATUS_CL_COLUMN}.
	 */
	public static final String PARAM_NAME_CODESTATUS_CL_COLUMN = "nameForCodeStatusCLColumn";
	public static final String DEFAULT_NAME_CODESTATUS_CL_COLUMN = "CODE_STATUS_CL";
	
	/**
	 * Define the name for the column that stores a note on the code status.
	 * Applies to rule {@value #RULE_TGT_SQL_CLS_CODELISTS_PODS}. Default value
	 * is: {@value #DEFAULT_NAME_CODESTATUSNOTES_COLUMN}.
	 */
	public static final String PARAM_NAME_CODESTATUSNOTES_COLUMN = "nameForCodeStatusNotesColumn";
	public static final String DEFAULT_NAME_CODESTATUSNOTES_COLUMN = "CODE_STATUS_NOTES";

	/* ------------------------ */
	/* --- Conversion rules --- */
	/* ------------------------ */

	/**
	 * Ensures that table creation statements are generated for feature types.
	 */
	public static final String RULE_TGT_SQL_CLS_FEATURE_TYPES = "rule-sql-cls-feature-types";

	/**
	 * Ensures that table creation statements are generated for object types.
	 */
	public static final String RULE_TGT_SQL_CLS_OBJECT_TYPES = "rule-sql-cls-object-types";

	/**
	 * Ensures that CHECK constraints are created for fields representing
	 * enumeration values.
	 */
	public static final String RULE_TGT_SQL_PROP_CHECK_CONSTRAINTS_FOR_ENUMERATIONS = "rule-sql-prop-check-constraints-for-enumerations";

	/**
	 * NOTE: currently only applicable when deriving DDL for the Oracle database
	 * system.
	 */
	public static final String RULE_TGT_SQL_PROP_CHECK_CONSTRAINT_RESTRICT_TIME_OF_DATE = "rule-sql-prop-check-constraint-restrictTimeOfDate";

	/**
	 * Ensures that table creation statements are generated for complex data
	 * types.
	 */
	public static final String RULE_TGT_SQL_CLS_DATATYPES = "rule-sql-cls-data-types";

	/**
	 * Specific implementation of a one to many relationship to a data type: the
	 * table that represents the data type contains an additional column that
	 * references other tables (which represent classes that have a one-to-many
	 * relationship with the data type). The type of the column is configured
	 * via parameter {@value #PARAM_FOREIGN_KEY_COLUMN_DATA_TYPE}. The name of
	 * the column is set via tagged value
	 * {@value #TV_ONE_TO_MANY_REF_COLUMN_NAME} on the data type or, if the
	 * tagged value is not available, via the configuration parameter
	 * {@value #PARAM_ONE_TO_MANY_REF_COLUMN_NAME}. NOTE: This approach does not
	 * support specification of a foreign key constraint for the column, since
	 * the data type may be used as property value type in multiple other types.
	 * Thus, in this approach, one cannot directly identify which table is
	 * referenced by the column, for a given row of the data type table. NOTE:
	 * This rule has lower priority than
	 * {@value #RULE_TGT_SQL_CLS_DATATYPES_ONETOMANY_SEVERALTABLES}.
	 */
	public static final String RULE_TGT_SQL_CLS_DATATYPES_ONETOMANY_ONETABLE = "rule-sql-cls-data-types-oneToMany-oneTable";

	/**
	 * Specific implementation of a one to many relationship between a type A
	 * and a data type B: for each such relationship, a new table is created for
	 * the data type (as defined by {@value #RULE_TGT_SQL_CLS_DATATYPES}. The
	 * name of such a table is constructed as follows: name of type A (that
	 * references the data type) + "_" + name of the property with the data type
	 * as value type. A column is added to the table to reference the table that
	 * represents type A.
	 * <p>
	 * NOTE: This rule has higher priority than
	 * {@value #RULE_TGT_SQL_CLS_DATATYPES_ONETOMANY_ONETABLE}.
	 */
	public static final String RULE_TGT_SQL_CLS_DATATYPES_ONETOMANY_SEVERALTABLES = "rule-sql-cls-data-types-oneToMany-severalTables";

	/**
	 * Tables are generated for code lists. Insert statements are created for
	 * the codes of a code list. Properties with a code list as value type will
	 * be converted to fields with foreign key type.
	 */
	public static final String RULE_TGT_SQL_CLS_CODELISTS = "rule-sql-cls-code-lists";

	/**
	 * Enables use of stereotype 'identifier' on class attributes. If an
	 * attribute with that stereotype belongs to a class, then the column to
	 * represent that attribute will be used as primary key (and no extra
	 * identifier column will be generated).
	 */
	public static final String RULE_TGT_SQL_CLS_IDENTIFIER_STEREOTYPE = "rule-sql-cls-identifierStereotype";

	/**
	 * 
	 */
	public static final String RULE_TGT_SQL_CLS_CODELISTS_PODS = "rule-sql-cls-code-lists-pods";

	/**
	 * If this rule is enabled, then a property whose type is neither covered by
	 * a type mapping entry nor contained in the currently processed schema -
	 * but in the overall model - is still encoded as a field with a foreign key
	 * - if other rules allow table creation for this type. Otherwise the field
	 * is encoded using a textual data type.
	 */
	public static final String RULE_TGT_SQL_CLS_REFERENCES_TO_EXTERNAL_TYPES = "rule-sql-cls-references-to-external-types";

	/**
	 * This rule ensures that associative tables are created for cases in which
	 * an n:m relationship exists between types.
	 *
	 * The name of the associative table is taken from the tagged value
	 * {@value #TV_ASSOCIATIVETABLE} - which exists either on an association or
	 * an attribute. If the tagged value is not present or empty, the name is
	 * created as follows:
	 * <ul>
	 * <li>If the table represents an n:m relationship represented by an
	 * association, then:
	 * <ul>
	 * <li>for a bi-directional association: the name of the class (from both
	 * ends of the association) that is lower in alphabetical order is used,
	 * concatenated with the according property name</li>
	 * <li>for a uni-directional association: the name of the inClass of the
	 * navigable property is used, concatenated with the property name</li>
	 * </ul>
	 * </li>
	 * <li>If the table represents an n:m relationship that is caused by an
	 * attribute with max multiplicity greater than one, then the name of the
	 * class that the attribute belongs to is used, concatenated with the
	 * property name</li>
	 * </ul>
	 */
	public static final String RULE_TGT_SQL_ALL_ASSOCIATIVETABLES = "rule-sql-all-associativetables";

	/**
	 * If this rule is enabled derived properties will be ignored.
	 */
	public static final String RULE_TGT_SQL_PROP_EXCLUDE_DERIVED = "rule-sql-prop-exclude-derived";

	/**
	 * If this rule is enabled, abstract classes will be ignored by the target.
	 */
	public static final String RULE_TGT_SQL_ALL_EXCLUDE_ABSTRACT = "rule-sql-all-exclude-abstract";

	public static final String RULE_TGT_SQL_ALL_NOTENCODED = "rule-sql-all-notEncoded";

	/**
	 * Under this rule, foreign key identifiers are generated as follows:
	 * <p>
	 * "fk_" + tableNameForFK + "" + targetTableNameForFK + "" + fieldNameForFK
	 * + count where:
	 * <ul>
	 * <li>tableNameForFK is the name of the table that contains the field with
	 * the foreign key, clipped to the first eight characters</li>
	 * <li>targetTableNameForFK is the name of the table that the field with
	 * foreign key references, clipped to the first eight characters</li>
	 * <li>fieldNameForFK is the name of the field that contains the foreign
	 * key, clipped to the first eight characters</li>
	 * <li>count is the number of times the foreign key identifier has been
	 * assigned; it ranges from 0-9 and can also be omitted, thus supporting
	 * eleven unambiguous uses of the foreign key identifier (NOTE: if the
	 * foreign key identifier is used more than eleven times, ShapeChange logs a
	 * warning)</li>
	 * </ul>
	 */
	public static final String RULE_TGT_SQL_ALL_FOREIGNKEY_ORACLE_NAMING_STYLE = "rule-sql-all-foreign-key-oracle-naming-style";
	/**
	 * Under this rule, foreign key identifiers are generated as follows:
	 * <p>
	 * "fk_" + tableName + "_" + targetTableName + "_" + fieldName + pearsonHash
	 * <p>
	 * where:
	 * <ul>
	 * <li>tableName is the name of the table that contains the field with the
	 * foreign key, clipped to the first seven characters</li>
	 * <li>targetTableName is the name of the table that the field with foreign
	 * key references, clipped to the first seven characters</li>
	 * <li>fieldName is the name of the field that contains the foreign key,
	 * clipped to the first seven characters</li>
	 * <li>pearsonHash is the pearson hash (see
	 * https://en.wikipedia.org/wiki/Pearson_hashing and the original paper:
	 * Pearson, Peter K. (June 1990),
	 * "Fast Hashing of Variable-Length Text Strings", Communications of the
	 * ACM, 33 (6): 677, doi:10.1145/78973.78978) of the concatenation of
	 * tableName, targetTableName, and fieldName, padded with zeros so it has a
	 * length of 3</li>
	 * </ul>
	 * NOTE: The total length of the foreign key constraint will not exceed 29
	 * characters.
	 * 
	 */
	public static final String RULE_TGT_SQL_ALL_FOREIGNKEY_PEARSONHASH_NAMING = "rule-sql-all-foreign-key-personhash-naming";
	public static final String RULE_TGT_SQL_ALL_CHECK_CONSTRAINT_NAMING_ORACLE_DEFAULT = "rule-sql-all-check-constraint-naming-oracle-default";
	public static final String RULE_TGT_SQL_ALL_CHECK_CONSTRAINT_NAMING_POSTGRESQL_DEFAULT = "rule-sql-all-check-constraint-naming-postgresql-default";
	public static final String RULE_TGT_SQL_ALL_CHECK_CONSTRAINT_NAMING_SQLSERVER_DEFAULT = "rule-sql-all-check-constraint-naming-sqlserver-default";
	public static final String RULE_TGT_SQL_ALL_CHECK_CONSTRAINT_NAMING_PEARSONHASH = "rule-sql-all-check-constraint-naming-pearsonhash";

	/**
	 * If this rule is included, case is not changed when normalizing names,
	 * regardless of the rule for normalizing names.
	 */
	public static final String RULE_TGT_SQL_ALL_NORMALIZING_IGNORE_CASE = "rule-sql-all-normalizing-ignore-case";
	public static final String RULE_TGT_SQL_ALL_NORMALIZING_LOWER_CASE = "rule-sql-all-normalizing-lower-case";
	public static final String RULE_TGT_SQL_ALL_NORMALIZING_UPPER_CASE = "rule-sql-all-normalizing-upper-case";
	public static final String RULE_TGT_SQL_ALL_NORMALIZING_SQLSERVER = "rule-sql-all-normalizing-sqlserver";
	public static final String RULE_TGT_SQL_ALL_NORMALIZING_ORACLE = "rule-sql-all-normalizing-oracle";

	/**
	 * Prevents creation of documentation of schema elements via inline
	 * comments. This rule overrides parameter
	 * {@value #PARAM_CREATE_DOCUMENTATION}.
	 */
	public static final String RULE_TGT_SQL_ALL_SUPPRESS_INLINE_DOCUMENTATION = "rule-sql-all-suppressDocumentationViaInlineComments";

	/**
	 * Creates COMMENT statements to document tables and columns that represent
	 * application schema elements.
	 */
	public static final String RULE_TGT_SQL_ALL_DOCUMENTATION_EXPLICIT_COMMENTS = "rule-sql-all-documentationViaExplicitCommentStatements";

	/* --------------------- */
	/* --- Tagged Values --- */
	/* --------------------- */

	public static final String TV_ASSOCIATIVETABLE = "associativeTable";

	/**
	 * Name of the tagged value that overwrites the value of configuration
	 * parameter {@value #PARAM_ONE_TO_MANY_REF_COLUMN_NAME} for a given
	 * datatype.
	 */
	public static final String TV_ONE_TO_MANY_REF_COLUMN_NAME = "oneToManyReferenceColumnName";

	/* -------------------- */
	/* --- other fields --- */
	/* -------------------- */

	/**
	 * <pre>
	 * (name|documentation|alias|definition|description|example|legalBasis|dataCaptureStatement|primaryCode)(\(((columnName|size)=\w+)(,(columnName|size)=\w+)*\))?
	 * </pre>
	 */
	public static final String DESCRIPTORS_FOR_CODELIST_REGEX = "(name|documentation|alias|definition|description|example|legalBasis|dataCaptureStatement|primaryCode)(\\(((columnName|size)=\\w+)(;(columnName|size)=\\w+)*\\))?";

	public static final String DEFAULT_CODESTATUSCL_TYPE = "CodeStatusCL";
	public static final String DEFAULT_CODE_NAME_COLUMN_NAME = "name";
	public static final String DEFAULT_ID_COLUMN_NAME = "_id";
	public static final String DEFAULT_FOREIGN_KEY_COLUMN_SUFFIX = "";
	public static final String DEFAULT_FOREIGN_KEY_COLUMN_SUFFIX_DATATYPE = "";
	public static final String DEFAULT_PRIMARYKEY_SPEC = "NOT NULL PRIMARY KEY";
	public static final String DEFAULT_PRIMARYKEY_SPEC_CODELIST = "NOT NULL PRIMARY KEY";
	public static final int DEFAULT_SIZE = 1024;
	public static final int DEFAULT_CODE_NAME_SIZE = 0;
	public static final int DEFAULT_SRID = 4326;
	public static final boolean DEFAULT_CREATE_REFERNCES = false;
	public static final boolean DEFAULT_CREATE_DOCUMENTATION = true;

	/**
	 * Name of the parameter to provide characteristics for encoding an initial
	 * value of an attribute as a default value.
	 */
	public static final String ME_PARAM_DEFAULTVALUE = "defaultValue";

	/**
	 * Characteristic for the parameter {@value #ME_PARAM_DEFAULTVALUE} that
	 * specifies the value to represent the Boolean value 'true' in the mapping
	 * that the parameter applies to. Default is TRUE.
	 */
	public static final String ME_PARAM_DEFAULTVALUE_CHARACT_TRUE = "true";
	/**
	 * Characteristic for the parameter {@value #ME_PARAM_DEFAULTVALUE} that
	 * specifies the value to represent the Boolean value 'false' in the mapping
	 * that the parameter applies to. Default is FALSE.
	 */
	public static final String ME_PARAM_DEFAULTVALUE_CHARACT_FALSE = "false";
	/**
	 * Characteristic for the parameter {@value #ME_PARAM_DEFAULTVALUE} that, if
	 * set to 'true' (ignoring case) specifies that the default value shall be
	 * quoted. Default is false. Typically, this characteristic is set to true
	 * in map entries for types that map to a textual type, but it can also
	 * apply to date types. It usually does not apply to numeric types.
	 */
	public static final String ME_PARAM_DEFAULTVALUE_CHARACT_QUOTED = "quoted";

	/**
	 * Name of the parameter to indicate (via the 'param' attribute) that a map
	 * entry contains information about a geometry type.
	 */
	public static final String ME_PARAM_GEOMETRY = "geometry";
	/**
	 * Name of the parameter to indicate (via the 'param' attribute) that the
	 * type of a map entry is represented by a table.
	 */
	public static final String ME_PARAM_TABLE = "table";
	/**
	 * A characteristic for the parameter {@value #ME_PARAM_TABLE} that gives
	 * information about the category of the conceptual type that is identified
	 * by the map entry.
	 *
	 * Recognized values are (currently there is only one):
	 * <ul>
	 * <li>datatype</li>
	 * </ul>
	 */
	public static final String ME_PARAM_TABLE_CHARACT_REP_CAT = "representedCategory";
	/**
	 * Regular expression (?i:datatype) to check that a given string is one of a
	 * list of allowed values (NOTE1: check is case-insensitive; NOTE2: at the
	 * moment there is only one valid value).
	 */
	public static final String ME_PARAM_TABLE_CHARACT_REP_CAT_VALIDATION_REGEX = "(?i:datatype)";
	public static final String ME_PARAM_TEXTORCHARACTERVARYING = "textOrCharacterVarying";

	/*
	 * MAP_TARGETTYPE_COND_PART and MAP_TARGETTYPE_COND_TEXTORCHARACTERVARYING
	 * are kept for backwards compatibility
	 */
	public static final String MAP_TARGETTYPE_COND_PART = "cond:";
	public static final String MAP_TARGETTYPE_COND_TEXTORCHARACTERVARYING = "textOrCharacterVarying";

	public static final String CRLF = Options.CRLF;
	public static final String INDENT = "   ";
}
=======
/**
 * ShapeChange - processing application schemas for geographic information
 *
 * This file is part of ShapeChange. ShapeChange takes a ISO 19109
 * Application Schema from a UML model and translates it into a
 * GML Application Schema or other implementation representations.
 *
 * Additional information about the software can be found at
 * http://shapechange.net/
 *
 * (c) 2002-2017 interactive instruments GmbH, Bonn, Germany
 *
 * This program is free software: you can redistribute it and/or modify
 * it under the terms of the GNU General Public License as published by
 * the Free Software Foundation, either version 3 of the License, or
 * (at your option) any later version.
 *
 * This program is distributed in the hope that it will be useful,
 * but WITHOUT ANY WARRANTY; without even the implied warranty of
 * MERCHANTABILITY or FITNESS FOR A PARTICULAR PURPOSE.  See the
 * GNU General Public License for more details.
 *
 * You should have received a copy of the GNU General Public License
 * along with this program.  If not, see <http://www.gnu.org/licenses/>.
 *
 * Contact:
 * interactive instruments GmbH
 * Trierer Strasse 70-72
 * 53115 Bonn
 * Germany
 */
package de.interactive_instruments.ShapeChange.Target.SQL;

import de.interactive_instruments.ShapeChange.Options;

/**
 * @author Johannes Echterhoff (echterhoff <at> interactive-instruments
 *         <dot> de)
 *
 */
public class SqlConstants {

	/* ------------------ */
	/* --- Parameters --- */
	/* ------------------ */

	/**
	 * Set to <code>true</code> if empty lines should be removed in SQL DDL
	 * files created by the target. Some SQL clients choke on such lines.
	 * Default is <code>false</code>.
	 */
	public static final String PARAM_REMOVE_EMPTY_LINES_IN_DDL_OUTPUT = "removeEmptyLinesInDdlOutput";

	/**
	 * Absolute or relative path to the text file (character encoding is assumed
	 * to be UTF-8) whose contents shall be added at the top of DDL files
	 * produced by the target. This parameter is optional. No default value
	 * exists.
	 */
	public static final String PARAM_FILE_DDL_TOP = "fileDdlTop";

	/**
	 * Absolute or relative path to the text file (character encoding is assumed
	 * to be UTF-8) whose contents shall be added at the bottom of DDL files
	 * produced by the target. This parameter is optional. No default value
	 * exists.
	 */
	public static final String PARAM_FILE_DDL_BOTTOM = "fileDdlBottom";

	/**
	 * Name for the identifier column when generating table creation statements.
	 * This parameter is optional. The default is
	 * {@value #DEFAULT_ID_COLUMN_NAME}.
	 */
	public static final String PARAM_ID_COLUMN_NAME = "idColumnName";

	/**
	 * Specification for the primary key of a 'normal' table (neither an
	 * associative table nor representing a code list). Default is
	 * {@value #DEFAULT_PRIMARYKEY_SPEC}. For example, if the parameter is set
	 * to 'GENERATED ALWAYS AS IDENTITY (START WITH 1 INCREMENT BY 1 ORDER
	 * NOCACHE)' then the primary key would be 'OBJECTID INTEGER GENERATED
	 * ALWAYS AS IDENTITY (START WITH 1 INCREMENT BY 1 ORDER NOCACHE) PRIMARY
	 * KEY' instead of 'OBJECTID INTEGER NOT NULL PRIMARY KEY'.
	 */
	public static final String PARAM_PRIMARYKEY_SPEC = "primaryKeySpecification";

	/**
	 * Specification for the primary key of a code list table. Default is
	 * {@value #DEFAULT_PRIMARYKEY_SPEC_CODELIST}.
	 */
	public static final String PARAM_PRIMARYKEY_SPEC_CODELIST = "primaryKeySpecificationCodelist";

	/**
	 * Suffix to append to the name of columns that contain foreign keys (except
	 * if it references a table that represents a data type). This parameter is
	 * optional. The default is the empty string.
	 */
	public static final String PARAM_FOREIGN_KEY_COLUMN_SUFFIX = "foreignKeyColumnSuffix";

	/**
	 * Suffix to append to the name of columns that contain foreign keys
	 * referencing tables that represent data types. This parameter is optional.
	 * The default is the empty string.
	 */
	public static final String PARAM_FOREIGN_KEY_COLUMN_SUFFIX_DATATYPE = "foreignKeyColumnSuffixDatatype";

	/**
	 * Datatype to use for foreign key fields, for example 'bigint' in case of a
	 * PostgreSQL database. The default is the primary key type defined by the
	 * database strategy.
	 */
	public static final String PARAM_FOREIGN_KEY_COLUMN_DATA_TYPE = "foreignKeyColumnDataType";

	/**
	 * NOTE: This parameter applies to the Oracle database system only. Set of
	 * SDO_DIM_ELEMENT values, to be used for constructing a SDO_DIM_ARRAY when
	 * inserting data into USER_SDO_GEOM_METADATA. Each value has the following
	 * structure: (&lt;first_dimension_name&gt;,
	 * &lt;first_dimension_lower_bound&gt;, &lt;first_dimension_upper_bound&gt;,
	 * &lt;first_dimension_tolerance&gt;). There is no separator between
	 * individual values (the parentheses serve as separator). Example:
	 * (dim1,-1,1,1.1)(dim2,2,-2.2,2)(dim3,3.3,3,-3).
	 */
	public static final String PARAM_SDO_DIM_ELEMENTS = "sdoDimElements";

	/**
	 * Regular expression to validate the value of parameter
	 * {@value #PARAM_SDO_DIM_ELEMENTS}:
	 * (\([^,]+(,[-]?([0-9]+\.[0-9]+|[0-9]+)){3}\))+
	 */
	public static final String PATTERN_SDO_DIM_ELEMENTS = "(\\([^,]+(,[-]?([0-9]+\\.[0-9]+|[0-9]+)){3}\\))+";

	/**
	 * Size for fields representing textual properties with limited length, to
	 * be used in case that the property represented by the field does not have
	 * a 'size' tagged value; default is {@value #DEFAULT_SIZE}
	 */
	public static final String PARAM_SIZE = "size";

	/**
	 * EPSG code of the spatial reference system to use for geometries; default
	 * is {@value #DEFAULT_SRID}
	 */
	public static final String PARAM_SRID = "srid";

	/**
	 * Flag to indicate that foreign key creation is desired (true); default is
	 * false.
	 */
	public static final String PARAM_CREATE_REFERENCES = "createReferences";

	/**
	 * Flag to indicate that model documentation shall be added to the DDL via
	 * comments; default is true.
	 */
	public static final String PARAM_CREATE_DOCUMENTATION = "createDocumentation";

	/**
	 * Identifier of the database system for which SQL DDL shall be created.
	 * Supported systems - and also relevant identifiers - are:
	 * <ul>
	 * <li>PostgreSQL</li>
	 * <li>Oracle</li>
	 * <li>SQLServer</li>
	 * </ul>
	 * The default is PostgreSQL.
	 */
	public static final String PARAM_DATABASE_SYSTEM = "databaseSystem";

	/**
	 * Optional changes to the default documentation template and the default
	 * strings for descriptors without value
	 */
	public static final String PARAM_DOCUMENTATION_TEMPLATE = "documentationTemplate";
	public static final String PARAM_DOCUMENTATION_NOVALUE = "documentationNoValue";

	/**
	 * Comma-separated list of descriptors that shall be encoded as individual
	 * columns in a table representing a code list. The descriptors are
	 * specified by their identifier ('alias', 'definition', 'description',
	 * 'example', 'legalBasis', 'dataCaptureStatement', 'primaryCode'). NOTE:
	 * 'documentation' can also be used to include documentation that is derived
	 * from descriptors using the {@value #PARAM_DOCUMENTATION_TEMPLATE} and
	 * {@value #PARAM_DOCUMENTATION_NOVALUE}. The default value for this
	 * parameter is 'documentation'.
	 * <p>
	 * Applies to {@value #RULE_TGT_SQL_CLS_CODELISTS}
	 */
	public static final String PARAM_DESCRIPTORS_FOR_CODELIST = "descriptorsForCodelist";

	/**
	 * Specify the conceptual type that applies to the activeIndicatorLF column
	 * added by {@value #RULE_TGT_SQL_CLS_CODELISTS_PODS}. Default value is
	 * {@value #DEFAULT_ACTIVEINDICATORLF_TYPE}.
	 */
	public static final String PARAM_ACTIVEINDICATORLF_TYPE = "activeIndicatorLFType";
	
	/**
	 * Specify the conceptual type that applies to the sourceCL column
	 * added by {@value #RULE_TGT_SQL_CLS_CODELISTS_PODS}. Default value is
	 * {@value #DEFAULT_SOURCECL_TYPE}.
	 */
	public static final String PARAM_SOURCECL_TYPE = "sourceCLType";

	/**
	 * This parameter controls the name of the column that contains the name or
	 * - if available - the initial value of a code. Default is 'name'. NOTE:
	 * The column name will be normalized according to the rules of the chosen
	 * database system.
	 * <p>
	 * Additional columns can be defined via the configuration parameter
	 * {@value #PARAM_DESCRIPTORS_FOR_CODELIST}.
	 * <p>
	 * Applies to {@value #RULE_TGT_SQL_CLS_CODELISTS}
	 */
	public static final String PARAM_CODE_NAME_COLUMN_NAME = "codeNameColumnName";

	public static final String PARAM_CODE_NAME_SIZE = "codeNameSize";

	/**
	 * Defines the first part of the name of the column in a data type table
	 * that is used to reference tables that represent types from the conceptual
	 * model which have a one to many relationship with the data type. Applies
	 * to {@value #RULE_TGT_SQL_CLS_DATATYPES_ONETOMANY_ONETABLE}. This
	 * parameter is optional. The default is
	 * {@value #DEFAULT_ONE_TO_MANY_REF_COLUMN_NAME}.
	 */
	public static final String PARAM_ONE_TO_MANY_REF_COLUMN_NAME = "oneToManyReferenceColumnName";

	public static final String DEFAULT_ONE_TO_MANY_REF_COLUMN_NAME = "dataTypeOwner";

	/**
	 * Define the name for the column that stores the value of the active
	 * indicator (a logical field, values are 'Y' and 'N'). Applies to rule
	 * {@value #RULE_TGT_SQL_CLS_CODELISTS_PODS}. Default value is:
	 * {@value #DEFAULT_NAME_ACTIVE_INDICATOR_LF_COLUMN}.
	 */
	public static final String PARAM_NAME_ACTIVE_INDICATOR_LF_COLUMN = "nameForActiveIndicatorLFColumn";
	public static final String DEFAULT_NAME_ACTIVE_INDICATOR_LF_COLUMN = "ACTIVE_INDICATOR_LF";
	/**
	 * Define the name for the column that stores the value of the source code list.
	 * Applies to rule {@value #RULE_TGT_SQL_CLS_CODELISTS_PODS}. Default value
	 * is: {@value #DEFAULT_NAME_SOURCE_CL_COLUMN}.
	 */
	public static final String PARAM_NAME_SOURCE_CL_COLUMN = "nameForSourceCLColumn";
	public static final String DEFAULT_NAME_SOURCE_CL_COLUMN = "SOURCE_CL";

	/* ------------------------ */
	/* --- Conversion rules --- */
	/* ------------------------ */

	/**
	 * Ensures that table creation statements are generated for feature types.
	 */
	public static final String RULE_TGT_SQL_CLS_FEATURE_TYPES = "rule-sql-cls-feature-types";

	/**
	 * Ensures that table creation statements are generated for object types.
	 */
	public static final String RULE_TGT_SQL_CLS_OBJECT_TYPES = "rule-sql-cls-object-types";

	/**
	 * Ensures that CHECK constraints are created for fields representing
	 * enumeration values.
	 */
	public static final String RULE_TGT_SQL_PROP_CHECK_CONSTRAINTS_FOR_ENUMERATIONS = "rule-sql-prop-check-constraints-for-enumerations";

	/**
	 * NOTE: currently only applicable when deriving DDL for the Oracle database
	 * system.
	 */
	public static final String RULE_TGT_SQL_PROP_CHECK_CONSTRAINT_RESTRICT_TIME_OF_DATE = "rule-sql-prop-check-constraint-restrictTimeOfDate";

	/**
	 * Ensures that table creation statements are generated for complex data
	 * types.
	 */
	public static final String RULE_TGT_SQL_CLS_DATATYPES = "rule-sql-cls-data-types";

	/**
	 * Specific implementation of a one to many relationship to a data type: the
	 * table that represents the data type contains an additional column that
	 * references other tables (which represent classes that have a one-to-many
	 * relationship with the data type). The type of the column is configured
	 * via parameter {@value #PARAM_FOREIGN_KEY_COLUMN_DATA_TYPE}. The name of
	 * the column is set via tagged value
	 * {@value #TV_ONE_TO_MANY_REF_COLUMN_NAME} on the data type or, if the
	 * tagged value is not available, via the configuration parameter
	 * {@value #PARAM_ONE_TO_MANY_REF_COLUMN_NAME}. NOTE: This approach does not
	 * support specification of a foreign key constraint for the column, since
	 * the data type may be used as property value type in multiple other types.
	 * Thus, in this approach, one cannot directly identify which table is
	 * referenced by the column, for a given row of the data type table. NOTE:
	 * This rule has lower priority than
	 * {@value #RULE_TGT_SQL_CLS_DATATYPES_ONETOMANY_SEVERALTABLES}.
	 */
	public static final String RULE_TGT_SQL_CLS_DATATYPES_ONETOMANY_ONETABLE = "rule-sql-cls-data-types-oneToMany-oneTable";

	/**
	 * Specific implementation of a one to many relationship between a type A
	 * and a data type B: for each such relationship, a new table is created for
	 * the data type (as defined by {@value #RULE_TGT_SQL_CLS_DATATYPES}. The
	 * name of such a table is constructed as follows: name of type A (that
	 * references the data type) + "_" + name of the property with the data type
	 * as value type. A column is added to the table to reference the table that
	 * represents type A.
	 * <p>
	 * NOTE: This rule has higher priority than
	 * {@value #RULE_TGT_SQL_CLS_DATATYPES_ONETOMANY_ONETABLE}.
	 */
	public static final String RULE_TGT_SQL_CLS_DATATYPES_ONETOMANY_SEVERALTABLES = "rule-sql-cls-data-types-oneToMany-severalTables";

	/**
	 * Tables are generated for code lists. Insert statements are created for
	 * the codes of a code list. Properties with a code list as value type will
	 * be converted to fields with foreign key type.
	 */
	public static final String RULE_TGT_SQL_CLS_CODELISTS = "rule-sql-cls-code-lists";

	/**
	 * Enables use of stereotype 'identifier' on class attributes. If an
	 * attribute with that stereotype belongs to a class, then the column to
	 * represent that attribute will be used as primary key (and no extra
	 * identifier column will be generated).
	 */
	public static final String RULE_TGT_SQL_CLS_IDENTIFIER_STEREOTYPE = "rule-sql-cls-identifierStereotype";

	/**
	 * 
	 */
	public static final String RULE_TGT_SQL_CLS_CODELISTS_PODS = "rule-sql-cls-code-lists-pods";

	/**
	 * If this rule is enabled, then a property whose type is neither covered by
	 * a type mapping entry nor contained in the currently processed schema -
	 * but in the overall model - is still encoded as a field with a foreign key
	 * - if other rules allow table creation for this type. Otherwise the field
	 * is encoded using a textual data type.
	 */
	public static final String RULE_TGT_SQL_CLS_REFERENCES_TO_EXTERNAL_TYPES = "rule-sql-cls-references-to-external-types";

	/**
	 * This rule ensures that associative tables are created for cases in which
	 * an n:m relationship exists between types.
	 *
	 * The name of the associative table is taken from the tagged value
	 * {@value #TV_ASSOCIATIVETABLE} - which exists either on an association or
	 * an attribute. If the tagged value is not present or empty, the name is
	 * created as follows:
	 * <ul>
	 * <li>If the table represents an n:m relationship represented by an
	 * association, then:
	 * <ul>
	 * <li>for a bi-directional association: the name of the class (from both
	 * ends of the association) that is lower in alphabetical order is used,
	 * concatenated with the according property name</li>
	 * <li>for a uni-directional association: the name of the inClass of the
	 * navigable property is used, concatenated with the property name</li>
	 * </ul>
	 * </li>
	 * <li>If the table represents an n:m relationship that is caused by an
	 * attribute with max multiplicity greater than one, then the name of the
	 * class that the attribute belongs to is used, concatenated with the
	 * property name</li>
	 * </ul>
	 */
	public static final String RULE_TGT_SQL_ALL_ASSOCIATIVETABLES = "rule-sql-all-associativetables";

	/**
	 * If this rule is enabled derived properties will be ignored.
	 */
	public static final String RULE_TGT_SQL_PROP_EXCLUDE_DERIVED = "rule-sql-prop-exclude-derived";

	/**
	 * If this rule is enabled, abstract classes will be ignored by the target.
	 */
	public static final String RULE_TGT_SQL_ALL_EXCLUDE_ABSTRACT = "rule-sql-all-exclude-abstract";

	public static final String RULE_TGT_SQL_ALL_NOTENCODED = "rule-sql-all-notEncoded";

	/**
	 * Under this rule, foreign key identifiers are generated as follows:
	 * <p>
	 * "fk_" + tableNameForFK + "" + targetTableNameForFK + "" + fieldNameForFK
	 * + count where:
	 * <ul>
	 * <li>tableNameForFK is the name of the table that contains the field with
	 * the foreign key, clipped to the first eight characters</li>
	 * <li>targetTableNameForFK is the name of the table that the field with
	 * foreign key references, clipped to the first eight characters</li>
	 * <li>fieldNameForFK is the name of the field that contains the foreign
	 * key, clipped to the first eight characters</li>
	 * <li>count is the number of times the foreign key identifier has been
	 * assigned; it ranges from 0-9 and can also be omitted, thus supporting
	 * eleven unambiguous uses of the foreign key identifier (NOTE: if the
	 * foreign key identifier is used more than eleven times, ShapeChange logs a
	 * warning)</li>
	 * </ul>
	 */
	public static final String RULE_TGT_SQL_ALL_FOREIGNKEY_ORACLE_NAMING_STYLE = "rule-sql-all-foreign-key-oracle-naming-style";
	/**
	 * Under this rule, foreign key identifiers are generated as follows:
	 * <p>
	 * "fk_" + tableName + "_" + targetTableName + "_" + fieldName + pearsonHash
	 * <p>
	 * where:
	 * <ul>
	 * <li>tableName is the name of the table that contains the field with the
	 * foreign key, clipped to the first seven characters</li>
	 * <li>targetTableName is the name of the table that the field with foreign
	 * key references, clipped to the first seven characters</li>
	 * <li>fieldName is the name of the field that contains the foreign key,
	 * clipped to the first seven characters</li>
	 * <li>pearsonHash is the pearson hash (see
	 * https://en.wikipedia.org/wiki/Pearson_hashing and the original paper:
	 * Pearson, Peter K. (June 1990),
	 * "Fast Hashing of Variable-Length Text Strings", Communications of the
	 * ACM, 33 (6): 677, doi:10.1145/78973.78978) of the concatenation of
	 * tableName, targetTableName, and fieldName, padded with zeros so it has a
	 * length of 3</li>
	 * </ul>
	 * NOTE: The total length of the foreign key constraint will not exceed 29
	 * characters.
	 * 
	 */
	public static final String RULE_TGT_SQL_ALL_FOREIGNKEY_PEARSONHASH_NAMING = "rule-sql-all-foreign-key-personhash-naming";
	public static final String RULE_TGT_SQL_ALL_CHECK_CONSTRAINT_NAMING_ORACLE_DEFAULT = "rule-sql-all-check-constraint-naming-oracle-default";
	public static final String RULE_TGT_SQL_ALL_CHECK_CONSTRAINT_NAMING_POSTGRESQL_DEFAULT = "rule-sql-all-check-constraint-naming-postgresql-default";
	public static final String RULE_TGT_SQL_ALL_CHECK_CONSTRAINT_NAMING_SQLSERVER_DEFAULT = "rule-sql-all-check-constraint-naming-sqlserver-default";
	public static final String RULE_TGT_SQL_ALL_CHECK_CONSTRAINT_NAMING_PEARSONHASH = "rule-sql-all-check-constraint-naming-pearsonhash";

	/**
	 * If this rule is included, case is not changed when normalizing names,
	 * regardless of the rule for normalizing names.
	 */
	public static final String RULE_TGT_SQL_ALL_NORMALIZING_IGNORE_CASE = "rule-sql-all-normalizing-ignore-case";
	public static final String RULE_TGT_SQL_ALL_NORMALIZING_LOWER_CASE = "rule-sql-all-normalizing-lower-case";
	public static final String RULE_TGT_SQL_ALL_NORMALIZING_UPPER_CASE = "rule-sql-all-normalizing-upper-case";
	public static final String RULE_TGT_SQL_ALL_NORMALIZING_SQLSERVER = "rule-sql-all-normalizing-sqlserver";
	public static final String RULE_TGT_SQL_ALL_NORMALIZING_ORACLE = "rule-sql-all-normalizing-oracle";

	/**
	 * Prevents creation of documentation of schema elements via inline
	 * comments. This rule overrides parameter
	 * {@value #PARAM_CREATE_DOCUMENTATION}.
	 */
	public static final String RULE_TGT_SQL_ALL_SUPPRESS_INLINE_DOCUMENTATION = "rule-sql-all-suppressDocumentationViaInlineComments";

	/**
	 * Creates COMMENT statements to document tables and columns that represent
	 * application schema elements.
	 */
	public static final String RULE_TGT_SQL_ALL_DOCUMENTATION_EXPLICIT_COMMENTS = "rule-sql-all-documentationViaExplicitCommentStatements";

	/* --------------------- */
	/* --- Tagged Values --- */
	/* --------------------- */

	public static final String TV_ASSOCIATIVETABLE = "associativeTable";

	/**
	 * Name of the tagged value that overwrites the value of configuration
	 * parameter {@value #PARAM_ONE_TO_MANY_REF_COLUMN_NAME} for a given
	 * datatype.
	 */
	public static final String TV_ONE_TO_MANY_REF_COLUMN_NAME = "oneToManyReferenceColumnName";

	/* -------------------- */
	/* --- other fields --- */
	/* -------------------- */

	/**
	 * <pre>
	 * (name|documentation|alias|definition|description|example|legalBasis|dataCaptureStatement|primaryCode)(\(((columnName|size)=\w+)(,(columnName|size)=\w+)*\))?
	 * </pre>
	 */
	public static final String DESCRIPTORS_FOR_CODELIST_REGEX = "(name|documentation|alias|definition|description|example|legalBasis|dataCaptureStatement|primaryCode)(\\(((columnName|size)=\\w+)(;(columnName|size)=\\w+)*\\))?";

	public static final String DEFAULT_ACTIVEINDICATORLF_TYPE = "YesNoNaCL";
	public static final String DEFAULT_SOURCECL_TYPE = "SourceCL";
	public static final String DEFAULT_CODE_NAME_COLUMN_NAME = "name";
	public static final String DEFAULT_ID_COLUMN_NAME = "_id";
	public static final String DEFAULT_FOREIGN_KEY_COLUMN_SUFFIX = "";
	public static final String DEFAULT_FOREIGN_KEY_COLUMN_SUFFIX_DATATYPE = "";
	public static final String DEFAULT_PRIMARYKEY_SPEC = "NOT NULL PRIMARY KEY";
	public static final String DEFAULT_PRIMARYKEY_SPEC_CODELIST = "NOT NULL PRIMARY KEY";
	public static final int DEFAULT_SIZE = 1024;
	public static final int DEFAULT_CODE_NAME_SIZE = 0;
	public static final int DEFAULT_SRID = 4326;
	public static final boolean DEFAULT_CREATE_REFERNCES = false;
	public static final boolean DEFAULT_CREATE_DOCUMENTATION = true;

	/**
	 * Name of the parameter to provide characteristics for encoding an initial
	 * value of an attribute as a default value.
	 */
	public static final String ME_PARAM_DEFAULTVALUE = "defaultValue";

	/**
	 * Characteristic for the parameter {@value #ME_PARAM_DEFAULTVALUE} that
	 * specifies the value to represent the Boolean value 'true' in the mapping
	 * that the parameter applies to. Default is TRUE.
	 */
	public static final String ME_PARAM_DEFAULTVALUE_CHARACT_TRUE = "true";
	/**
	 * Characteristic for the parameter {@value #ME_PARAM_DEFAULTVALUE} that
	 * specifies the value to represent the Boolean value 'false' in the mapping
	 * that the parameter applies to. Default is FALSE.
	 */
	public static final String ME_PARAM_DEFAULTVALUE_CHARACT_FALSE = "false";
	/**
	 * Characteristic for the parameter {@value #ME_PARAM_DEFAULTVALUE} that, if
	 * set to 'true' (ignoring case) specifies that the default value shall be
	 * quoted. Default is false. Typically, this characteristic is set to true
	 * in map entries for types that map to a textual type, but it can also
	 * apply to date types. It usually does not apply to numeric types.
	 */
	public static final String ME_PARAM_DEFAULTVALUE_CHARACT_QUOTED = "quoted";

	/**
	 * Name of the parameter to indicate (via the 'param' attribute) that a map
	 * entry contains information about a geometry type.
	 */
	public static final String ME_PARAM_GEOMETRY = "geometry";
	/**
	 * Name of the parameter to indicate (via the 'param' attribute) that the
	 * type of a map entry is represented by a table.
	 */
	public static final String ME_PARAM_TABLE = "table";
	/**
	 * A characteristic for the parameter {@value #ME_PARAM_TABLE} that gives
	 * information about the category of the conceptual type that is identified
	 * by the map entry.
	 *
	 * Recognized values are (currently there is only one):
	 * <ul>
	 * <li>datatype</li>
	 * </ul>
	 */
	public static final String ME_PARAM_TABLE_CHARACT_REP_CAT = "representedCategory";
	/**
	 * Regular expression (?i:datatype) to check that a given string is one of a
	 * list of allowed values (NOTE1: check is case-insensitive; NOTE2: at the
	 * moment there is only one valid value).
	 */
	public static final String ME_PARAM_TABLE_CHARACT_REP_CAT_VALIDATION_REGEX = "(?i:datatype)";
	public static final String ME_PARAM_TEXTORCHARACTERVARYING = "textOrCharacterVarying";

	/*
	 * MAP_TARGETTYPE_COND_PART and MAP_TARGETTYPE_COND_TEXTORCHARACTERVARYING
	 * are kept for backwards compatibility
	 */
	public static final String MAP_TARGETTYPE_COND_PART = "cond:";
	public static final String MAP_TARGETTYPE_COND_TEXTORCHARACTERVARYING = "textOrCharacterVarying";

	public static final String CRLF = Options.CRLF;
	public static final String INDENT = "   ";

	public static final String NOT_NULL_COLUMN_SPEC = "NOT NULL";
}
>>>>>>> 4aeb4aa3
<|MERGE_RESOLUTION|>--- conflicted
+++ resolved
@@ -1,1115 +1,553 @@
-<<<<<<< HEAD
-/**
- * ShapeChange - processing application schemas for geographic information
- *
- * This file is part of ShapeChange. ShapeChange takes a ISO 19109
- * Application Schema from a UML model and translates it into a
- * GML Application Schema or other implementation representations.
- *
- * Additional information about the software can be found at
- * http://shapechange.net/
- *
- * (c) 2002-2017 interactive instruments GmbH, Bonn, Germany
- *
- * This program is free software: you can redistribute it and/or modify
- * it under the terms of the GNU General Public License as published by
- * the Free Software Foundation, either version 3 of the License, or
- * (at your option) any later version.
- *
- * This program is distributed in the hope that it will be useful,
- * but WITHOUT ANY WARRANTY; without even the implied warranty of
- * MERCHANTABILITY or FITNESS FOR A PARTICULAR PURPOSE.  See the
- * GNU General Public License for more details.
- *
- * You should have received a copy of the GNU General Public License
- * along with this program.  If not, see <http://www.gnu.org/licenses/>.
- *
- * Contact:
- * interactive instruments GmbH
- * Trierer Strasse 70-72
- * 53115 Bonn
- * Germany
- */
-package de.interactive_instruments.ShapeChange.Target.SQL;
-
-import de.interactive_instruments.ShapeChange.Options;
-
-/**
- * @author Johannes Echterhoff (echterhoff <at> interactive-instruments
- *         <dot> de)
- *
- */
-public class SqlConstants {
-
-	/* ------------------ */
-	/* --- Parameters --- */
-	/* ------------------ */
-
-	/**
-	 * Set to <code>true</code> if empty lines should be removed in SQL DDL
-	 * files created by the target. Some SQL clients choke on such lines.
-	 * Default is <code>false</code>.
-	 */
-	public static final String PARAM_REMOVE_EMPTY_LINES_IN_DDL_OUTPUT = "removeEmptyLinesInDdlOutput";
-
-	/**
-	 * Absolute or relative path to the text file (character encoding is assumed
-	 * to be UTF-8) whose contents shall be added at the top of DDL files
-	 * produced by the target. This parameter is optional. No default value
-	 * exists.
-	 */
-	public static final String PARAM_FILE_DDL_TOP = "fileDdlTop";
-
-	/**
-	 * Absolute or relative path to the text file (character encoding is assumed
-	 * to be UTF-8) whose contents shall be added at the bottom of DDL files
-	 * produced by the target. This parameter is optional. No default value
-	 * exists.
-	 */
-	public static final String PARAM_FILE_DDL_BOTTOM = "fileDdlBottom";
-
-	/**
-	 * Name for the identifier column when generating table creation statements.
-	 * This parameter is optional. The default is
-	 * {@value #DEFAULT_ID_COLUMN_NAME}.
-	 */
-	public static final String PARAM_ID_COLUMN_NAME = "idColumnName";
-
-	/**
-	 * Specification for the primary key of a 'normal' table (neither an
-	 * associative table nor representing a code list). Default is
-	 * {@value #DEFAULT_PRIMARYKEY_SPEC}. For example, if the parameter is set
-	 * to 'GENERATED ALWAYS AS IDENTITY (START WITH 1 INCREMENT BY 1 ORDER
-	 * NOCACHE)' then the primary key would be 'OBJECTID INTEGER GENERATED
-	 * ALWAYS AS IDENTITY (START WITH 1 INCREMENT BY 1 ORDER NOCACHE) PRIMARY
-	 * KEY' instead of 'OBJECTID INTEGER NOT NULL PRIMARY KEY'.
-	 */
-	public static final String PARAM_PRIMARYKEY_SPEC = "primaryKeySpecification";
-
-	/**
-	 * Specification for the primary key of a code list table. Default is
-	 * {@value #DEFAULT_PRIMARYKEY_SPEC_CODELIST}.
-	 */
-	public static final String PARAM_PRIMARYKEY_SPEC_CODELIST = "primaryKeySpecificationCodelist";
-
-	/**
-	 * Suffix to append to the name of columns that contain foreign keys (except
-	 * if it references a table that represents a data type). This parameter is
-	 * optional. The default is the empty string.
-	 */
-	public static final String PARAM_FOREIGN_KEY_COLUMN_SUFFIX = "foreignKeyColumnSuffix";
-
-	/**
-	 * Suffix to append to the name of columns that contain foreign keys
-	 * referencing tables that represent data types. This parameter is optional.
-	 * The default is the empty string.
-	 */
-	public static final String PARAM_FOREIGN_KEY_COLUMN_SUFFIX_DATATYPE = "foreignKeyColumnSuffixDatatype";
-
-	/**
-	 * Datatype to use for foreign key fields, for example 'bigint' in case of a
-	 * PostgreSQL database. The default is the primary key type defined by the
-	 * database strategy.
-	 */
-	public static final String PARAM_FOREIGN_KEY_COLUMN_DATA_TYPE = "foreignKeyColumnDataType";
-
-	/**
-	 * NOTE: This parameter applies to the Oracle database system only. Set of
-	 * SDO_DIM_ELEMENT values, to be used for constructing a SDO_DIM_ARRAY when
-	 * inserting data into USER_SDO_GEOM_METADATA. Each value has the following
-	 * structure: (&lt;first_dimension_name&gt;,
-	 * &lt;first_dimension_lower_bound&gt;, &lt;first_dimension_upper_bound&gt;,
-	 * &lt;first_dimension_tolerance&gt;). There is no separator between
-	 * individual values (the parentheses serve as separator). Example:
-	 * (dim1,-1,1,1.1)(dim2,2,-2.2,2)(dim3,3.3,3,-3).
-	 */
-	public static final String PARAM_SDO_DIM_ELEMENTS = "sdoDimElements";
-
-	/**
-	 * Regular expression to validate the value of parameter
-	 * {@value #PARAM_SDO_DIM_ELEMENTS}:
-	 * (\([^,]+(,[-]?([0-9]+\.[0-9]+|[0-9]+)){3}\))+
-	 */
-	public static final String PATTERN_SDO_DIM_ELEMENTS = "(\\([^,]+(,[-]?([0-9]+\\.[0-9]+|[0-9]+)){3}\\))+";
-
-	/**
-	 * Size for fields representing textual properties with limited length, to
-	 * be used in case that the property represented by the field does not have
-	 * a 'size' tagged value; default is {@value #DEFAULT_SIZE}
-	 */
-	public static final String PARAM_SIZE = "size";
-
-	/**
-	 * EPSG code of the spatial reference system to use for geometries; default
-	 * is {@value #DEFAULT_SRID}
-	 */
-	public static final String PARAM_SRID = "srid";
-
-	/**
-	 * Flag to indicate that foreign key creation is desired (true); default is
-	 * false.
-	 */
-	public static final String PARAM_CREATE_REFERENCES = "createReferences";
-
-	/**
-	 * Flag to indicate that model documentation shall be added to the DDL via
-	 * comments; default is true.
-	 */
-	public static final String PARAM_CREATE_DOCUMENTATION = "createDocumentation";
-
-	/**
-	 * Identifier of the database system for which SQL DDL shall be created.
-	 * Supported systems - and also relevant identifiers - are:
-	 * <ul>
-	 * <li>PostgreSQL</li>
-	 * <li>Oracle</li>
-	 * <li>SQLServer</li>
-	 * </ul>
-	 * The default is PostgreSQL.
-	 */
-	public static final String PARAM_DATABASE_SYSTEM = "databaseSystem";
-
-	/**
-	 * Optional changes to the default documentation template and the default
-	 * strings for descriptors without value
-	 */
-	public static final String PARAM_DOCUMENTATION_TEMPLATE = "documentationTemplate";
-	public static final String PARAM_DOCUMENTATION_NOVALUE = "documentationNoValue";
-
-	/**
-	 * Comma-separated list of descriptors that shall be encoded as individual
-	 * columns in a table representing a code list. The descriptors are
-	 * specified by their identifier ('alias', 'definition', 'description',
-	 * 'example', 'legalBasis', 'dataCaptureStatement', 'primaryCode'). NOTE:
-	 * 'documentation' can also be used to include documentation that is derived
-	 * from descriptors using the {@value #PARAM_DOCUMENTATION_TEMPLATE} and
-	 * {@value #PARAM_DOCUMENTATION_NOVALUE}. The default value for this
-	 * parameter is 'documentation'.
-	 * <p>
-	 * Applies to {@value #RULE_TGT_SQL_CLS_CODELISTS}
-	 */
-	public static final String PARAM_DESCRIPTORS_FOR_CODELIST = "descriptorsForCodelist";
-	
-	/**
-	 * Specify the conceptual type that applies to the codeStatusCL column
-	 * added by {@value #RULE_TGT_SQL_CLS_CODELISTS_PODS}. Default value is
-	 * {@value #DEFAULT_CODESTATUSCL_TYPE}.
-	 */
-	public static final String PARAM_CODESTATUSCL_TYPE = "codeStatusCLType";
-
-	/**
-	 * This parameter controls the name of the column that contains the name or
-	 * - if available - the initial value of a code. Default is 'name'. NOTE:
-	 * The column name will be normalized according to the rules of the chosen
-	 * database system.
-	 * <p>
-	 * Additional columns can be defined via the configuration parameter
-	 * {@value #PARAM_DESCRIPTORS_FOR_CODELIST}.
-	 * <p>
-	 * Applies to {@value #RULE_TGT_SQL_CLS_CODELISTS}
-	 */
-	public static final String PARAM_CODE_NAME_COLUMN_NAME = "codeNameColumnName";
-
-	public static final String PARAM_CODE_NAME_SIZE = "codeNameSize";
-
-	/**
-	 * Defines the first part of the name of the column in a data type table
-	 * that is used to reference tables that represent types from the conceptual
-	 * model which have a one to many relationship with the data type. Applies
-	 * to {@value #RULE_TGT_SQL_CLS_DATATYPES_ONETOMANY_ONETABLE}. This
-	 * parameter is optional. The default is
-	 * {@value #DEFAULT_ONE_TO_MANY_REF_COLUMN_NAME}.
-	 */
-	public static final String PARAM_ONE_TO_MANY_REF_COLUMN_NAME = "oneToManyReferenceColumnName";
-
-	public static final String DEFAULT_ONE_TO_MANY_REF_COLUMN_NAME = "dataTypeOwner";
-
-	/**
-	 * Define the name for the column that stores the value of the code status code list.
-	 * Applies to rule {@value #RULE_TGT_SQL_CLS_CODELISTS_PODS}. Default value
-	 * is: {@value #DEFAULT_NAME_CODESTATUS_CL_COLUMN}.
-	 */
-	public static final String PARAM_NAME_CODESTATUS_CL_COLUMN = "nameForCodeStatusCLColumn";
-	public static final String DEFAULT_NAME_CODESTATUS_CL_COLUMN = "CODE_STATUS_CL";
-	
-	/**
-	 * Define the name for the column that stores a note on the code status.
-	 * Applies to rule {@value #RULE_TGT_SQL_CLS_CODELISTS_PODS}. Default value
-	 * is: {@value #DEFAULT_NAME_CODESTATUSNOTES_COLUMN}.
-	 */
-	public static final String PARAM_NAME_CODESTATUSNOTES_COLUMN = "nameForCodeStatusNotesColumn";
-	public static final String DEFAULT_NAME_CODESTATUSNOTES_COLUMN = "CODE_STATUS_NOTES";
-
-	/* ------------------------ */
-	/* --- Conversion rules --- */
-	/* ------------------------ */
-
-	/**
-	 * Ensures that table creation statements are generated for feature types.
-	 */
-	public static final String RULE_TGT_SQL_CLS_FEATURE_TYPES = "rule-sql-cls-feature-types";
-
-	/**
-	 * Ensures that table creation statements are generated for object types.
-	 */
-	public static final String RULE_TGT_SQL_CLS_OBJECT_TYPES = "rule-sql-cls-object-types";
-
-	/**
-	 * Ensures that CHECK constraints are created for fields representing
-	 * enumeration values.
-	 */
-	public static final String RULE_TGT_SQL_PROP_CHECK_CONSTRAINTS_FOR_ENUMERATIONS = "rule-sql-prop-check-constraints-for-enumerations";
-
-	/**
-	 * NOTE: currently only applicable when deriving DDL for the Oracle database
-	 * system.
-	 */
-	public static final String RULE_TGT_SQL_PROP_CHECK_CONSTRAINT_RESTRICT_TIME_OF_DATE = "rule-sql-prop-check-constraint-restrictTimeOfDate";
-
-	/**
-	 * Ensures that table creation statements are generated for complex data
-	 * types.
-	 */
-	public static final String RULE_TGT_SQL_CLS_DATATYPES = "rule-sql-cls-data-types";
-
-	/**
-	 * Specific implementation of a one to many relationship to a data type: the
-	 * table that represents the data type contains an additional column that
-	 * references other tables (which represent classes that have a one-to-many
-	 * relationship with the data type). The type of the column is configured
-	 * via parameter {@value #PARAM_FOREIGN_KEY_COLUMN_DATA_TYPE}. The name of
-	 * the column is set via tagged value
-	 * {@value #TV_ONE_TO_MANY_REF_COLUMN_NAME} on the data type or, if the
-	 * tagged value is not available, via the configuration parameter
-	 * {@value #PARAM_ONE_TO_MANY_REF_COLUMN_NAME}. NOTE: This approach does not
-	 * support specification of a foreign key constraint for the column, since
-	 * the data type may be used as property value type in multiple other types.
-	 * Thus, in this approach, one cannot directly identify which table is
-	 * referenced by the column, for a given row of the data type table. NOTE:
-	 * This rule has lower priority than
-	 * {@value #RULE_TGT_SQL_CLS_DATATYPES_ONETOMANY_SEVERALTABLES}.
-	 */
-	public static final String RULE_TGT_SQL_CLS_DATATYPES_ONETOMANY_ONETABLE = "rule-sql-cls-data-types-oneToMany-oneTable";
-
-	/**
-	 * Specific implementation of a one to many relationship between a type A
-	 * and a data type B: for each such relationship, a new table is created for
-	 * the data type (as defined by {@value #RULE_TGT_SQL_CLS_DATATYPES}. The
-	 * name of such a table is constructed as follows: name of type A (that
-	 * references the data type) + "_" + name of the property with the data type
-	 * as value type. A column is added to the table to reference the table that
-	 * represents type A.
-	 * <p>
-	 * NOTE: This rule has higher priority than
-	 * {@value #RULE_TGT_SQL_CLS_DATATYPES_ONETOMANY_ONETABLE}.
-	 */
-	public static final String RULE_TGT_SQL_CLS_DATATYPES_ONETOMANY_SEVERALTABLES = "rule-sql-cls-data-types-oneToMany-severalTables";
-
-	/**
-	 * Tables are generated for code lists. Insert statements are created for
-	 * the codes of a code list. Properties with a code list as value type will
-	 * be converted to fields with foreign key type.
-	 */
-	public static final String RULE_TGT_SQL_CLS_CODELISTS = "rule-sql-cls-code-lists";
-
-	/**
-	 * Enables use of stereotype 'identifier' on class attributes. If an
-	 * attribute with that stereotype belongs to a class, then the column to
-	 * represent that attribute will be used as primary key (and no extra
-	 * identifier column will be generated).
-	 */
-	public static final String RULE_TGT_SQL_CLS_IDENTIFIER_STEREOTYPE = "rule-sql-cls-identifierStereotype";
-
-	/**
-	 * 
-	 */
-	public static final String RULE_TGT_SQL_CLS_CODELISTS_PODS = "rule-sql-cls-code-lists-pods";
-
-	/**
-	 * If this rule is enabled, then a property whose type is neither covered by
-	 * a type mapping entry nor contained in the currently processed schema -
-	 * but in the overall model - is still encoded as a field with a foreign key
-	 * - if other rules allow table creation for this type. Otherwise the field
-	 * is encoded using a textual data type.
-	 */
-	public static final String RULE_TGT_SQL_CLS_REFERENCES_TO_EXTERNAL_TYPES = "rule-sql-cls-references-to-external-types";
-
-	/**
-	 * This rule ensures that associative tables are created for cases in which
-	 * an n:m relationship exists between types.
-	 *
-	 * The name of the associative table is taken from the tagged value
-	 * {@value #TV_ASSOCIATIVETABLE} - which exists either on an association or
-	 * an attribute. If the tagged value is not present or empty, the name is
-	 * created as follows:
-	 * <ul>
-	 * <li>If the table represents an n:m relationship represented by an
-	 * association, then:
-	 * <ul>
-	 * <li>for a bi-directional association: the name of the class (from both
-	 * ends of the association) that is lower in alphabetical order is used,
-	 * concatenated with the according property name</li>
-	 * <li>for a uni-directional association: the name of the inClass of the
-	 * navigable property is used, concatenated with the property name</li>
-	 * </ul>
-	 * </li>
-	 * <li>If the table represents an n:m relationship that is caused by an
-	 * attribute with max multiplicity greater than one, then the name of the
-	 * class that the attribute belongs to is used, concatenated with the
-	 * property name</li>
-	 * </ul>
-	 */
-	public static final String RULE_TGT_SQL_ALL_ASSOCIATIVETABLES = "rule-sql-all-associativetables";
-
-	/**
-	 * If this rule is enabled derived properties will be ignored.
-	 */
-	public static final String RULE_TGT_SQL_PROP_EXCLUDE_DERIVED = "rule-sql-prop-exclude-derived";
-
-	/**
-	 * If this rule is enabled, abstract classes will be ignored by the target.
-	 */
-	public static final String RULE_TGT_SQL_ALL_EXCLUDE_ABSTRACT = "rule-sql-all-exclude-abstract";
-
-	public static final String RULE_TGT_SQL_ALL_NOTENCODED = "rule-sql-all-notEncoded";
-
-	/**
-	 * Under this rule, foreign key identifiers are generated as follows:
-	 * <p>
-	 * "fk_" + tableNameForFK + "" + targetTableNameForFK + "" + fieldNameForFK
-	 * + count where:
-	 * <ul>
-	 * <li>tableNameForFK is the name of the table that contains the field with
-	 * the foreign key, clipped to the first eight characters</li>
-	 * <li>targetTableNameForFK is the name of the table that the field with
-	 * foreign key references, clipped to the first eight characters</li>
-	 * <li>fieldNameForFK is the name of the field that contains the foreign
-	 * key, clipped to the first eight characters</li>
-	 * <li>count is the number of times the foreign key identifier has been
-	 * assigned; it ranges from 0-9 and can also be omitted, thus supporting
-	 * eleven unambiguous uses of the foreign key identifier (NOTE: if the
-	 * foreign key identifier is used more than eleven times, ShapeChange logs a
-	 * warning)</li>
-	 * </ul>
-	 */
-	public static final String RULE_TGT_SQL_ALL_FOREIGNKEY_ORACLE_NAMING_STYLE = "rule-sql-all-foreign-key-oracle-naming-style";
-	/**
-	 * Under this rule, foreign key identifiers are generated as follows:
-	 * <p>
-	 * "fk_" + tableName + "_" + targetTableName + "_" + fieldName + pearsonHash
-	 * <p>
-	 * where:
-	 * <ul>
-	 * <li>tableName is the name of the table that contains the field with the
-	 * foreign key, clipped to the first seven characters</li>
-	 * <li>targetTableName is the name of the table that the field with foreign
-	 * key references, clipped to the first seven characters</li>
-	 * <li>fieldName is the name of the field that contains the foreign key,
-	 * clipped to the first seven characters</li>
-	 * <li>pearsonHash is the pearson hash (see
-	 * https://en.wikipedia.org/wiki/Pearson_hashing and the original paper:
-	 * Pearson, Peter K. (June 1990),
-	 * "Fast Hashing of Variable-Length Text Strings", Communications of the
-	 * ACM, 33 (6): 677, doi:10.1145/78973.78978) of the concatenation of
-	 * tableName, targetTableName, and fieldName, padded with zeros so it has a
-	 * length of 3</li>
-	 * </ul>
-	 * NOTE: The total length of the foreign key constraint will not exceed 29
-	 * characters.
-	 * 
-	 */
-	public static final String RULE_TGT_SQL_ALL_FOREIGNKEY_PEARSONHASH_NAMING = "rule-sql-all-foreign-key-personhash-naming";
-	public static final String RULE_TGT_SQL_ALL_CHECK_CONSTRAINT_NAMING_ORACLE_DEFAULT = "rule-sql-all-check-constraint-naming-oracle-default";
-	public static final String RULE_TGT_SQL_ALL_CHECK_CONSTRAINT_NAMING_POSTGRESQL_DEFAULT = "rule-sql-all-check-constraint-naming-postgresql-default";
-	public static final String RULE_TGT_SQL_ALL_CHECK_CONSTRAINT_NAMING_SQLSERVER_DEFAULT = "rule-sql-all-check-constraint-naming-sqlserver-default";
-	public static final String RULE_TGT_SQL_ALL_CHECK_CONSTRAINT_NAMING_PEARSONHASH = "rule-sql-all-check-constraint-naming-pearsonhash";
-
-	/**
-	 * If this rule is included, case is not changed when normalizing names,
-	 * regardless of the rule for normalizing names.
-	 */
-	public static final String RULE_TGT_SQL_ALL_NORMALIZING_IGNORE_CASE = "rule-sql-all-normalizing-ignore-case";
-	public static final String RULE_TGT_SQL_ALL_NORMALIZING_LOWER_CASE = "rule-sql-all-normalizing-lower-case";
-	public static final String RULE_TGT_SQL_ALL_NORMALIZING_UPPER_CASE = "rule-sql-all-normalizing-upper-case";
-	public static final String RULE_TGT_SQL_ALL_NORMALIZING_SQLSERVER = "rule-sql-all-normalizing-sqlserver";
-	public static final String RULE_TGT_SQL_ALL_NORMALIZING_ORACLE = "rule-sql-all-normalizing-oracle";
-
-	/**
-	 * Prevents creation of documentation of schema elements via inline
-	 * comments. This rule overrides parameter
-	 * {@value #PARAM_CREATE_DOCUMENTATION}.
-	 */
-	public static final String RULE_TGT_SQL_ALL_SUPPRESS_INLINE_DOCUMENTATION = "rule-sql-all-suppressDocumentationViaInlineComments";
-
-	/**
-	 * Creates COMMENT statements to document tables and columns that represent
-	 * application schema elements.
-	 */
-	public static final String RULE_TGT_SQL_ALL_DOCUMENTATION_EXPLICIT_COMMENTS = "rule-sql-all-documentationViaExplicitCommentStatements";
-
-	/* --------------------- */
-	/* --- Tagged Values --- */
-	/* --------------------- */
-
-	public static final String TV_ASSOCIATIVETABLE = "associativeTable";
-
-	/**
-	 * Name of the tagged value that overwrites the value of configuration
-	 * parameter {@value #PARAM_ONE_TO_MANY_REF_COLUMN_NAME} for a given
-	 * datatype.
-	 */
-	public static final String TV_ONE_TO_MANY_REF_COLUMN_NAME = "oneToManyReferenceColumnName";
-
-	/* -------------------- */
-	/* --- other fields --- */
-	/* -------------------- */
-
-	/**
-	 * <pre>
-	 * (name|documentation|alias|definition|description|example|legalBasis|dataCaptureStatement|primaryCode)(\(((columnName|size)=\w+)(,(columnName|size)=\w+)*\))?
-	 * </pre>
-	 */
-	public static final String DESCRIPTORS_FOR_CODELIST_REGEX = "(name|documentation|alias|definition|description|example|legalBasis|dataCaptureStatement|primaryCode)(\\(((columnName|size)=\\w+)(;(columnName|size)=\\w+)*\\))?";
-
-	public static final String DEFAULT_CODESTATUSCL_TYPE = "CodeStatusCL";
-	public static final String DEFAULT_CODE_NAME_COLUMN_NAME = "name";
-	public static final String DEFAULT_ID_COLUMN_NAME = "_id";
-	public static final String DEFAULT_FOREIGN_KEY_COLUMN_SUFFIX = "";
-	public static final String DEFAULT_FOREIGN_KEY_COLUMN_SUFFIX_DATATYPE = "";
-	public static final String DEFAULT_PRIMARYKEY_SPEC = "NOT NULL PRIMARY KEY";
-	public static final String DEFAULT_PRIMARYKEY_SPEC_CODELIST = "NOT NULL PRIMARY KEY";
-	public static final int DEFAULT_SIZE = 1024;
-	public static final int DEFAULT_CODE_NAME_SIZE = 0;
-	public static final int DEFAULT_SRID = 4326;
-	public static final boolean DEFAULT_CREATE_REFERNCES = false;
-	public static final boolean DEFAULT_CREATE_DOCUMENTATION = true;
-
-	/**
-	 * Name of the parameter to provide characteristics for encoding an initial
-	 * value of an attribute as a default value.
-	 */
-	public static final String ME_PARAM_DEFAULTVALUE = "defaultValue";
-
-	/**
-	 * Characteristic for the parameter {@value #ME_PARAM_DEFAULTVALUE} that
-	 * specifies the value to represent the Boolean value 'true' in the mapping
-	 * that the parameter applies to. Default is TRUE.
-	 */
-	public static final String ME_PARAM_DEFAULTVALUE_CHARACT_TRUE = "true";
-	/**
-	 * Characteristic for the parameter {@value #ME_PARAM_DEFAULTVALUE} that
-	 * specifies the value to represent the Boolean value 'false' in the mapping
-	 * that the parameter applies to. Default is FALSE.
-	 */
-	public static final String ME_PARAM_DEFAULTVALUE_CHARACT_FALSE = "false";
-	/**
-	 * Characteristic for the parameter {@value #ME_PARAM_DEFAULTVALUE} that, if
-	 * set to 'true' (ignoring case) specifies that the default value shall be
-	 * quoted. Default is false. Typically, this characteristic is set to true
-	 * in map entries for types that map to a textual type, but it can also
-	 * apply to date types. It usually does not apply to numeric types.
-	 */
-	public static final String ME_PARAM_DEFAULTVALUE_CHARACT_QUOTED = "quoted";
-
-	/**
-	 * Name of the parameter to indicate (via the 'param' attribute) that a map
-	 * entry contains information about a geometry type.
-	 */
-	public static final String ME_PARAM_GEOMETRY = "geometry";
-	/**
-	 * Name of the parameter to indicate (via the 'param' attribute) that the
-	 * type of a map entry is represented by a table.
-	 */
-	public static final String ME_PARAM_TABLE = "table";
-	/**
-	 * A characteristic for the parameter {@value #ME_PARAM_TABLE} that gives
-	 * information about the category of the conceptual type that is identified
-	 * by the map entry.
-	 *
-	 * Recognized values are (currently there is only one):
-	 * <ul>
-	 * <li>datatype</li>
-	 * </ul>
-	 */
-	public static final String ME_PARAM_TABLE_CHARACT_REP_CAT = "representedCategory";
-	/**
-	 * Regular expression (?i:datatype) to check that a given string is one of a
-	 * list of allowed values (NOTE1: check is case-insensitive; NOTE2: at the
-	 * moment there is only one valid value).
-	 */
-	public static final String ME_PARAM_TABLE_CHARACT_REP_CAT_VALIDATION_REGEX = "(?i:datatype)";
-	public static final String ME_PARAM_TEXTORCHARACTERVARYING = "textOrCharacterVarying";
-
-	/*
-	 * MAP_TARGETTYPE_COND_PART and MAP_TARGETTYPE_COND_TEXTORCHARACTERVARYING
-	 * are kept for backwards compatibility
-	 */
-	public static final String MAP_TARGETTYPE_COND_PART = "cond:";
-	public static final String MAP_TARGETTYPE_COND_TEXTORCHARACTERVARYING = "textOrCharacterVarying";
-
-	public static final String CRLF = Options.CRLF;
-	public static final String INDENT = "   ";
-}
-=======
-/**
- * ShapeChange - processing application schemas for geographic information
- *
- * This file is part of ShapeChange. ShapeChange takes a ISO 19109
- * Application Schema from a UML model and translates it into a
- * GML Application Schema or other implementation representations.
- *
- * Additional information about the software can be found at
- * http://shapechange.net/
- *
- * (c) 2002-2017 interactive instruments GmbH, Bonn, Germany
- *
- * This program is free software: you can redistribute it and/or modify
- * it under the terms of the GNU General Public License as published by
- * the Free Software Foundation, either version 3 of the License, or
- * (at your option) any later version.
- *
- * This program is distributed in the hope that it will be useful,
- * but WITHOUT ANY WARRANTY; without even the implied warranty of
- * MERCHANTABILITY or FITNESS FOR A PARTICULAR PURPOSE.  See the
- * GNU General Public License for more details.
- *
- * You should have received a copy of the GNU General Public License
- * along with this program.  If not, see <http://www.gnu.org/licenses/>.
- *
- * Contact:
- * interactive instruments GmbH
- * Trierer Strasse 70-72
- * 53115 Bonn
- * Germany
- */
-package de.interactive_instruments.ShapeChange.Target.SQL;
-
-import de.interactive_instruments.ShapeChange.Options;
-
-/**
- * @author Johannes Echterhoff (echterhoff <at> interactive-instruments
- *         <dot> de)
- *
- */
-public class SqlConstants {
-
-	/* ------------------ */
-	/* --- Parameters --- */
-	/* ------------------ */
-
-	/**
-	 * Set to <code>true</code> if empty lines should be removed in SQL DDL
-	 * files created by the target. Some SQL clients choke on such lines.
-	 * Default is <code>false</code>.
-	 */
-	public static final String PARAM_REMOVE_EMPTY_LINES_IN_DDL_OUTPUT = "removeEmptyLinesInDdlOutput";
-
-	/**
-	 * Absolute or relative path to the text file (character encoding is assumed
-	 * to be UTF-8) whose contents shall be added at the top of DDL files
-	 * produced by the target. This parameter is optional. No default value
-	 * exists.
-	 */
-	public static final String PARAM_FILE_DDL_TOP = "fileDdlTop";
-
-	/**
-	 * Absolute or relative path to the text file (character encoding is assumed
-	 * to be UTF-8) whose contents shall be added at the bottom of DDL files
-	 * produced by the target. This parameter is optional. No default value
-	 * exists.
-	 */
-	public static final String PARAM_FILE_DDL_BOTTOM = "fileDdlBottom";
-
-	/**
-	 * Name for the identifier column when generating table creation statements.
-	 * This parameter is optional. The default is
-	 * {@value #DEFAULT_ID_COLUMN_NAME}.
-	 */
-	public static final String PARAM_ID_COLUMN_NAME = "idColumnName";
-
-	/**
-	 * Specification for the primary key of a 'normal' table (neither an
-	 * associative table nor representing a code list). Default is
-	 * {@value #DEFAULT_PRIMARYKEY_SPEC}. For example, if the parameter is set
-	 * to 'GENERATED ALWAYS AS IDENTITY (START WITH 1 INCREMENT BY 1 ORDER
-	 * NOCACHE)' then the primary key would be 'OBJECTID INTEGER GENERATED
-	 * ALWAYS AS IDENTITY (START WITH 1 INCREMENT BY 1 ORDER NOCACHE) PRIMARY
-	 * KEY' instead of 'OBJECTID INTEGER NOT NULL PRIMARY KEY'.
-	 */
-	public static final String PARAM_PRIMARYKEY_SPEC = "primaryKeySpecification";
-
-	/**
-	 * Specification for the primary key of a code list table. Default is
-	 * {@value #DEFAULT_PRIMARYKEY_SPEC_CODELIST}.
-	 */
-	public static final String PARAM_PRIMARYKEY_SPEC_CODELIST = "primaryKeySpecificationCodelist";
-
-	/**
-	 * Suffix to append to the name of columns that contain foreign keys (except
-	 * if it references a table that represents a data type). This parameter is
-	 * optional. The default is the empty string.
-	 */
-	public static final String PARAM_FOREIGN_KEY_COLUMN_SUFFIX = "foreignKeyColumnSuffix";
-
-	/**
-	 * Suffix to append to the name of columns that contain foreign keys
-	 * referencing tables that represent data types. This parameter is optional.
-	 * The default is the empty string.
-	 */
-	public static final String PARAM_FOREIGN_KEY_COLUMN_SUFFIX_DATATYPE = "foreignKeyColumnSuffixDatatype";
-
-	/**
-	 * Datatype to use for foreign key fields, for example 'bigint' in case of a
-	 * PostgreSQL database. The default is the primary key type defined by the
-	 * database strategy.
-	 */
-	public static final String PARAM_FOREIGN_KEY_COLUMN_DATA_TYPE = "foreignKeyColumnDataType";
-
-	/**
-	 * NOTE: This parameter applies to the Oracle database system only. Set of
-	 * SDO_DIM_ELEMENT values, to be used for constructing a SDO_DIM_ARRAY when
-	 * inserting data into USER_SDO_GEOM_METADATA. Each value has the following
-	 * structure: (&lt;first_dimension_name&gt;,
-	 * &lt;first_dimension_lower_bound&gt;, &lt;first_dimension_upper_bound&gt;,
-	 * &lt;first_dimension_tolerance&gt;). There is no separator between
-	 * individual values (the parentheses serve as separator). Example:
-	 * (dim1,-1,1,1.1)(dim2,2,-2.2,2)(dim3,3.3,3,-3).
-	 */
-	public static final String PARAM_SDO_DIM_ELEMENTS = "sdoDimElements";
-
-	/**
-	 * Regular expression to validate the value of parameter
-	 * {@value #PARAM_SDO_DIM_ELEMENTS}:
-	 * (\([^,]+(,[-]?([0-9]+\.[0-9]+|[0-9]+)){3}\))+
-	 */
-	public static final String PATTERN_SDO_DIM_ELEMENTS = "(\\([^,]+(,[-]?([0-9]+\\.[0-9]+|[0-9]+)){3}\\))+";
-
-	/**
-	 * Size for fields representing textual properties with limited length, to
-	 * be used in case that the property represented by the field does not have
-	 * a 'size' tagged value; default is {@value #DEFAULT_SIZE}
-	 */
-	public static final String PARAM_SIZE = "size";
-
-	/**
-	 * EPSG code of the spatial reference system to use for geometries; default
-	 * is {@value #DEFAULT_SRID}
-	 */
-	public static final String PARAM_SRID = "srid";
-
-	/**
-	 * Flag to indicate that foreign key creation is desired (true); default is
-	 * false.
-	 */
-	public static final String PARAM_CREATE_REFERENCES = "createReferences";
-
-	/**
-	 * Flag to indicate that model documentation shall be added to the DDL via
-	 * comments; default is true.
-	 */
-	public static final String PARAM_CREATE_DOCUMENTATION = "createDocumentation";
-
-	/**
-	 * Identifier of the database system for which SQL DDL shall be created.
-	 * Supported systems - and also relevant identifiers - are:
-	 * <ul>
-	 * <li>PostgreSQL</li>
-	 * <li>Oracle</li>
-	 * <li>SQLServer</li>
-	 * </ul>
-	 * The default is PostgreSQL.
-	 */
-	public static final String PARAM_DATABASE_SYSTEM = "databaseSystem";
-
-	/**
-	 * Optional changes to the default documentation template and the default
-	 * strings for descriptors without value
-	 */
-	public static final String PARAM_DOCUMENTATION_TEMPLATE = "documentationTemplate";
-	public static final String PARAM_DOCUMENTATION_NOVALUE = "documentationNoValue";
-
-	/**
-	 * Comma-separated list of descriptors that shall be encoded as individual
-	 * columns in a table representing a code list. The descriptors are
-	 * specified by their identifier ('alias', 'definition', 'description',
-	 * 'example', 'legalBasis', 'dataCaptureStatement', 'primaryCode'). NOTE:
-	 * 'documentation' can also be used to include documentation that is derived
-	 * from descriptors using the {@value #PARAM_DOCUMENTATION_TEMPLATE} and
-	 * {@value #PARAM_DOCUMENTATION_NOVALUE}. The default value for this
-	 * parameter is 'documentation'.
-	 * <p>
-	 * Applies to {@value #RULE_TGT_SQL_CLS_CODELISTS}
-	 */
-	public static final String PARAM_DESCRIPTORS_FOR_CODELIST = "descriptorsForCodelist";
-
-	/**
-	 * Specify the conceptual type that applies to the activeIndicatorLF column
-	 * added by {@value #RULE_TGT_SQL_CLS_CODELISTS_PODS}. Default value is
-	 * {@value #DEFAULT_ACTIVEINDICATORLF_TYPE}.
-	 */
-	public static final String PARAM_ACTIVEINDICATORLF_TYPE = "activeIndicatorLFType";
-	
-	/**
-	 * Specify the conceptual type that applies to the sourceCL column
-	 * added by {@value #RULE_TGT_SQL_CLS_CODELISTS_PODS}. Default value is
-	 * {@value #DEFAULT_SOURCECL_TYPE}.
-	 */
-	public static final String PARAM_SOURCECL_TYPE = "sourceCLType";
-
-	/**
-	 * This parameter controls the name of the column that contains the name or
-	 * - if available - the initial value of a code. Default is 'name'. NOTE:
-	 * The column name will be normalized according to the rules of the chosen
-	 * database system.
-	 * <p>
-	 * Additional columns can be defined via the configuration parameter
-	 * {@value #PARAM_DESCRIPTORS_FOR_CODELIST}.
-	 * <p>
-	 * Applies to {@value #RULE_TGT_SQL_CLS_CODELISTS}
-	 */
-	public static final String PARAM_CODE_NAME_COLUMN_NAME = "codeNameColumnName";
-
-	public static final String PARAM_CODE_NAME_SIZE = "codeNameSize";
-
-	/**
-	 * Defines the first part of the name of the column in a data type table
-	 * that is used to reference tables that represent types from the conceptual
-	 * model which have a one to many relationship with the data type. Applies
-	 * to {@value #RULE_TGT_SQL_CLS_DATATYPES_ONETOMANY_ONETABLE}. This
-	 * parameter is optional. The default is
-	 * {@value #DEFAULT_ONE_TO_MANY_REF_COLUMN_NAME}.
-	 */
-	public static final String PARAM_ONE_TO_MANY_REF_COLUMN_NAME = "oneToManyReferenceColumnName";
-
-	public static final String DEFAULT_ONE_TO_MANY_REF_COLUMN_NAME = "dataTypeOwner";
-
-	/**
-	 * Define the name for the column that stores the value of the active
-	 * indicator (a logical field, values are 'Y' and 'N'). Applies to rule
-	 * {@value #RULE_TGT_SQL_CLS_CODELISTS_PODS}. Default value is:
-	 * {@value #DEFAULT_NAME_ACTIVE_INDICATOR_LF_COLUMN}.
-	 */
-	public static final String PARAM_NAME_ACTIVE_INDICATOR_LF_COLUMN = "nameForActiveIndicatorLFColumn";
-	public static final String DEFAULT_NAME_ACTIVE_INDICATOR_LF_COLUMN = "ACTIVE_INDICATOR_LF";
-	/**
-	 * Define the name for the column that stores the value of the source code list.
-	 * Applies to rule {@value #RULE_TGT_SQL_CLS_CODELISTS_PODS}. Default value
-	 * is: {@value #DEFAULT_NAME_SOURCE_CL_COLUMN}.
-	 */
-	public static final String PARAM_NAME_SOURCE_CL_COLUMN = "nameForSourceCLColumn";
-	public static final String DEFAULT_NAME_SOURCE_CL_COLUMN = "SOURCE_CL";
-
-	/* ------------------------ */
-	/* --- Conversion rules --- */
-	/* ------------------------ */
-
-	/**
-	 * Ensures that table creation statements are generated for feature types.
-	 */
-	public static final String RULE_TGT_SQL_CLS_FEATURE_TYPES = "rule-sql-cls-feature-types";
-
-	/**
-	 * Ensures that table creation statements are generated for object types.
-	 */
-	public static final String RULE_TGT_SQL_CLS_OBJECT_TYPES = "rule-sql-cls-object-types";
-
-	/**
-	 * Ensures that CHECK constraints are created for fields representing
-	 * enumeration values.
-	 */
-	public static final String RULE_TGT_SQL_PROP_CHECK_CONSTRAINTS_FOR_ENUMERATIONS = "rule-sql-prop-check-constraints-for-enumerations";
-
-	/**
-	 * NOTE: currently only applicable when deriving DDL for the Oracle database
-	 * system.
-	 */
-	public static final String RULE_TGT_SQL_PROP_CHECK_CONSTRAINT_RESTRICT_TIME_OF_DATE = "rule-sql-prop-check-constraint-restrictTimeOfDate";
-
-	/**
-	 * Ensures that table creation statements are generated for complex data
-	 * types.
-	 */
-	public static final String RULE_TGT_SQL_CLS_DATATYPES = "rule-sql-cls-data-types";
-
-	/**
-	 * Specific implementation of a one to many relationship to a data type: the
-	 * table that represents the data type contains an additional column that
-	 * references other tables (which represent classes that have a one-to-many
-	 * relationship with the data type). The type of the column is configured
-	 * via parameter {@value #PARAM_FOREIGN_KEY_COLUMN_DATA_TYPE}. The name of
-	 * the column is set via tagged value
-	 * {@value #TV_ONE_TO_MANY_REF_COLUMN_NAME} on the data type or, if the
-	 * tagged value is not available, via the configuration parameter
-	 * {@value #PARAM_ONE_TO_MANY_REF_COLUMN_NAME}. NOTE: This approach does not
-	 * support specification of a foreign key constraint for the column, since
-	 * the data type may be used as property value type in multiple other types.
-	 * Thus, in this approach, one cannot directly identify which table is
-	 * referenced by the column, for a given row of the data type table. NOTE:
-	 * This rule has lower priority than
-	 * {@value #RULE_TGT_SQL_CLS_DATATYPES_ONETOMANY_SEVERALTABLES}.
-	 */
-	public static final String RULE_TGT_SQL_CLS_DATATYPES_ONETOMANY_ONETABLE = "rule-sql-cls-data-types-oneToMany-oneTable";
-
-	/**
-	 * Specific implementation of a one to many relationship between a type A
-	 * and a data type B: for each such relationship, a new table is created for
-	 * the data type (as defined by {@value #RULE_TGT_SQL_CLS_DATATYPES}. The
-	 * name of such a table is constructed as follows: name of type A (that
-	 * references the data type) + "_" + name of the property with the data type
-	 * as value type. A column is added to the table to reference the table that
-	 * represents type A.
-	 * <p>
-	 * NOTE: This rule has higher priority than
-	 * {@value #RULE_TGT_SQL_CLS_DATATYPES_ONETOMANY_ONETABLE}.
-	 */
-	public static final String RULE_TGT_SQL_CLS_DATATYPES_ONETOMANY_SEVERALTABLES = "rule-sql-cls-data-types-oneToMany-severalTables";
-
-	/**
-	 * Tables are generated for code lists. Insert statements are created for
-	 * the codes of a code list. Properties with a code list as value type will
-	 * be converted to fields with foreign key type.
-	 */
-	public static final String RULE_TGT_SQL_CLS_CODELISTS = "rule-sql-cls-code-lists";
-
-	/**
-	 * Enables use of stereotype 'identifier' on class attributes. If an
-	 * attribute with that stereotype belongs to a class, then the column to
-	 * represent that attribute will be used as primary key (and no extra
-	 * identifier column will be generated).
-	 */
-	public static final String RULE_TGT_SQL_CLS_IDENTIFIER_STEREOTYPE = "rule-sql-cls-identifierStereotype";
-
-	/**
-	 * 
-	 */
-	public static final String RULE_TGT_SQL_CLS_CODELISTS_PODS = "rule-sql-cls-code-lists-pods";
-
-	/**
-	 * If this rule is enabled, then a property whose type is neither covered by
-	 * a type mapping entry nor contained in the currently processed schema -
-	 * but in the overall model - is still encoded as a field with a foreign key
-	 * - if other rules allow table creation for this type. Otherwise the field
-	 * is encoded using a textual data type.
-	 */
-	public static final String RULE_TGT_SQL_CLS_REFERENCES_TO_EXTERNAL_TYPES = "rule-sql-cls-references-to-external-types";
-
-	/**
-	 * This rule ensures that associative tables are created for cases in which
-	 * an n:m relationship exists between types.
-	 *
-	 * The name of the associative table is taken from the tagged value
-	 * {@value #TV_ASSOCIATIVETABLE} - which exists either on an association or
-	 * an attribute. If the tagged value is not present or empty, the name is
-	 * created as follows:
-	 * <ul>
-	 * <li>If the table represents an n:m relationship represented by an
-	 * association, then:
-	 * <ul>
-	 * <li>for a bi-directional association: the name of the class (from both
-	 * ends of the association) that is lower in alphabetical order is used,
-	 * concatenated with the according property name</li>
-	 * <li>for a uni-directional association: the name of the inClass of the
-	 * navigable property is used, concatenated with the property name</li>
-	 * </ul>
-	 * </li>
-	 * <li>If the table represents an n:m relationship that is caused by an
-	 * attribute with max multiplicity greater than one, then the name of the
-	 * class that the attribute belongs to is used, concatenated with the
-	 * property name</li>
-	 * </ul>
-	 */
-	public static final String RULE_TGT_SQL_ALL_ASSOCIATIVETABLES = "rule-sql-all-associativetables";
-
-	/**
-	 * If this rule is enabled derived properties will be ignored.
-	 */
-	public static final String RULE_TGT_SQL_PROP_EXCLUDE_DERIVED = "rule-sql-prop-exclude-derived";
-
-	/**
-	 * If this rule is enabled, abstract classes will be ignored by the target.
-	 */
-	public static final String RULE_TGT_SQL_ALL_EXCLUDE_ABSTRACT = "rule-sql-all-exclude-abstract";
-
-	public static final String RULE_TGT_SQL_ALL_NOTENCODED = "rule-sql-all-notEncoded";
-
-	/**
-	 * Under this rule, foreign key identifiers are generated as follows:
-	 * <p>
-	 * "fk_" + tableNameForFK + "" + targetTableNameForFK + "" + fieldNameForFK
-	 * + count where:
-	 * <ul>
-	 * <li>tableNameForFK is the name of the table that contains the field with
-	 * the foreign key, clipped to the first eight characters</li>
-	 * <li>targetTableNameForFK is the name of the table that the field with
-	 * foreign key references, clipped to the first eight characters</li>
-	 * <li>fieldNameForFK is the name of the field that contains the foreign
-	 * key, clipped to the first eight characters</li>
-	 * <li>count is the number of times the foreign key identifier has been
-	 * assigned; it ranges from 0-9 and can also be omitted, thus supporting
-	 * eleven unambiguous uses of the foreign key identifier (NOTE: if the
-	 * foreign key identifier is used more than eleven times, ShapeChange logs a
-	 * warning)</li>
-	 * </ul>
-	 */
-	public static final String RULE_TGT_SQL_ALL_FOREIGNKEY_ORACLE_NAMING_STYLE = "rule-sql-all-foreign-key-oracle-naming-style";
-	/**
-	 * Under this rule, foreign key identifiers are generated as follows:
-	 * <p>
-	 * "fk_" + tableName + "_" + targetTableName + "_" + fieldName + pearsonHash
-	 * <p>
-	 * where:
-	 * <ul>
-	 * <li>tableName is the name of the table that contains the field with the
-	 * foreign key, clipped to the first seven characters</li>
-	 * <li>targetTableName is the name of the table that the field with foreign
-	 * key references, clipped to the first seven characters</li>
-	 * <li>fieldName is the name of the field that contains the foreign key,
-	 * clipped to the first seven characters</li>
-	 * <li>pearsonHash is the pearson hash (see
-	 * https://en.wikipedia.org/wiki/Pearson_hashing and the original paper:
-	 * Pearson, Peter K. (June 1990),
-	 * "Fast Hashing of Variable-Length Text Strings", Communications of the
-	 * ACM, 33 (6): 677, doi:10.1145/78973.78978) of the concatenation of
-	 * tableName, targetTableName, and fieldName, padded with zeros so it has a
-	 * length of 3</li>
-	 * </ul>
-	 * NOTE: The total length of the foreign key constraint will not exceed 29
-	 * characters.
-	 * 
-	 */
-	public static final String RULE_TGT_SQL_ALL_FOREIGNKEY_PEARSONHASH_NAMING = "rule-sql-all-foreign-key-personhash-naming";
-	public static final String RULE_TGT_SQL_ALL_CHECK_CONSTRAINT_NAMING_ORACLE_DEFAULT = "rule-sql-all-check-constraint-naming-oracle-default";
-	public static final String RULE_TGT_SQL_ALL_CHECK_CONSTRAINT_NAMING_POSTGRESQL_DEFAULT = "rule-sql-all-check-constraint-naming-postgresql-default";
-	public static final String RULE_TGT_SQL_ALL_CHECK_CONSTRAINT_NAMING_SQLSERVER_DEFAULT = "rule-sql-all-check-constraint-naming-sqlserver-default";
-	public static final String RULE_TGT_SQL_ALL_CHECK_CONSTRAINT_NAMING_PEARSONHASH = "rule-sql-all-check-constraint-naming-pearsonhash";
-
-	/**
-	 * If this rule is included, case is not changed when normalizing names,
-	 * regardless of the rule for normalizing names.
-	 */
-	public static final String RULE_TGT_SQL_ALL_NORMALIZING_IGNORE_CASE = "rule-sql-all-normalizing-ignore-case";
-	public static final String RULE_TGT_SQL_ALL_NORMALIZING_LOWER_CASE = "rule-sql-all-normalizing-lower-case";
-	public static final String RULE_TGT_SQL_ALL_NORMALIZING_UPPER_CASE = "rule-sql-all-normalizing-upper-case";
-	public static final String RULE_TGT_SQL_ALL_NORMALIZING_SQLSERVER = "rule-sql-all-normalizing-sqlserver";
-	public static final String RULE_TGT_SQL_ALL_NORMALIZING_ORACLE = "rule-sql-all-normalizing-oracle";
-
-	/**
-	 * Prevents creation of documentation of schema elements via inline
-	 * comments. This rule overrides parameter
-	 * {@value #PARAM_CREATE_DOCUMENTATION}.
-	 */
-	public static final String RULE_TGT_SQL_ALL_SUPPRESS_INLINE_DOCUMENTATION = "rule-sql-all-suppressDocumentationViaInlineComments";
-
-	/**
-	 * Creates COMMENT statements to document tables and columns that represent
-	 * application schema elements.
-	 */
-	public static final String RULE_TGT_SQL_ALL_DOCUMENTATION_EXPLICIT_COMMENTS = "rule-sql-all-documentationViaExplicitCommentStatements";
-
-	/* --------------------- */
-	/* --- Tagged Values --- */
-	/* --------------------- */
-
-	public static final String TV_ASSOCIATIVETABLE = "associativeTable";
-
-	/**
-	 * Name of the tagged value that overwrites the value of configuration
-	 * parameter {@value #PARAM_ONE_TO_MANY_REF_COLUMN_NAME} for a given
-	 * datatype.
-	 */
-	public static final String TV_ONE_TO_MANY_REF_COLUMN_NAME = "oneToManyReferenceColumnName";
-
-	/* -------------------- */
-	/* --- other fields --- */
-	/* -------------------- */
-
-	/**
-	 * <pre>
-	 * (name|documentation|alias|definition|description|example|legalBasis|dataCaptureStatement|primaryCode)(\(((columnName|size)=\w+)(,(columnName|size)=\w+)*\))?
-	 * </pre>
-	 */
-	public static final String DESCRIPTORS_FOR_CODELIST_REGEX = "(name|documentation|alias|definition|description|example|legalBasis|dataCaptureStatement|primaryCode)(\\(((columnName|size)=\\w+)(;(columnName|size)=\\w+)*\\))?";
-
-	public static final String DEFAULT_ACTIVEINDICATORLF_TYPE = "YesNoNaCL";
-	public static final String DEFAULT_SOURCECL_TYPE = "SourceCL";
-	public static final String DEFAULT_CODE_NAME_COLUMN_NAME = "name";
-	public static final String DEFAULT_ID_COLUMN_NAME = "_id";
-	public static final String DEFAULT_FOREIGN_KEY_COLUMN_SUFFIX = "";
-	public static final String DEFAULT_FOREIGN_KEY_COLUMN_SUFFIX_DATATYPE = "";
-	public static final String DEFAULT_PRIMARYKEY_SPEC = "NOT NULL PRIMARY KEY";
-	public static final String DEFAULT_PRIMARYKEY_SPEC_CODELIST = "NOT NULL PRIMARY KEY";
-	public static final int DEFAULT_SIZE = 1024;
-	public static final int DEFAULT_CODE_NAME_SIZE = 0;
-	public static final int DEFAULT_SRID = 4326;
-	public static final boolean DEFAULT_CREATE_REFERNCES = false;
-	public static final boolean DEFAULT_CREATE_DOCUMENTATION = true;
-
-	/**
-	 * Name of the parameter to provide characteristics for encoding an initial
-	 * value of an attribute as a default value.
-	 */
-	public static final String ME_PARAM_DEFAULTVALUE = "defaultValue";
-
-	/**
-	 * Characteristic for the parameter {@value #ME_PARAM_DEFAULTVALUE} that
-	 * specifies the value to represent the Boolean value 'true' in the mapping
-	 * that the parameter applies to. Default is TRUE.
-	 */
-	public static final String ME_PARAM_DEFAULTVALUE_CHARACT_TRUE = "true";
-	/**
-	 * Characteristic for the parameter {@value #ME_PARAM_DEFAULTVALUE} that
-	 * specifies the value to represent the Boolean value 'false' in the mapping
-	 * that the parameter applies to. Default is FALSE.
-	 */
-	public static final String ME_PARAM_DEFAULTVALUE_CHARACT_FALSE = "false";
-	/**
-	 * Characteristic for the parameter {@value #ME_PARAM_DEFAULTVALUE} that, if
-	 * set to 'true' (ignoring case) specifies that the default value shall be
-	 * quoted. Default is false. Typically, this characteristic is set to true
-	 * in map entries for types that map to a textual type, but it can also
-	 * apply to date types. It usually does not apply to numeric types.
-	 */
-	public static final String ME_PARAM_DEFAULTVALUE_CHARACT_QUOTED = "quoted";
-
-	/**
-	 * Name of the parameter to indicate (via the 'param' attribute) that a map
-	 * entry contains information about a geometry type.
-	 */
-	public static final String ME_PARAM_GEOMETRY = "geometry";
-	/**
-	 * Name of the parameter to indicate (via the 'param' attribute) that the
-	 * type of a map entry is represented by a table.
-	 */
-	public static final String ME_PARAM_TABLE = "table";
-	/**
-	 * A characteristic for the parameter {@value #ME_PARAM_TABLE} that gives
-	 * information about the category of the conceptual type that is identified
-	 * by the map entry.
-	 *
-	 * Recognized values are (currently there is only one):
-	 * <ul>
-	 * <li>datatype</li>
-	 * </ul>
-	 */
-	public static final String ME_PARAM_TABLE_CHARACT_REP_CAT = "representedCategory";
-	/**
-	 * Regular expression (?i:datatype) to check that a given string is one of a
-	 * list of allowed values (NOTE1: check is case-insensitive; NOTE2: at the
-	 * moment there is only one valid value).
-	 */
-	public static final String ME_PARAM_TABLE_CHARACT_REP_CAT_VALIDATION_REGEX = "(?i:datatype)";
-	public static final String ME_PARAM_TEXTORCHARACTERVARYING = "textOrCharacterVarying";
-
-	/*
-	 * MAP_TARGETTYPE_COND_PART and MAP_TARGETTYPE_COND_TEXTORCHARACTERVARYING
-	 * are kept for backwards compatibility
-	 */
-	public static final String MAP_TARGETTYPE_COND_PART = "cond:";
-	public static final String MAP_TARGETTYPE_COND_TEXTORCHARACTERVARYING = "textOrCharacterVarying";
-
-	public static final String CRLF = Options.CRLF;
-	public static final String INDENT = "   ";
+/**
+ * ShapeChange - processing application schemas for geographic information
+ *
+ * This file is part of ShapeChange. ShapeChange takes a ISO 19109
+ * Application Schema from a UML model and translates it into a
+ * GML Application Schema or other implementation representations.
+ *
+ * Additional information about the software can be found at
+ * http://shapechange.net/
+ *
+ * (c) 2002-2017 interactive instruments GmbH, Bonn, Germany
+ *
+ * This program is free software: you can redistribute it and/or modify
+ * it under the terms of the GNU General Public License as published by
+ * the Free Software Foundation, either version 3 of the License, or
+ * (at your option) any later version.
+ *
+ * This program is distributed in the hope that it will be useful,
+ * but WITHOUT ANY WARRANTY; without even the implied warranty of
+ * MERCHANTABILITY or FITNESS FOR A PARTICULAR PURPOSE.  See the
+ * GNU General Public License for more details.
+ *
+ * You should have received a copy of the GNU General Public License
+ * along with this program.  If not, see <http://www.gnu.org/licenses/>.
+ *
+ * Contact:
+ * interactive instruments GmbH
+ * Trierer Strasse 70-72
+ * 53115 Bonn
+ * Germany
+ */
+package de.interactive_instruments.ShapeChange.Target.SQL;
+
+import de.interactive_instruments.ShapeChange.Options;
+
+/**
+ * @author Johannes Echterhoff (echterhoff <at> interactive-instruments
+ *         <dot> de)
+ *
+ */
+public class SqlConstants {
+
+	/* ------------------ */
+	/* --- Parameters --- */
+	/* ------------------ */
+
+	/**
+	 * Set to <code>true</code> if empty lines should be removed in SQL DDL
+	 * files created by the target. Some SQL clients choke on such lines.
+	 * Default is <code>false</code>.
+	 */
+	public static final String PARAM_REMOVE_EMPTY_LINES_IN_DDL_OUTPUT = "removeEmptyLinesInDdlOutput";
+
+	/**
+	 * Absolute or relative path to the text file (character encoding is assumed
+	 * to be UTF-8) whose contents shall be added at the top of DDL files
+	 * produced by the target. This parameter is optional. No default value
+	 * exists.
+	 */
+	public static final String PARAM_FILE_DDL_TOP = "fileDdlTop";
+
+	/**
+	 * Absolute or relative path to the text file (character encoding is assumed
+	 * to be UTF-8) whose contents shall be added at the bottom of DDL files
+	 * produced by the target. This parameter is optional. No default value
+	 * exists.
+	 */
+	public static final String PARAM_FILE_DDL_BOTTOM = "fileDdlBottom";
+
+	/**
+	 * Name for the identifier column when generating table creation statements.
+	 * This parameter is optional. The default is
+	 * {@value #DEFAULT_ID_COLUMN_NAME}.
+	 */
+	public static final String PARAM_ID_COLUMN_NAME = "idColumnName";
+
+	/**
+	 * Specification for the primary key of a 'normal' table (neither an
+	 * associative table nor representing a code list). Default is
+	 * {@value #DEFAULT_PRIMARYKEY_SPEC}. For example, if the parameter is set
+	 * to 'GENERATED ALWAYS AS IDENTITY (START WITH 1 INCREMENT BY 1 ORDER
+	 * NOCACHE)' then the primary key would be 'OBJECTID INTEGER GENERATED
+	 * ALWAYS AS IDENTITY (START WITH 1 INCREMENT BY 1 ORDER NOCACHE) PRIMARY
+	 * KEY' instead of 'OBJECTID INTEGER NOT NULL PRIMARY KEY'.
+	 */
+	public static final String PARAM_PRIMARYKEY_SPEC = "primaryKeySpecification";
+
+	/**
+	 * Specification for the primary key of a code list table. Default is
+	 * {@value #DEFAULT_PRIMARYKEY_SPEC_CODELIST}.
+	 */
+	public static final String PARAM_PRIMARYKEY_SPEC_CODELIST = "primaryKeySpecificationCodelist";
+
+	/**
+	 * Suffix to append to the name of columns that contain foreign keys (except
+	 * if it references a table that represents a data type). This parameter is
+	 * optional. The default is the empty string.
+	 */
+	public static final String PARAM_FOREIGN_KEY_COLUMN_SUFFIX = "foreignKeyColumnSuffix";
+
+	/**
+	 * Suffix to append to the name of columns that contain foreign keys
+	 * referencing tables that represent data types. This parameter is optional.
+	 * The default is the empty string.
+	 */
+	public static final String PARAM_FOREIGN_KEY_COLUMN_SUFFIX_DATATYPE = "foreignKeyColumnSuffixDatatype";
+
+	/**
+	 * Datatype to use for foreign key fields, for example 'bigint' in case of a
+	 * PostgreSQL database. The default is the primary key type defined by the
+	 * database strategy.
+	 */
+	public static final String PARAM_FOREIGN_KEY_COLUMN_DATA_TYPE = "foreignKeyColumnDataType";
+
+	/**
+	 * NOTE: This parameter applies to the Oracle database system only. Set of
+	 * SDO_DIM_ELEMENT values, to be used for constructing a SDO_DIM_ARRAY when
+	 * inserting data into USER_SDO_GEOM_METADATA. Each value has the following
+	 * structure: (&lt;first_dimension_name&gt;,
+	 * &lt;first_dimension_lower_bound&gt;, &lt;first_dimension_upper_bound&gt;,
+	 * &lt;first_dimension_tolerance&gt;). There is no separator between
+	 * individual values (the parentheses serve as separator). Example:
+	 * (dim1,-1,1,1.1)(dim2,2,-2.2,2)(dim3,3.3,3,-3).
+	 */
+	public static final String PARAM_SDO_DIM_ELEMENTS = "sdoDimElements";
+
+	/**
+	 * Regular expression to validate the value of parameter
+	 * {@value #PARAM_SDO_DIM_ELEMENTS}:
+	 * (\([^,]+(,[-]?([0-9]+\.[0-9]+|[0-9]+)){3}\))+
+	 */
+	public static final String PATTERN_SDO_DIM_ELEMENTS = "(\\([^,]+(,[-]?([0-9]+\\.[0-9]+|[0-9]+)){3}\\))+";
+
+	/**
+	 * Size for fields representing textual properties with limited length, to
+	 * be used in case that the property represented by the field does not have
+	 * a 'size' tagged value; default is {@value #DEFAULT_SIZE}
+	 */
+	public static final String PARAM_SIZE = "size";
+
+	/**
+	 * EPSG code of the spatial reference system to use for geometries; default
+	 * is {@value #DEFAULT_SRID}
+	 */
+	public static final String PARAM_SRID = "srid";
+
+	/**
+	 * Flag to indicate that foreign key creation is desired (true); default is
+	 * false.
+	 */
+	public static final String PARAM_CREATE_REFERENCES = "createReferences";
+
+	/**
+	 * Flag to indicate that model documentation shall be added to the DDL via
+	 * comments; default is true.
+	 */
+	public static final String PARAM_CREATE_DOCUMENTATION = "createDocumentation";
+
+	/**
+	 * Identifier of the database system for which SQL DDL shall be created.
+	 * Supported systems - and also relevant identifiers - are:
+	 * <ul>
+	 * <li>PostgreSQL</li>
+	 * <li>Oracle</li>
+	 * <li>SQLServer</li>
+	 * </ul>
+	 * The default is PostgreSQL.
+	 */
+	public static final String PARAM_DATABASE_SYSTEM = "databaseSystem";
+
+	/**
+	 * Optional changes to the default documentation template and the default
+	 * strings for descriptors without value
+	 */
+	public static final String PARAM_DOCUMENTATION_TEMPLATE = "documentationTemplate";
+	public static final String PARAM_DOCUMENTATION_NOVALUE = "documentationNoValue";
+
+	/**
+	 * Comma-separated list of descriptors that shall be encoded as individual
+	 * columns in a table representing a code list. The descriptors are
+	 * specified by their identifier ('alias', 'definition', 'description',
+	 * 'example', 'legalBasis', 'dataCaptureStatement', 'primaryCode'). NOTE:
+	 * 'documentation' can also be used to include documentation that is derived
+	 * from descriptors using the {@value #PARAM_DOCUMENTATION_TEMPLATE} and
+	 * {@value #PARAM_DOCUMENTATION_NOVALUE}. The default value for this
+	 * parameter is 'documentation'.
+	 * <p>
+	 * Applies to {@value #RULE_TGT_SQL_CLS_CODELISTS}
+	 */
+	public static final String PARAM_DESCRIPTORS_FOR_CODELIST = "descriptorsForCodelist";
+	
+	/**
+	 * Specify the conceptual type that applies to the codeStatusCL column
+	 * added by {@value #RULE_TGT_SQL_CLS_CODELISTS_PODS}. Default value is
+	 * {@value #DEFAULT_CODESTATUSCL_TYPE}.
+	 */
+	public static final String PARAM_CODESTATUSCL_TYPE = "codeStatusCLType";
+
+	/**
+	 * This parameter controls the name of the column that contains the name or
+	 * - if available - the initial value of a code. Default is 'name'. NOTE:
+	 * The column name will be normalized according to the rules of the chosen
+	 * database system.
+	 * <p>
+	 * Additional columns can be defined via the configuration parameter
+	 * {@value #PARAM_DESCRIPTORS_FOR_CODELIST}.
+	 * <p>
+	 * Applies to {@value #RULE_TGT_SQL_CLS_CODELISTS}
+	 */
+	public static final String PARAM_CODE_NAME_COLUMN_NAME = "codeNameColumnName";
+
+	public static final String PARAM_CODE_NAME_SIZE = "codeNameSize";
+
+	/**
+	 * Defines the first part of the name of the column in a data type table
+	 * that is used to reference tables that represent types from the conceptual
+	 * model which have a one to many relationship with the data type. Applies
+	 * to {@value #RULE_TGT_SQL_CLS_DATATYPES_ONETOMANY_ONETABLE}. This
+	 * parameter is optional. The default is
+	 * {@value #DEFAULT_ONE_TO_MANY_REF_COLUMN_NAME}.
+	 */
+	public static final String PARAM_ONE_TO_MANY_REF_COLUMN_NAME = "oneToManyReferenceColumnName";
+
+	public static final String DEFAULT_ONE_TO_MANY_REF_COLUMN_NAME = "dataTypeOwner";
+
+	/**
+	 * Define the name for the column that stores the value of the code status code list.
+	 * Applies to rule {@value #RULE_TGT_SQL_CLS_CODELISTS_PODS}. Default value
+	 * is: {@value #DEFAULT_NAME_CODESTATUS_CL_COLUMN}.
+	 */
+	public static final String PARAM_NAME_CODESTATUS_CL_COLUMN = "nameForCodeStatusCLColumn";
+	public static final String DEFAULT_NAME_CODESTATUS_CL_COLUMN = "CODE_STATUS_CL";
+	
+	/**
+	 * Define the name for the column that stores a note on the code status.
+	 * Applies to rule {@value #RULE_TGT_SQL_CLS_CODELISTS_PODS}. Default value
+	 * is: {@value #DEFAULT_NAME_CODESTATUSNOTES_COLUMN}.
+	 */
+	public static final String PARAM_NAME_CODESTATUSNOTES_COLUMN = "nameForCodeStatusNotesColumn";
+	public static final String DEFAULT_NAME_CODESTATUSNOTES_COLUMN = "CODE_STATUS_NOTES";
+
+	/* ------------------------ */
+	/* --- Conversion rules --- */
+	/* ------------------------ */
+
+	/**
+	 * Ensures that table creation statements are generated for feature types.
+	 */
+	public static final String RULE_TGT_SQL_CLS_FEATURE_TYPES = "rule-sql-cls-feature-types";
+
+	/**
+	 * Ensures that table creation statements are generated for object types.
+	 */
+	public static final String RULE_TGT_SQL_CLS_OBJECT_TYPES = "rule-sql-cls-object-types";
+
+	/**
+	 * Ensures that CHECK constraints are created for fields representing
+	 * enumeration values.
+	 */
+	public static final String RULE_TGT_SQL_PROP_CHECK_CONSTRAINTS_FOR_ENUMERATIONS = "rule-sql-prop-check-constraints-for-enumerations";
+
+	/**
+	 * NOTE: currently only applicable when deriving DDL for the Oracle database
+	 * system.
+	 */
+	public static final String RULE_TGT_SQL_PROP_CHECK_CONSTRAINT_RESTRICT_TIME_OF_DATE = "rule-sql-prop-check-constraint-restrictTimeOfDate";
+
+	/**
+	 * Ensures that table creation statements are generated for complex data
+	 * types.
+	 */
+	public static final String RULE_TGT_SQL_CLS_DATATYPES = "rule-sql-cls-data-types";
+
+	/**
+	 * Specific implementation of a one to many relationship to a data type: the
+	 * table that represents the data type contains an additional column that
+	 * references other tables (which represent classes that have a one-to-many
+	 * relationship with the data type). The type of the column is configured
+	 * via parameter {@value #PARAM_FOREIGN_KEY_COLUMN_DATA_TYPE}. The name of
+	 * the column is set via tagged value
+	 * {@value #TV_ONE_TO_MANY_REF_COLUMN_NAME} on the data type or, if the
+	 * tagged value is not available, via the configuration parameter
+	 * {@value #PARAM_ONE_TO_MANY_REF_COLUMN_NAME}. NOTE: This approach does not
+	 * support specification of a foreign key constraint for the column, since
+	 * the data type may be used as property value type in multiple other types.
+	 * Thus, in this approach, one cannot directly identify which table is
+	 * referenced by the column, for a given row of the data type table. NOTE:
+	 * This rule has lower priority than
+	 * {@value #RULE_TGT_SQL_CLS_DATATYPES_ONETOMANY_SEVERALTABLES}.
+	 */
+	public static final String RULE_TGT_SQL_CLS_DATATYPES_ONETOMANY_ONETABLE = "rule-sql-cls-data-types-oneToMany-oneTable";
+
+	/**
+	 * Specific implementation of a one to many relationship between a type A
+	 * and a data type B: for each such relationship, a new table is created for
+	 * the data type (as defined by {@value #RULE_TGT_SQL_CLS_DATATYPES}. The
+	 * name of such a table is constructed as follows: name of type A (that
+	 * references the data type) + "_" + name of the property with the data type
+	 * as value type. A column is added to the table to reference the table that
+	 * represents type A.
+	 * <p>
+	 * NOTE: This rule has higher priority than
+	 * {@value #RULE_TGT_SQL_CLS_DATATYPES_ONETOMANY_ONETABLE}.
+	 */
+	public static final String RULE_TGT_SQL_CLS_DATATYPES_ONETOMANY_SEVERALTABLES = "rule-sql-cls-data-types-oneToMany-severalTables";
+
+	/**
+	 * Tables are generated for code lists. Insert statements are created for
+	 * the codes of a code list. Properties with a code list as value type will
+	 * be converted to fields with foreign key type.
+	 */
+	public static final String RULE_TGT_SQL_CLS_CODELISTS = "rule-sql-cls-code-lists";
+
+	/**
+	 * Enables use of stereotype 'identifier' on class attributes. If an
+	 * attribute with that stereotype belongs to a class, then the column to
+	 * represent that attribute will be used as primary key (and no extra
+	 * identifier column will be generated).
+	 */
+	public static final String RULE_TGT_SQL_CLS_IDENTIFIER_STEREOTYPE = "rule-sql-cls-identifierStereotype";
+
+	/**
+	 * 
+	 */
+	public static final String RULE_TGT_SQL_CLS_CODELISTS_PODS = "rule-sql-cls-code-lists-pods";
+
+	/**
+	 * If this rule is enabled, then a property whose type is neither covered by
+	 * a type mapping entry nor contained in the currently processed schema -
+	 * but in the overall model - is still encoded as a field with a foreign key
+	 * - if other rules allow table creation for this type. Otherwise the field
+	 * is encoded using a textual data type.
+	 */
+	public static final String RULE_TGT_SQL_CLS_REFERENCES_TO_EXTERNAL_TYPES = "rule-sql-cls-references-to-external-types";
+
+	/**
+	 * This rule ensures that associative tables are created for cases in which
+	 * an n:m relationship exists between types.
+	 *
+	 * The name of the associative table is taken from the tagged value
+	 * {@value #TV_ASSOCIATIVETABLE} - which exists either on an association or
+	 * an attribute. If the tagged value is not present or empty, the name is
+	 * created as follows:
+	 * <ul>
+	 * <li>If the table represents an n:m relationship represented by an
+	 * association, then:
+	 * <ul>
+	 * <li>for a bi-directional association: the name of the class (from both
+	 * ends of the association) that is lower in alphabetical order is used,
+	 * concatenated with the according property name</li>
+	 * <li>for a uni-directional association: the name of the inClass of the
+	 * navigable property is used, concatenated with the property name</li>
+	 * </ul>
+	 * </li>
+	 * <li>If the table represents an n:m relationship that is caused by an
+	 * attribute with max multiplicity greater than one, then the name of the
+	 * class that the attribute belongs to is used, concatenated with the
+	 * property name</li>
+	 * </ul>
+	 */
+	public static final String RULE_TGT_SQL_ALL_ASSOCIATIVETABLES = "rule-sql-all-associativetables";
+
+	/**
+	 * If this rule is enabled derived properties will be ignored.
+	 */
+	public static final String RULE_TGT_SQL_PROP_EXCLUDE_DERIVED = "rule-sql-prop-exclude-derived";
+
+	/**
+	 * If this rule is enabled, abstract classes will be ignored by the target.
+	 */
+	public static final String RULE_TGT_SQL_ALL_EXCLUDE_ABSTRACT = "rule-sql-all-exclude-abstract";
+
+	public static final String RULE_TGT_SQL_ALL_NOTENCODED = "rule-sql-all-notEncoded";
+
+	/**
+	 * Under this rule, foreign key identifiers are generated as follows:
+	 * <p>
+	 * "fk_" + tableNameForFK + "" + targetTableNameForFK + "" + fieldNameForFK
+	 * + count where:
+	 * <ul>
+	 * <li>tableNameForFK is the name of the table that contains the field with
+	 * the foreign key, clipped to the first eight characters</li>
+	 * <li>targetTableNameForFK is the name of the table that the field with
+	 * foreign key references, clipped to the first eight characters</li>
+	 * <li>fieldNameForFK is the name of the field that contains the foreign
+	 * key, clipped to the first eight characters</li>
+	 * <li>count is the number of times the foreign key identifier has been
+	 * assigned; it ranges from 0-9 and can also be omitted, thus supporting
+	 * eleven unambiguous uses of the foreign key identifier (NOTE: if the
+	 * foreign key identifier is used more than eleven times, ShapeChange logs a
+	 * warning)</li>
+	 * </ul>
+	 */
+	public static final String RULE_TGT_SQL_ALL_FOREIGNKEY_ORACLE_NAMING_STYLE = "rule-sql-all-foreign-key-oracle-naming-style";
+	/**
+	 * Under this rule, foreign key identifiers are generated as follows:
+	 * <p>
+	 * "fk_" + tableName + "_" + targetTableName + "_" + fieldName + pearsonHash
+	 * <p>
+	 * where:
+	 * <ul>
+	 * <li>tableName is the name of the table that contains the field with the
+	 * foreign key, clipped to the first seven characters</li>
+	 * <li>targetTableName is the name of the table that the field with foreign
+	 * key references, clipped to the first seven characters</li>
+	 * <li>fieldName is the name of the field that contains the foreign key,
+	 * clipped to the first seven characters</li>
+	 * <li>pearsonHash is the pearson hash (see
+	 * https://en.wikipedia.org/wiki/Pearson_hashing and the original paper:
+	 * Pearson, Peter K. (June 1990),
+	 * "Fast Hashing of Variable-Length Text Strings", Communications of the
+	 * ACM, 33 (6): 677, doi:10.1145/78973.78978) of the concatenation of
+	 * tableName, targetTableName, and fieldName, padded with zeros so it has a
+	 * length of 3</li>
+	 * </ul>
+	 * NOTE: The total length of the foreign key constraint will not exceed 29
+	 * characters.
+	 * 
+	 */
+	public static final String RULE_TGT_SQL_ALL_FOREIGNKEY_PEARSONHASH_NAMING = "rule-sql-all-foreign-key-personhash-naming";
+	public static final String RULE_TGT_SQL_ALL_CHECK_CONSTRAINT_NAMING_ORACLE_DEFAULT = "rule-sql-all-check-constraint-naming-oracle-default";
+	public static final String RULE_TGT_SQL_ALL_CHECK_CONSTRAINT_NAMING_POSTGRESQL_DEFAULT = "rule-sql-all-check-constraint-naming-postgresql-default";
+	public static final String RULE_TGT_SQL_ALL_CHECK_CONSTRAINT_NAMING_SQLSERVER_DEFAULT = "rule-sql-all-check-constraint-naming-sqlserver-default";
+	public static final String RULE_TGT_SQL_ALL_CHECK_CONSTRAINT_NAMING_PEARSONHASH = "rule-sql-all-check-constraint-naming-pearsonhash";
+
+	/**
+	 * If this rule is included, case is not changed when normalizing names,
+	 * regardless of the rule for normalizing names.
+	 */
+	public static final String RULE_TGT_SQL_ALL_NORMALIZING_IGNORE_CASE = "rule-sql-all-normalizing-ignore-case";
+	public static final String RULE_TGT_SQL_ALL_NORMALIZING_LOWER_CASE = "rule-sql-all-normalizing-lower-case";
+	public static final String RULE_TGT_SQL_ALL_NORMALIZING_UPPER_CASE = "rule-sql-all-normalizing-upper-case";
+	public static final String RULE_TGT_SQL_ALL_NORMALIZING_SQLSERVER = "rule-sql-all-normalizing-sqlserver";
+	public static final String RULE_TGT_SQL_ALL_NORMALIZING_ORACLE = "rule-sql-all-normalizing-oracle";
+
+	/**
+	 * Prevents creation of documentation of schema elements via inline
+	 * comments. This rule overrides parameter
+	 * {@value #PARAM_CREATE_DOCUMENTATION}.
+	 */
+	public static final String RULE_TGT_SQL_ALL_SUPPRESS_INLINE_DOCUMENTATION = "rule-sql-all-suppressDocumentationViaInlineComments";
+
+	/**
+	 * Creates COMMENT statements to document tables and columns that represent
+	 * application schema elements.
+	 */
+	public static final String RULE_TGT_SQL_ALL_DOCUMENTATION_EXPLICIT_COMMENTS = "rule-sql-all-documentationViaExplicitCommentStatements";
+
+	/* --------------------- */
+	/* --- Tagged Values --- */
+	/* --------------------- */
+
+	public static final String TV_ASSOCIATIVETABLE = "associativeTable";
+
+	/**
+	 * Name of the tagged value that overwrites the value of configuration
+	 * parameter {@value #PARAM_ONE_TO_MANY_REF_COLUMN_NAME} for a given
+	 * datatype.
+	 */
+	public static final String TV_ONE_TO_MANY_REF_COLUMN_NAME = "oneToManyReferenceColumnName";
+
+	/* -------------------- */
+	/* --- other fields --- */
+	/* -------------------- */
+
+	/**
+	 * <pre>
+	 * (name|documentation|alias|definition|description|example|legalBasis|dataCaptureStatement|primaryCode)(\(((columnName|size)=\w+)(,(columnName|size)=\w+)*\))?
+	 * </pre>
+	 */
+	public static final String DESCRIPTORS_FOR_CODELIST_REGEX = "(name|documentation|alias|definition|description|example|legalBasis|dataCaptureStatement|primaryCode)(\\(((columnName|size)=\\w+)(;(columnName|size)=\\w+)*\\))?";
+
+	public static final String DEFAULT_CODESTATUSCL_TYPE = "CodeStatusCL";
+	public static final String DEFAULT_CODE_NAME_COLUMN_NAME = "name";
+	public static final String DEFAULT_ID_COLUMN_NAME = "_id";
+	public static final String DEFAULT_FOREIGN_KEY_COLUMN_SUFFIX = "";
+	public static final String DEFAULT_FOREIGN_KEY_COLUMN_SUFFIX_DATATYPE = "";
+	public static final String DEFAULT_PRIMARYKEY_SPEC = "NOT NULL PRIMARY KEY";
+	public static final String DEFAULT_PRIMARYKEY_SPEC_CODELIST = "NOT NULL PRIMARY KEY";
+	public static final int DEFAULT_SIZE = 1024;
+	public static final int DEFAULT_CODE_NAME_SIZE = 0;
+	public static final int DEFAULT_SRID = 4326;
+	public static final boolean DEFAULT_CREATE_REFERNCES = false;
+	public static final boolean DEFAULT_CREATE_DOCUMENTATION = true;
+
+	/**
+	 * Name of the parameter to provide characteristics for encoding an initial
+	 * value of an attribute as a default value.
+	 */
+	public static final String ME_PARAM_DEFAULTVALUE = "defaultValue";
+
+	/**
+	 * Characteristic for the parameter {@value #ME_PARAM_DEFAULTVALUE} that
+	 * specifies the value to represent the Boolean value 'true' in the mapping
+	 * that the parameter applies to. Default is TRUE.
+	 */
+	public static final String ME_PARAM_DEFAULTVALUE_CHARACT_TRUE = "true";
+	/**
+	 * Characteristic for the parameter {@value #ME_PARAM_DEFAULTVALUE} that
+	 * specifies the value to represent the Boolean value 'false' in the mapping
+	 * that the parameter applies to. Default is FALSE.
+	 */
+	public static final String ME_PARAM_DEFAULTVALUE_CHARACT_FALSE = "false";
+	/**
+	 * Characteristic for the parameter {@value #ME_PARAM_DEFAULTVALUE} that, if
+	 * set to 'true' (ignoring case) specifies that the default value shall be
+	 * quoted. Default is false. Typically, this characteristic is set to true
+	 * in map entries for types that map to a textual type, but it can also
+	 * apply to date types. It usually does not apply to numeric types.
+	 */
+	public static final String ME_PARAM_DEFAULTVALUE_CHARACT_QUOTED = "quoted";
+
+	/**
+	 * Name of the parameter to indicate (via the 'param' attribute) that a map
+	 * entry contains information about a geometry type.
+	 */
+	public static final String ME_PARAM_GEOMETRY = "geometry";
+	/**
+	 * Name of the parameter to indicate (via the 'param' attribute) that the
+	 * type of a map entry is represented by a table.
+	 */
+	public static final String ME_PARAM_TABLE = "table";
+	/**
+	 * A characteristic for the parameter {@value #ME_PARAM_TABLE} that gives
+	 * information about the category of the conceptual type that is identified
+	 * by the map entry.
+	 *
+	 * Recognized values are (currently there is only one):
+	 * <ul>
+	 * <li>datatype</li>
+	 * </ul>
+	 */
+	public static final String ME_PARAM_TABLE_CHARACT_REP_CAT = "representedCategory";
+	/**
+	 * Regular expression (?i:datatype) to check that a given string is one of a
+	 * list of allowed values (NOTE1: check is case-insensitive; NOTE2: at the
+	 * moment there is only one valid value).
+	 */
+	public static final String ME_PARAM_TABLE_CHARACT_REP_CAT_VALIDATION_REGEX = "(?i:datatype)";
+	public static final String ME_PARAM_TEXTORCHARACTERVARYING = "textOrCharacterVarying";
+
+	/*
+	 * MAP_TARGETTYPE_COND_PART and MAP_TARGETTYPE_COND_TEXTORCHARACTERVARYING
+	 * are kept for backwards compatibility
+	 */
+	public static final String MAP_TARGETTYPE_COND_PART = "cond:";
+	public static final String MAP_TARGETTYPE_COND_TEXTORCHARACTERVARYING = "textOrCharacterVarying";
+
+	public static final String CRLF = Options.CRLF;
+	public static final String INDENT = "   ";
 
 	public static final String NOT_NULL_COLUMN_SPEC = "NOT NULL";
-}
->>>>>>> 4aeb4aa3
+}
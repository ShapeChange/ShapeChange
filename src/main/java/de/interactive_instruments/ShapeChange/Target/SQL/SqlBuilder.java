<<<<<<< HEAD
/**
 * ShapeChange - processing application schemas for geographic information
 *
 * This file is part of ShapeChange. ShapeChange takes a ISO 19109
 * Application Schema from a UML model and translates it into a
 * GML Application Schema or other implementation representations.
 *
 * Additional information about the software can be found at
 * http://shapechange.net/
 *
 * (c) 2002-2017 interactive instruments GmbH, Bonn, Germany
 *
 * This program is free software: you can redistribute it and/or modify
 * it under the terms of the GNU General Public License as published by
 * the Free Software Foundation, either version 3 of the License, or
 * (at your option) any later version.
 *
 * This program is distributed in the hope that it will be useful,
 * but WITHOUT ANY WARRANTY; without even the implied warranty of
 * MERCHANTABILITY or FITNESS FOR A PARTICULAR PURPOSE.  See the
 * GNU General Public License for more details.
 *
 * You should have received a copy of the GNU General Public License
 * along with this program.  If not, see <http://www.gnu.org/licenses/>.
 *
 * Contact:
 * interactive instruments GmbH
 * Trierer Strasse 70-72
 * 53115 Bonn
 * Germany
 */
package de.interactive_instruments.ShapeChange.Target.SQL;

import java.util.ArrayList;
import java.util.Collections;
import java.util.Comparator;
import java.util.HashMap;
import java.util.List;
import java.util.Map;
import java.util.regex.Pattern;

import org.apache.commons.lang3.StringUtils;

import de.interactive_instruments.ShapeChange.MessageSource;
import de.interactive_instruments.ShapeChange.Options;
import de.interactive_instruments.ShapeChange.ProcessMapEntry;
import de.interactive_instruments.ShapeChange.ShapeChangeResult;
import de.interactive_instruments.ShapeChange.Model.AssociationInfo;
import de.interactive_instruments.ShapeChange.Model.ClassInfo;
import de.interactive_instruments.ShapeChange.Model.Info;
import de.interactive_instruments.ShapeChange.Model.Model;
import de.interactive_instruments.ShapeChange.Model.PropertyInfo;
import de.interactive_instruments.ShapeChange.Target.SQL.expressions.ColumnExpression;
import de.interactive_instruments.ShapeChange.Target.SQL.expressions.Expression;
import de.interactive_instruments.ShapeChange.Target.SQL.expressions.ExpressionList;
import de.interactive_instruments.ShapeChange.Target.SQL.expressions.InExpression;
import de.interactive_instruments.ShapeChange.Target.SQL.expressions.NullValueExpression;
import de.interactive_instruments.ShapeChange.Target.SQL.expressions.StringValueExpression;
import de.interactive_instruments.ShapeChange.Target.SQL.expressions.UnquotedStringExpression;
import de.interactive_instruments.ShapeChange.Target.SQL.naming.SqlNamingScheme;
import de.interactive_instruments.ShapeChange.Target.SQL.structure.Alter;
import de.interactive_instruments.ShapeChange.Target.SQL.structure.AlterExpression.AlterOperation;
import de.interactive_instruments.ShapeChange.Target.SQL.structure.CheckConstraint;
import de.interactive_instruments.ShapeChange.Target.SQL.structure.Column;
import de.interactive_instruments.ShapeChange.Target.SQL.structure.ColumnDataType;
import de.interactive_instruments.ShapeChange.Target.SQL.structure.Comment;
import de.interactive_instruments.ShapeChange.Target.SQL.structure.ConstraintAlterExpression;
import de.interactive_instruments.ShapeChange.Target.SQL.structure.CreateTable;
import de.interactive_instruments.ShapeChange.Target.SQL.structure.ForeignKeyConstraint;
import de.interactive_instruments.ShapeChange.Target.SQL.structure.Insert;
import de.interactive_instruments.ShapeChange.Target.SQL.structure.PrimaryKeyConstraint;
import de.interactive_instruments.ShapeChange.Target.SQL.structure.Statement;
import de.interactive_instruments.ShapeChange.Target.SQL.structure.Table;
import de.interactive_instruments.ShapeChange.ShapeChangeResult.MessageContext;

/**
 * Builds SQL statements for model elements.
 *
 * @author Johannes Echterhoff (echterhoff <at> interactive-instruments
 *         <dot> de)
 *
 */
public class SqlBuilder implements MessageSource {

	private static Comparator<Statement> STATEMENT_COMPARATOR = new StatementSortAlphabetic();
	private static Comparator<CreateTable> CREATE_TABLE_COMPARATOR = new CreateTableSortAlphabetic();
	private static Comparator<Column> COLUMN_DEFINITION_COMPARATOR = new ColumnSortAlphabetic();

	private ShapeChangeResult result;
	private Options options;
	private Model model;

	private Pattern pattern_find_true = Pattern.compile("true",
			Pattern.CASE_INSENSITIVE);
	private Pattern pattern_find_false = Pattern.compile("false",
			Pattern.CASE_INSENSITIVE);

	private Map<PropertyInfo, Integer> sizeByCharacterValuedProperty = new HashMap<PropertyInfo, Integer>();

	private List<Table> tables = new ArrayList<Table>();

	private List<CreateTable> createTableStatements = new ArrayList<CreateTable>();
	private List<Alter> foreignKeyConstraints = new ArrayList<Alter>();
	private List<Alter> checkConstraints = new ArrayList<Alter>();
	private List<Statement> geometryMetadataUpdateStatements = new ArrayList<Statement>();
	private List<Statement> geometryIndexStatements = new ArrayList<Statement>();
	private List<Insert> insertStatements = new ArrayList<Insert>();
	private List<Comment> commentStatements = new ArrayList<Comment>();

	private SqlNamingScheme namingScheme;

	public SqlBuilder(SqlDdl sqlddl, ShapeChangeResult result, Options options,
			Model model, SqlNamingScheme namingScheme) {

		this.result = result;
		this.options = options;

		this.model = model;
		this.namingScheme = namingScheme;
	}

	/**
	 * NOTE: only works for attributes, NOT association roles
	 *
	 * @param pi
	 */
	private Table createAssociativeTableForAttribute(PropertyInfo pi) {

		if (!pi.isAttribute()) {
			return null;
		}

		// identify table name - using tagged value or default name
		String tableName = pi.taggedValuesAll()
				.getFirstValue(SqlConstants.TV_ASSOCIATIVETABLE);

		if (tableName == null || tableName.trim().length() == 0) {

			tableName = pi.inClass().name() + "_" + pi.name();

			result.addInfo(this, 12, pi.name(), pi.inClass().name(), tableName);
		}

		CreateTable createTable = new CreateTable();
		this.createTableStatements.add(createTable);

		Table table = map(tableName);
		createTable.setTable(table);

		table.setAssociativeTable(true);
		table.setRepresentedProperty(pi);

		List<Column> columns = new ArrayList<Column>();
		table.setColumns(columns);

		/*
		 * Add field to reference pi.inClass
		 * 
		 * NOTE: the primary key for the table will be defined later
		 */
		String classReferenceFieldName = pi.inClass().name()
				+ SqlDdl.idColumnName;
		Column cdInClassReference = createColumn(table, null,
				classReferenceFieldName, SqlDdl.foreignKeyColumnDataType,
				"NOT NULL", false, true);
		cdInClassReference.setReferencedTable(map(pi.inClass()));
		columns.add(cdInClassReference);

		Column cdPi;

		if (refersToTypeRepresentedByTable(pi)) {

			String piFieldName = determineTableNameForValueType(pi)
					+ SqlDdl.idColumnName;

			String fieldType;
			if (pi.categoryOfValue() == Options.CODELIST && pi.inClass()
					.matches(SqlConstants.RULE_TGT_SQL_CLS_CODELISTS)) {

				if (SqlDdl.codeNameSize < 1) {
					fieldType = SqlDdl.databaseStrategy
							.unlimitedLengthCharacterDataType();
				} else {
					fieldType = SqlDdl.databaseStrategy
							.limitedLengthCharacterDataType(
									SqlDdl.codeNameSize);
				}

			} else {

				fieldType = SqlDdl.foreignKeyColumnDataType;
			}

			cdPi = createColumn(table, pi, piFieldName, fieldType, "NOT NULL",
					false, true);
			cdPi.setReferencedTable(map(pi));

		} else {

			cdPi = createColumn(table, pi, true);
		}

		columns.add(cdPi);

		PrimaryKeyConstraint pkc = new PrimaryKeyConstraint();
		pkc.setColumns(columns);
		table.addConstraint(pkc);

		return table;
	}

	private Table map(PropertyInfo pi) {

		String tableName = determineTableNameForValueType(pi);

		return map(tableName);
	}

	/**
	 * Will create a table to represent the given class. Will also create
	 * associative tables, as applicable.
	 * 
	 * @param ci
	 */
	private Table createTables(ClassInfo ci) {
		return createTables(ci, ci.name());
	}

	/**
	 * Will create a table to represent the given class. Will also create
	 * associative tables, as applicable.
	 * 
	 * @param ci
	 */
	private Table createTables(ClassInfo ci, String tableName) {

		/*
		 * Identify all properties that will be converted to columns. Create
		 * associative tables as necessary.
		 * 
		 * NOTE: The order of the properties is defined by their sequence
		 * numbers (which is automatically provided by a TreeMap).
		 */

		List<PropertyInfo> propertyInfosForColumns = new ArrayList<PropertyInfo>();

		for (PropertyInfo pi : ci.properties().values()) {

			if (!SqlDdl.isEncoded(pi)) {

				result.addInfo(this, 15, pi.name(), pi.inClass().name());
				continue;
			}

			/*
			 * If the value type of the property is part of the schema but not
			 * enabled for conversion - or not mapped - issue a warning and
			 * continue.
			 */

			// try getting the type class by ID first, then by name
			ClassInfo typeCi = model.classById(pi.typeInfo().id);

			if (typeCi == null) {
				typeCi = model.classByName(pi.typeInfo().name);
			}

			if (typeCi != null
					&& options.targetMapEntry(pi.typeInfo().name,
							pi.encodingRule("sql")) == null
					&& model.isInSelectedSchemas(typeCi)
					&& ((typeCi.category() == Options.OBJECT && !typeCi.matches(
							SqlConstants.RULE_TGT_SQL_CLS_OBJECT_TYPES))
							|| (typeCi.category() == Options.FEATURE
									&& !typeCi.matches(
											SqlConstants.RULE_TGT_SQL_CLS_FEATURE_TYPES))
							|| (typeCi.category() == Options.DATATYPE
									&& !typeCi.matches(
											SqlConstants.RULE_TGT_SQL_CLS_DATATYPES)))) {

				result.addWarning(this, 16, pi.name(), pi.inClass().name(),
						pi.typeInfo().name);
				continue;
			}

			if (pi.isDerived() && pi
					.matches(SqlConstants.RULE_TGT_SQL_PROP_EXCLUDE_DERIVED)) {

				result.addInfo(this, 14, pi.name(), pi.inClass().name());
				continue;
			}

			if (typeCi != null && typeCi.isAbstract() && typeCi
					.matches(SqlConstants.RULE_TGT_SQL_ALL_EXCLUDE_ABSTRACT)) {
				continue;
			}

			if (pi.isAttribute()) {

				if (pi.cardinality().maxOccurs == 1) {

					propertyInfosForColumns.add(pi);

				} else if (SqlDdl.createAssociativeTables) {

					if (typeCi != null && typeCi.category() == Options.DATATYPE
							&& typeCi.matches(
									SqlConstants.RULE_TGT_SQL_CLS_DATATYPES)
							&& (typeCi.matches(
									SqlConstants.RULE_TGT_SQL_CLS_DATATYPES_ONETOMANY_ONETABLE)
									|| typeCi.matches(
											SqlConstants.RULE_TGT_SQL_CLS_DATATYPES_ONETOMANY_SEVERALTABLES))) {
						/*
						 * ignore the property; it will be represented by a
						 * foreign key column in the according table (depends on
						 * the conversion rule, i.e. if one or several tables
						 * represent the datatype and the one-to-many
						 * relationships to it).
						 */

					} else {
						createAssociativeTableForAttribute(pi);
					}

				} else {
					/*
					 * Warn that attribute with max multiplicity > 1 is not
					 * supported when creation of associative tables is not
					 * enabled.
					 */
					result.addWarning(this, 11, pi.name(), pi.inClass().name());
				}

			} else {

				// the property is an association role

				AssociationInfo ai = pi.association();

				/*
				 * if an associative table has already been created for this
				 * association, continue
				 */
				if (tableForAssociationExists(ai)) {
					continue;
				}

				PropertyInfo revPi = pi.reverseProperty();

				/*
				 * If the inClass of the reverse property is not encoded and no
				 * map entry exists, the relationship does not exist in the SQL
				 * encoding. Log a warning and continue.
				 */
				if (!SqlDdl.isEncoded(revPi.inClass())
						&& options.targetMapEntry(revPi.inClass().name(),
								revPi.inClass().encodingRule("sql")) == null) {

					result.addWarning(this, 19, revPi.inClass().name(),
							revPi.name(), pi.inClass().name(), pi.name());
					continue;
				}

				int maxOccursPi = pi.cardinality().maxOccurs;
				int maxOccursRevPi = revPi.cardinality().maxOccurs;

				/*
				 * note: pi is navigable, otherwise it wouldn't occur as
				 * property of ci
				 */

				if (maxOccursPi == 1) {

					propertyInfosForColumns.add(pi);

				} else {

					if (revPi.isNavigable() && maxOccursRevPi == 1) {

						/*
						 * MaxOccurs = 1 on other end -> the relationship will
						 * be represented by the foreign key field that
						 * represents the reverse property in its inClass.
						 */

						/*
						 * If a map entry exists for the inClass of the reverse
						 * property, then a foreign key field would have to be
						 * added to the table that represents that class,
						 * referencing the table that represents the inClass of
						 * pi. Log an according warning.
						 */
						if (options.targetMapEntry(revPi.inClass().name(),
								revPi.inClass().encodingRule("sql")) != null) {
							result.addWarning(this, 22, revPi.inClass().name(),
									revPi.name(), pi.inClass().name(),
									pi.name());
						}

					} else {

						/*
						 * The reverse property is not navigable or both
						 * association roles have a maximum multiplicity greater
						 * than 1 - then we have an n:m relationship
						 */

						if (SqlDdl.createAssociativeTables) {

							createAssociativeTable(ai);

						} else {

							PropertyInfo pi1, pi2;

							if (pi.inClass().name().compareTo(pi
									.reverseProperty().inClass().name()) <= 0) {
								pi1 = pi;
								pi2 = pi.reverseProperty();
							} else {
								pi1 = pi.reverseProperty();
								pi2 = pi;
							}

							result.addWarning(this, 8, pi1.inClass().name(),
									pi1.name(), pi2.inClass().name(),
									pi2.name());
						}
					}
				}
			}
		}

		/*
		 * We identified all properties that will be converted to columns. Now
		 * create the table to represent ci.
		 */

		CreateTable createTable = new CreateTable();
		createTableStatements.add(createTable);

		Table table = map(tableName);
		createTable.setTable(table);

		table.setRepresentedClass(ci);

		if (ci.matches(
				SqlConstants.RULE_TGT_SQL_ALL_DOCUMENTATION_EXPLICIT_COMMENTS)) {
			createExplicitCommentUnlessNoDocumentation(table, null, ci);
		}

		List<Column> columns = new ArrayList<Column>();

		// Add object identifier column or use <<identifier>> attribute
		int countIdentifierAttributes = 0;
		for (PropertyInfo pi : propertyInfosForColumns) {
			if (pi.isAttribute() && pi.stereotype("identifier") && ci.matches(
					SqlConstants.RULE_TGT_SQL_CLS_IDENTIFIER_STEREOTYPE)) {
				countIdentifierAttributes++;
			}
		}

		if (countIdentifierAttributes == 0) {

			Column id_cd = createColumn(table, null, SqlDdl.idColumnName,
					SqlDdl.databaseStrategy.primaryKeyDataType(),
					SqlDdl.primaryKeySpec, true, false);
			columns.add(id_cd);
			id_cd.setObjectIdentifierColumn(true);
		}

		/*
		 * NOTE: check if countIdentifierAttributes is > 1 is performed in
		 * checkRequirements(...)
		 */

		/*
		 * Flag to keep track if an attribute with stereotype <<identifier>> has
		 * already been set as primary key; if so, subsequent occurrences of
		 * <<identifier>> attributes are ignored.
		 */
		boolean identifierSet = false;

		for (PropertyInfo pi : propertyInfosForColumns) {

			Column cd = createColumn(table, pi, false);
			columns.add(cd);

			if (!identifierSet && pi.isAttribute()
					&& pi.stereotype("identifier") && ci.matches(
							SqlConstants.RULE_TGT_SQL_CLS_IDENTIFIER_STEREOTYPE)) {

				cd.removeSpecification("not null");
				cd.addSpecification(SqlDdl.primaryKeySpec);
				identifierSet = true;
			}
		}

		table.setColumns(columns);

		return table;
	}

	/**
	 * Creates a comment statement for the given table or column, with the
	 * documentation derived from the given Info object. If the derived
	 * documentation is empty or if both table and column are <code>null</code>
	 * then no comment statement will be created.
	 * 
	 * @param table
	 * @param column
	 * @param i
	 */
	private void createExplicitCommentUnlessNoDocumentation(Table table,
			Column column, Info i) {

		String s = i.derivedDocumentation(SqlDdl.documentationTemplate,
				SqlDdl.documentationNoValue);

		if (s != null && !s.trim().isEmpty()) {

			Comment comment;
			if (column == null) {
				comment = new Comment(table, s.trim());
			} else {
				comment = new Comment(column, s.trim());
			}
			commentStatements.add(comment);
		}
	}

	private boolean tableForAssociationExists(AssociationInfo ai) {

		for (CreateTable cat : this.createTableStatements) {

			Table t = cat.getTable();

			if (t.isAssociativeTable() && t.getRepresentedAssociation() != null
					&& t.getRepresentedAssociation() == ai) {
				return true;
			}
		}

		return false;
	}

	/**
	 * @param ai
	 */
	private Table createAssociativeTable(AssociationInfo ai) {

		// identify table name - using tagged value or default name
		String tableName = ai.taggedValuesAll()
				.getFirstValue(SqlConstants.TV_ASSOCIATIVETABLE);

		String tableNameEnd1InClass = determineTableNameForType(
				ai.end1().inClass());
		String tableNameEnd2InClass = determineTableNameForType(
				ai.end2().inClass());

		if (tableName == null || tableName.trim().length() == 0) {

			if (ai.end1().isNavigable() && ai.end2().isNavigable()) {

				// choose name based on alphabetical order
				if (tableNameEnd1InClass.compareTo(tableNameEnd2InClass) <= 0) {

					tableName = tableNameEnd1InClass + "_" + ai.end1().name();

				} else {

					tableName = tableNameEnd2InClass + "_" + ai.end2().name();
				}

			} else if (ai.end1().isNavigable()) {

				tableName = tableNameEnd1InClass + "_" + ai.end1().name();

			} else {
				// ai.end2 is navigable
				tableName = tableNameEnd2InClass + "_" + ai.end2().name();
			}

			result.addInfo(this, 13,
					ai.end1().inClass().name() + " (context property '"
							+ ai.end1().name() + "')",
					ai.end2().inClass().name() + " (context property '"
							+ ai.end2().name() + "')",
					tableName);
		}

		CreateTable createTable = new CreateTable();
		this.createTableStatements.add(createTable);

		Table table = map(tableName);
		createTable.setTable(table);

		table.setAssociativeTable(true);
		table.setRepresentedAssociation(ai);

		List<Column> columns = new ArrayList<Column>();
		table.setColumns(columns);

		/*
		 * ensure that reference fields are created in lexicographical order of
		 * their inClass names
		 */
		PropertyInfo pi1, pi2;

		if (tableNameEnd1InClass.compareTo(tableNameEnd2InClass) <= 0) {
			pi1 = ai.end1();
			pi2 = ai.end2();
		} else {
			pi1 = ai.end2();
			pi2 = ai.end1();
		}

		boolean reflexive = pi1.inClass().id().equals(pi2.inClass().id());

		/*
		 * column 1 references the table that represents pi1.inClass; column 1
		 * therefore also represents pi2 (whose value type is pi1.inClass());
		 * it's the other way round for column 2
		 */

		// add field for first reference
		String name_1 = determineTableNameForType(pi1.inClass())
				+ (reflexive ? "_" + pi1.name() : "") + SqlDdl.idColumnName;
		Column cd1 = createColumn(table, pi2, name_1,
				SqlDdl.foreignKeyColumnDataType, "NOT NULL", false, true);
		cd1.setReferencedTable(map(pi1.inClass()));
		columns.add(cd1);

		// add field for second reference
		String name_2 = determineTableNameForType(pi2.inClass())
				+ (reflexive ? "_" + pi2.name() : "") + SqlDdl.idColumnName;
		Column cd2 = createColumn(table, pi1, name_2,
				SqlDdl.foreignKeyColumnDataType, "NOT NULL", false, true);
		cd2.setReferencedTable(map(pi2.inClass()));
		columns.add(cd2);

		PrimaryKeyConstraint pkc = new PrimaryKeyConstraint();
		pkc.setColumns(columns);
		table.addConstraint(pkc);

		return table;
	}

	private Table map(ClassInfo ci) {

		String tableName = determineTableNameForType(ci);

		return map(tableName);
	}

	/**
	 * @param ci
	 */
	private Table createTableForCodeList(ClassInfo ci) {

		CreateTable createTable = new CreateTable();
		this.createTableStatements.add(createTable);

		Table table = map(ci);
		createTable.setTable(table);

		table.setRepresentedClass(ci);
		if (ci.matches(
				SqlConstants.RULE_TGT_SQL_ALL_DOCUMENTATION_EXPLICIT_COMMENTS)) {
			createExplicitCommentUnlessNoDocumentation(table, null, ci);
		}

		// --- create the columns for codes
		List<Column> columns = new ArrayList<Column>();
		table.setColumns(columns);

		// create required column to store the code name
		String name = SqlDdl.codeNameColumnName;
		String fieldType;

		if (SqlDdl.codeNameSize < 1) {
			fieldType = SqlDdl.databaseStrategy
					.unlimitedLengthCharacterDataType();
		} else {
			fieldType = SqlDdl.databaseStrategy
					.limitedLengthCharacterDataType(SqlDdl.codeNameSize);
		}

		Column cd_codename = createColumn(table, null, name, fieldType,
				SqlDdl.primaryKeySpecCodelist, true, false);
		columns.add(cd_codename);

		/*
		 * now add one column for each descriptor, as specified via the
		 * configuration
		 */
		for (DescriptorForCodeList descriptor : SqlDdl.descriptorsForCodelist) {

			String descriptor_fieldType;
			if (descriptor.getSize() == null) {
				descriptor_fieldType = SqlDdl.databaseStrategy
						.unlimitedLengthCharacterDataType();
			} else {
				descriptor_fieldType = SqlDdl.databaseStrategy
						.limitedLengthCharacterDataType(descriptor.getSize());
			}

			Column cd_descriptor = createColumn(table, null,
					descriptor.getColumnName(), descriptor_fieldType, "", false,
					false);
			columns.add(cd_descriptor);
		}

		if (ci.matches(SqlConstants.RULE_TGT_SQL_CLS_CODELISTS_PODS)) {

			ClassInfo codeStatusCLType = model
					.classByName(SqlDdl.codeStatusCLType);

			if (ci != codeStatusCLType) {

				// add codeStatusCL column
				Column cd_codeStatusCl = new Column(
						SqlDdl.nameCodeStatusCLColumn, table);

				if (codeStatusCLType != null) {
					cd_codeStatusCl.setReferencedTable(map(codeStatusCLType));
				} else {
					result.addError(this, 26, SqlDdl.codeStatusCLType,
							SqlDdl.nameCodeStatusCLColumn, table.getName());
				}

				ColumnDataType cd_codeStatusClDataType = new ColumnDataType(
						SqlDdl.foreignKeyColumnDataType);
				cd_codeStatusCl.setDataType(cd_codeStatusClDataType);

				columns.add(cd_codeStatusCl);

				// add codeStatusNotes column
				Column cd_codeStatusNotes = new Column(SqlDdl.nameCodeStatusNotesColumn,
						table);
				ColumnDataType cd_codeStatusNotesDataType = new ColumnDataType(
						SqlDdl.databaseStrategy
								.limitedLengthCharacterDataType(255));
				cd_codeStatusNotes.setDataType(cd_codeStatusNotesDataType);
				columns.add(cd_codeStatusNotes);

			} else if (ci == codeStatusCLType) {

				table.setRepresentsCodeStatusCLType(true);
			}
		}

		return table;
	}

	/**
	 * @param ci
	 * @return If a map entry with param = {@value #ME_PARAM_TABLE} is defined
	 *         for the given class, the targetType defined by the map entry is
	 *         returned. Else if a table has already been created for the class,
	 *         its name is returned. Otherwise the name of the class is
	 *         returned.
	 */
	private String determineTableNameForType(ClassInfo ci) {

		ProcessMapEntry pme = options.targetMapEntry(ci.name(),
				ci.encodingRule("sql"));

		if (pme != null && SqlDdl.mapEntryParamInfos.hasParameter(pme,
				SqlConstants.ME_PARAM_TABLE)) {

			return pme.getTargetType();

		} else {

			for (CreateTable ct : this.createTableStatements) {
				if (ct.getTable() != null
						&& ct.getTable().representsClass(ci)) {
					return ct.getTable().getName();
				}
			}

			return ci.name();
		}
	}

	/**
	 * @param table
	 * @param pi
	 */
	private void alterTableAddCheckConstraintForEnumerationValueType(
			Column column, PropertyInfo pi) {

		/*
		 * ignore the constraint if a type mapping exists for the value type of
		 * pi
		 */
		ProcessMapEntry pme = options.targetMapEntry(pi.typeInfo().name,
				pi.encodingRule("sql"));

		if (pme != null) {
			return;
		}

		Table tableWithColumn = column.getInTable();

		// look up the enumeration type
		ClassInfo enumCi = model.classById(pi.typeInfo().id);

		if (enumCi == null || enumCi.properties().size() == 0) {

			result.addError(this, 18, pi.typeInfo().name,
					pi.fullNameInSchema());
		} else {

			String constraintName = namingScheme.nameForCheckConstraint(
					tableWithColumn.getName(), pi.name());

			Alter alter = new Alter();
			alter.setTable(tableWithColumn);

			ConstraintAlterExpression cae = new ConstraintAlterExpression();
			alter.setExpression(cae);

			cae.setOperation(AlterOperation.ADD);

			CheckConstraint cc = new CheckConstraint();
			cae.setConstraint(cc);

			cc.setName(constraintName);

			InExpression iexp = new InExpression();
			cc.setExpression(iexp);

			ColumnExpression col = new ColumnExpression(column);
			iexp.setLeftExpression(col);

			ExpressionList el = new ExpressionList();
			List<Expression> el_tmp = new ArrayList<Expression>();
			el.setExpressions(el_tmp);

			for (PropertyInfo enumPi : enumCi.properties().values()) {

				if (!SqlDdl.isEncoded(pi)) {
					continue;
				}

				String value = enumPi.name();
				if (enumPi.initialValue() != null) {
					value = enumPi.initialValue();
				}

				// escape single quotes in the enumeration value
				value = StringUtils.replace(value, "'", "''");

				StringValueExpression sv = new StringValueExpression(value);

				el_tmp.add(sv);
			}

			iexp.setRightExpressionsList(el);

			this.checkConstraints.add(alter);
		}
	}

	private void alterTableAddCheckConstraintToRestrictTimeOfDate(Column column,
			PropertyInfo pi) {

		Expression expr = SqlDdl.databaseStrategy
				.expressionForCheckConstraintToRestrictTimeOfDate(pi, column);

		if (expr != null) {

			Table tableWithColumn = column.getInTable();

			String constraintName = namingScheme.nameForCheckConstraint(
					tableWithColumn.getName(), pi.name());

			Alter alter = new Alter();
			alter.setTable(tableWithColumn);

			ConstraintAlterExpression cae = new ConstraintAlterExpression();
			alter.setExpression(cae);

			cae.setOperation(AlterOperation.ADD);

			CheckConstraint cc = new CheckConstraint();
			cae.setConstraint(cc);

			cc.setName(constraintName);

			cc.setExpression(expr);

			this.checkConstraints.add(alter);
		}
	}

	/**
	 * @param pi
	 * @return <code>true</code> if the value type of the given property is a
	 *         geometry type - which requires a map entry for the value type
	 *         whose param contains the {@value #ME_PARAM_GEOMETRY} parameter;
	 *         otherwise <code>false</code> is returned.
	 */
	private boolean isGeometryTypedProperty(PropertyInfo pi) {

		String valueTypeName = pi.typeInfo().name;
		String piEncodingRule = pi.encodingRule("sql");

		ProcessMapEntry pme = options.targetMapEntry(valueTypeName,
				piEncodingRule);

		return pme != null && SqlDdl.mapEntryParamInfos.hasParameter(
				valueTypeName, piEncodingRule, SqlConstants.ME_PARAM_GEOMETRY);
	}

	/**
	 * @param pi
	 * @return If a map entry with param = {@value SqlDdl#ME_PARAM_TABLE} is
	 *         defined for the value type of the property, the targetType
	 *         defined by the map entry is returned. Otherwise the name of the
	 *         value type is returned.
	 */
	private String determineTableNameForValueType(PropertyInfo pi) {

		String valueTypeName = pi.typeInfo().name;
		String piEncodingRule = pi.encodingRule("sql");

		ProcessMapEntry pme = options.targetMapEntry(valueTypeName,
				piEncodingRule);

		if (pme != null && SqlDdl.mapEntryParamInfos.hasParameter(valueTypeName,
				piEncodingRule, SqlConstants.ME_PARAM_TABLE)) {

			return SqlDdl.mapEntryParamInfos
					.getMapEntry(valueTypeName, piEncodingRule).getTargetType();
		} else {

			/*
			 * If no map entry with table parameter was found for the value
			 * type, try looking up the table that represents the value type
			 * first; use the type name as fallback.
			 */

			ClassInfo valueType = model.classById(pi.typeInfo().id);
			if (valueType == null) {
				valueType = model.classByName(pi.typeInfo().name);
			}

			if (valueType != null) {
				for (CreateTable ct : this.createTableStatements) {
					if (ct.getTable().representsClass(valueType)) {
						return ct.getTable().getName();
					}
				}
			}

			return pi.typeInfo().name;
		}
	}

	/**
	 * @param pi
	 * @return If a map entry is defined for the type, then the return value is
	 *         <code>true</code> if the entry specifies (via the parameter) a
	 *         mapping to a table, else <code>false</code> is returned.
	 *         Otherwise, if the value type of the property is a feature,
	 *         object, data type, or code list that: 1) can be found in the
	 *         model, 2) table creation for the type is allowed (defined by the
	 *         conversion rules), and 3) is in the currently processed schema OR
	 *         {@value SqlConstants#RULE_TGT_SQL_CLS_REFERENCES_TO_EXTERNAL_TYPES}
	 *         is enabled, then the return value is <code>true</code> - else
	 *         <code>false</code>.
	 */
	private boolean refersToTypeRepresentedByTable(PropertyInfo pi) {

		String valueTypeName = pi.typeInfo().name;
		String piEncodingRule = pi.encodingRule("sql");

		ProcessMapEntry pme = options.targetMapEntry(valueTypeName,
				piEncodingRule);

		if (pme != null) {

			if (SqlDdl.mapEntryParamInfos.hasParameter(valueTypeName,
					piEncodingRule, SqlConstants.ME_PARAM_TABLE)) {
				return true;
			} else {
				return false;
			}

		} else if (pi.categoryOfValue() == Options.FEATURE
				|| pi.categoryOfValue() == Options.OBJECT
				|| pi.categoryOfValue() == Options.DATATYPE
				|| pi.categoryOfValue() == Options.CODELIST) {

			ClassInfo typeCi = this.model.classById(pi.typeInfo().id);

			if (typeCi != null) {

				if ((pi.categoryOfValue() == Options.OBJECT && !typeCi
						.matches(SqlConstants.RULE_TGT_SQL_CLS_OBJECT_TYPES))
						|| (pi.categoryOfValue() == Options.FEATURE
								&& !typeCi.matches(
										SqlConstants.RULE_TGT_SQL_CLS_FEATURE_TYPES))
						|| (pi.categoryOfValue() == Options.DATATYPE
								&& !typeCi.matches(
										SqlConstants.RULE_TGT_SQL_CLS_DATATYPES))
						|| (pi.categoryOfValue() == Options.CODELIST
								&& !typeCi.matches(
										SqlConstants.RULE_TGT_SQL_CLS_CODELISTS))) {

					return false;

				} else {

					if (model.isInSelectedSchemas(typeCi) || typeCi.matches(
							SqlConstants.RULE_TGT_SQL_CLS_REFERENCES_TO_EXTERNAL_TYPES)) {

						return true;

						/*
						 * NOTE: if the schema uses external types, map entries
						 * should be defined. This helps avoiding confusion of
						 * types that are not processed but used in the model
						 * (e.g. from ISO packages, or application schemas that
						 * were not selected for processing). The rule to allow
						 * references to external types is a convenience
						 * mechanism.
						 */

					} else {

						return false;
					}
				}

			} else {

				return false;
			}

		} else {

			return false;
		}

	}

	private Column createColumn(Table inTable, PropertyInfo representedProperty,
			String name, String type, String columnSpecification,
			boolean isPrimaryKey, boolean isForeignKey) {

		Column column = new Column(name, representedProperty, inTable);

		if (representedProperty != null && representedProperty.matches(
				SqlConstants.RULE_TGT_SQL_ALL_DOCUMENTATION_EXPLICIT_COMMENTS)) {
			createExplicitCommentUnlessNoDocumentation(inTable, column,
					representedProperty);
		}

		ColumnDataType colDataType = new ColumnDataType(type);
		column.setDataType(colDataType);

		if (columnSpecification != null
				&& !columnSpecification.trim().isEmpty()) {
			column.addSpecification(columnSpecification.trim());
		}

		column.setForeignKeyColumn(isForeignKey);

		return column;
	}

	/**
	 * Creates the column definition based upon the property name, its type, and
	 * a possibly defined initial value. Also adds "NOT NULL" if indicated via
	 * parameter or for all properties that can be nil/null (set via tagged
	 * value or stereotype) or which are optional.
	 *
	 * @param pi
	 * @param alwaysNotNull
	 *            <code>true</code> if the column definition shall be created
	 *            with NOT NULL, otherwise <code>false</code> (then default
	 *            behavior applies)
	 * @return The SQL statement with the definition of the column to represent
	 *         the property
	 */
	private Column createColumn(Table inTable, PropertyInfo pi,
			boolean alwaysNotNull) {

		String name;
		boolean isForeignKeyColumn = false;
		if (refersToTypeRepresentedByTable(pi)) {
			name = pi.name() + identifyForeignKeyColumnSuffix(pi);
			isForeignKeyColumn = true;
		} else {
			name = pi.name();
		}
		Column cd = new Column(name, pi, inTable);

		if (pi.matches(
				SqlConstants.RULE_TGT_SQL_ALL_DOCUMENTATION_EXPLICIT_COMMENTS)) {
			createExplicitCommentUnlessNoDocumentation(inTable, cd, pi);
		}

		String type = identifyType(pi);
		ColumnDataType colDataType = new ColumnDataType(type);
		cd.setDataType(colDataType);

		if (isForeignKeyColumn) {
			cd.setForeignKeyColumn(true);
			cd.setReferencedTable(map(pi));
		}

		List<String> columnSpecStrings = new ArrayList<String>();

		String columnDefault = pi.initialValue();

		if (columnDefault != null && columnDefault.trim().length() > 0) {

			Expression defaultValue = null;

			String booleanTrue = "TRUE";
			String booleanFalse = "FALSE";
			boolean quoted = false;

			/*
			 * If the value type is a code list or enumeration, quote the
			 * default value. This can be overridden via map entry param
			 * characteristics.
			 */
			if (pi.categoryOfValue() == Options.CODELIST
					|| pi.categoryOfValue() == Options.ENUMERATION) {
				quoted = true;
			}

			/*
			 * Check map entry parameter infos for any defaultValue
			 * characteristics defined for the value type of pi.
			 */
			Map<String, String> characteristics = SqlDdl.mapEntryParamInfos
					.getCharacteristics(pi.typeInfo().name,
							pi.encodingRule("sql"),
							SqlConstants.ME_PARAM_DEFAULTVALUE);

			if (characteristics != null) {

				if (characteristics.containsKey(
						SqlConstants.ME_PARAM_DEFAULTVALUE_CHARACT_TRUE)) {
					booleanTrue = characteristics.get(
							SqlConstants.ME_PARAM_DEFAULTVALUE_CHARACT_TRUE);
				}

				if (characteristics.containsKey(
						SqlConstants.ME_PARAM_DEFAULTVALUE_CHARACT_FALSE)) {
					booleanFalse = characteristics.get(
							SqlConstants.ME_PARAM_DEFAULTVALUE_CHARACT_FALSE);
				}

				if (characteristics.containsKey(
						SqlConstants.ME_PARAM_DEFAULTVALUE_CHARACT_QUOTED)) {
					quoted = characteristics
							.get(SqlConstants.ME_PARAM_DEFAULTVALUE_CHARACT_QUOTED)
							.equalsIgnoreCase("true");
				}
			}

			if (pi.typeInfo().name.equals("Boolean")) {

				if (pattern_find_true.matcher(columnDefault).find()) {

					defaultValue = quoted
							? new StringValueExpression(booleanTrue)
							: new UnquotedStringExpression(booleanTrue);

				} else if (pattern_find_false.matcher(columnDefault).find()) {

					defaultValue = quoted
							? new StringValueExpression(booleanFalse)
							: new UnquotedStringExpression(booleanFalse);
				}
			}

			if (defaultValue == null) {

				defaultValue = quoted
						? new StringValueExpression(
								columnDefault.replaceAll("'", "''"))
						: new UnquotedStringExpression(columnDefault);
			}

			cd.setDefaultValue(defaultValue);
		}

		// ----- add constraints

		if (alwaysNotNull) {
			columnSpecStrings.add("NOT NULL");
		} else {
			// set NOT NULL if required
			if (pi.implementedByNilReason() || pi.nilReasonAllowed()
					|| pi.voidable() || pi.cardinality().minOccurs < 1) {
				/*
				 * in these cases the default behavior (that the field can be
				 * NULL) is ok
				 */
			} else {
				columnSpecStrings.add("NOT NULL");
			}
		}

		cd.setSpecifications(columnSpecStrings);

		return cd;
	}

	private String identifyForeignKeyColumnSuffix(PropertyInfo pi) {

		String typeName = pi.typeInfo().name;
		String piEncodingRule = pi.encodingRule("sql");

		ProcessMapEntry pme = options.targetMapEntry(typeName, piEncodingRule);

		if (pme != null && SqlDdl.mapEntryParamInfos.hasCharacteristic(typeName,
				piEncodingRule, SqlConstants.ME_PARAM_TABLE,
				SqlConstants.ME_PARAM_TABLE_CHARACT_REP_CAT)) {

			String repCat = SqlDdl.mapEntryParamInfos.getCharacteristic(
					typeName, piEncodingRule, SqlConstants.ME_PARAM_TABLE,
					SqlConstants.ME_PARAM_TABLE_CHARACT_REP_CAT);

			if (repCat != null && repCat.equalsIgnoreCase("datatype")) {
				return SqlDdl.foreignKeyColumnSuffixDatatype;
			} else {
				return SqlDdl.foreignKeyColumnSuffix;
			}

		} else if (pi.categoryOfValue() == Options.DATATYPE) {
			return SqlDdl.foreignKeyColumnSuffixDatatype;
		} else {
			return SqlDdl.foreignKeyColumnSuffix;
		}
	}

	/**
	 * Identifies the type to use in the SQL definition of the property.
	 *
	 * At first, standard mappings (defined via the configuration) are applied.
	 * If there is no direct standard mapping, then conditional mappings based
	 * upon the category/stereotype of the type is performed: enumeration,
	 * codelist and object types are mapped to 'text' or 'character varying'. If
	 * the type is a feature, 'bigserial' is returned (actual foreign key
	 * references can be added via a separate processing step, see
	 * {@link #generateForeignKeyDefinitions(ClassInfo)}. If all else fails,
	 * 'unknown' is returned as type.
	 *
	 * @param pi
	 * @return the type to use in the SQL definition of the property
	 */
	private String identifyType(PropertyInfo pi) {

		// first apply well-known mappings

		// try to get type from map entries
		ProcessMapEntry me = options.targetMapEntry(pi.typeInfo().name,
				pi.encodingRule("sql"));

		if (me != null) {

			if (SqlDdl.mapEntryParamInfos.hasParameter(me,
					SqlConstants.ME_PARAM_GEOMETRY)) {

				return SqlDdl.databaseStrategy.geometryDataType(me,
						SqlDdl.srid);

			} else if (SqlDdl.mapEntryParamInfos.hasParameter(me,
					SqlConstants.ME_PARAM_TABLE)) {

				return SqlDdl.foreignKeyColumnDataType;

			} else {

				if (me.getTargetType()
						.startsWith(SqlConstants.MAP_TARGETTYPE_COND_PART)) {

					String conditionalCriterium = me.getTargetType().substring(
							SqlConstants.MAP_TARGETTYPE_COND_PART.length());

					if (conditionalCriterium.equalsIgnoreCase(
							SqlConstants.MAP_TARGETTYPE_COND_TEXTORCHARACTERVARYING)) {
						return determineCharacterVaryingOrText(pi);
					}

				} else if (SqlDdl.mapEntryParamInfos.hasParameter(me,
						SqlConstants.ME_PARAM_TEXTORCHARACTERVARYING)) {

					return determineCharacterVaryingOrText(pi);

				} else {

					return me.getTargetType();
				}
			}
		}

		// try to identify a type mapping based upon the category of the
		// property value
		int catOfValue = pi.categoryOfValue();

		if (catOfValue == Options.ENUMERATION) {

			return determineCharacterVaryingOrText(pi);

		} else if (catOfValue == Options.OBJECT || catOfValue == Options.FEATURE
				|| catOfValue == Options.DATATYPE
				|| catOfValue == Options.CODELIST) {

			ClassInfo typeCi = this.model.classById(pi.typeInfo().id);

			if (typeCi != null) {

				if ((catOfValue == Options.OBJECT && !typeCi
						.matches(SqlConstants.RULE_TGT_SQL_CLS_OBJECT_TYPES))
						|| (catOfValue == Options.FEATURE && !typeCi.matches(
								SqlConstants.RULE_TGT_SQL_CLS_FEATURE_TYPES))
						|| (catOfValue == Options.DATATYPE && !typeCi.matches(
								SqlConstants.RULE_TGT_SQL_CLS_DATATYPES))
						|| (catOfValue == Options.CODELIST && !typeCi.matches(
								SqlConstants.RULE_TGT_SQL_CLS_CODELISTS))) {

					/*
					 * table creation for this category is not enabled -> assign
					 * textual type
					 */
					return determineCharacterVaryingOrText(pi);

				} else {

					if (model.isInSelectedSchemas(typeCi) || typeCi.matches(
							SqlConstants.RULE_TGT_SQL_CLS_REFERENCES_TO_EXTERNAL_TYPES)) {

						if (catOfValue == Options.CODELIST) {

							if (SqlDdl.codeNameSize < 1) {
								return SqlDdl.databaseStrategy
										.unlimitedLengthCharacterDataType();
							} else {
								return SqlDdl.databaseStrategy
										.limitedLengthCharacterDataType(
												SqlDdl.codeNameSize);
							}

						} else {

							return SqlDdl.foreignKeyColumnDataType;
						}

					} else {
						result.addWarning(this, 9, typeCi.name(), pi.name(),
								pi.inClass().name());
						return determineCharacterVaryingOrText(pi);
					}
				}

			} else {
				result.addWarning(this, 10, pi.typeInfo().name, pi.name(),
						pi.inClass().name());
				return determineCharacterVaryingOrText(pi);
			}

		}

		result.addWarning(this, 21, pi.typeInfo().name);

		return "unknown";
	}

	/**
	 * Determines if the property should have a type that allows unlimited or
	 * limited text size. This depends upon the setting of {@value #PARAM_SIZE},
	 * locally via a tagged value or globally via a configuration parameter or
	 * the default value defined by this class ({@value #DEFAULT_SIZE}): if
	 * {@value #PARAM_SIZE} is 0 or negative, the type is for unlimited text
	 * size; otherwise it is with limited size (as determined by the size tagged
	 * value, parameter, or default).
	 *
	 * @param pi
	 * @return the data type for unlimited or limited text size, depending upon
	 *         the (local and global) settings of 'size' for the property
	 */
	private String determineCharacterVaryingOrText(PropertyInfo pi) {

		int size = getSizeForProperty(pi);

		// keep track of the result for use by the replication schema
		this.sizeByCharacterValuedProperty.put(pi, size);

		/*
		 * TODO let database strategies create actual data type with field for
		 * length? if we want to use a common textual data type (rather than
		 * replicating the database system specific types) we would need
		 * database system specific DDL writers (which would be a good thing to
		 * have); then the replication schema target could read the length
		 * limitiation of a textual data type directly from that data type, and
		 * the SqlBuilder would no longer need to keep track of size for
		 * character valued properties
		 */

		if (size < 1) {
			return SqlDdl.databaseStrategy.unlimitedLengthCharacterDataType();
		} else {
			return SqlDdl.databaseStrategy.limitedLengthCharacterDataType(size);
		}
	}

	/**
	 * Determines the applicable 'size' for the given property. If the tagged
	 * value {@value #PARAM_SIZE} is set for the property, its value is
	 * returned. Otherwise the default value (given via the configuration
	 * parameter {@value #PARAM_SIZE} or as defined by this class [
	 * {@value #DEFAULT_SIZE}]) applies.
	 *
	 * @param pi
	 * @return
	 */
	private int getSizeForProperty(PropertyInfo pi) {

		String tvSize = pi.taggedValuesAll()
				.getFirstValue(SqlConstants.PARAM_SIZE);

		int size = SqlDdl.defaultSize;

		if (tvSize != null) {
			try {
				size = Integer.parseInt(tvSize);
			} catch (NumberFormatException e) {
				MessageContext mc = result.addWarning(this, 5,
						SqlConstants.PARAM_SIZE, e.getMessage(),
						"" + SqlDdl.defaultSize);
				mc.addDetail(this, 0);
				mc.addDetail(this, 100, pi.fullNameInSchema());
				size = SqlDdl.defaultSize;
			}
		}

		return size;
	}

	/**
	 * Generates index creation statements for all geometry properties/columns
	 * contained in {@link #geometryPropsByTableName}. The statements are stored
	 * in an internal list ({@link #geometryIndexCreationStatements}).
	 */
	private Statement generateGeometryIndex(Table tableWithColumn,
			Column columnForProperty, PropertyInfo pi) {

		Map<String, String> geometryCharacteristics = SqlDdl.mapEntryParamInfos
				.getCharacteristics(pi.typeInfo().name, pi.encodingRule("sql"),
						SqlConstants.ME_PARAM_GEOMETRY);

		// TBD: UPDATE NAMING PATTERN?

		String indexName = "idx_" + tableWithColumn.getName() + "_"
				+ columnForProperty.getName();

		Statement result = SqlDdl.databaseStrategy.geometryIndexColumnPart(
				indexName, tableWithColumn, columnForProperty,
				geometryCharacteristics);

		return result;
	}

	public List<Statement> process(List<ClassInfo> cisToProcess) {

		checkRequirements(cisToProcess);

		// ----------------------------------------
		// Create tables ("normal" and associative)
		// ----------------------------------------
		for (ClassInfo ci : cisToProcess) {

			if (ci.category() == Options.CODELIST) {

				createTableForCodeList(ci);

			} else {

				createTables(ci);
			}
		}

		// ------------------------------------------------------
		/*
		 * Handle table creation and/or modification for
		 * rule-sql-cls-data-types-oneToMany-oneTable and
		 * rule-sql-cls-data-types-oneToMany-severalTables.
		 */
		// ------------------------------------------------------
		for (ClassInfo ci : cisToProcess) {

			if (ci.category() == Options.DATATYPE
					&& ci.matches(SqlConstants.RULE_TGT_SQL_CLS_DATATYPES)) {

				/*
				 * NOTE: rule-sql-cls-data-types-oneToMany-severalTables has
				 * higher priority than
				 * rule-sql-cls-data-types-oneToMany-oneTable
				 */

				if (ci.matches(
						SqlConstants.RULE_TGT_SQL_CLS_DATATYPES_ONETOMANY_SEVERALTABLES)) {

					/*
					 * Screen all cisToProcess to identify properties that have
					 * ci as value type (in a one-to-many relationship); then a
					 * specific table must be created for each such case.
					 */
					for (ClassInfo ci_other : cisToProcess) {

						if (ci_other != ci) {

							for (PropertyInfo pi_other : ci_other.properties()
									.values()) {

								if (pi_other.isAttribute()
										&& pi_other.cardinality().maxOccurs > 1
										&& ci.id().equals(
												pi_other.typeInfo().id)) {

									String tableName = ci_other.name() + "_"
											+ pi_other.name();

									Table table = createTables(ci, tableName);
									table.setRepresentedProperty(pi_other);

									/*
									 * Add the column that supports referencing
									 * the owner of the data type.
									 */

									String columnName = ci_other.name()
											+ SqlDdl.idColumnName;

									Column dtOwner_cd = createColumn(table,
											null, columnName,
											SqlDdl.foreignKeyColumnDataType,
											null, false, true);
									dtOwner_cd
											.setReferencedTable(map(ci_other));

									table.addColumn(dtOwner_cd);
								}
							}
						}
					}

				} else if (ci.matches(
						SqlConstants.RULE_TGT_SQL_CLS_DATATYPES_ONETOMANY_ONETABLE)) {

					/*
					 * Get the table that has already been created for the data
					 * type and add the column that supports referencing the
					 * owner of the data type.
					 */

					Table table = map(ci);

					/*
					 * Use name defined via configuration parameter, unless TV
					 * is set on the datatype.
					 */
					String columnName = SqlDdl.oneToManyReferenceColumnName;
					String tv_oneToManyReferenceColumnName = ci.taggedValue(
							SqlConstants.TV_ONE_TO_MANY_REF_COLUMN_NAME);
					if (tv_oneToManyReferenceColumnName != null
							&& tv_oneToManyReferenceColumnName.trim()
									.length() > 0) {
						columnName = tv_oneToManyReferenceColumnName.trim();
					}

					Column dtOwnerRef_cd = createColumn(table, null,
							columnName + SqlDdl.idColumnName,
							SqlDdl.foreignKeyColumnDataType, null, false, true);

					table.addColumn(dtOwnerRef_cd);
				}
			}
		}

		// -----------------------------------------------------------------------
		/*
		 * Adjust data type of foreign key columns according to primary key
		 * column type of referenced table. For auto-generated ID columns that
		 * type is provided by the database strategy. For <<identifier>> columns
		 * the data type can be different.
		 */
		// -----------------------------------------------------------------------
		for (Table table : tables) {

			for (Column col : table.getColumns()) {

				Table refTable = col.getReferencedTable();

				if (refTable != null) {

					for (Column refCol : refTable.getColumns()) {

						if (refCol.isPrimaryKeyColumn()) {

							col.getDataType()
									.setName(refCol.getDataType().getName());
						}
					}
				}
			}
		}

		// ----------------------------------------
		// normalize table and column names (alter
		// statements use the latter as literals)
		// ----------------------------------------
		List<Statement> statements = this.statements();
		Collections.sort(statements, STATEMENT_COMPARATOR);
		this.namingScheme.getNameNormalizer().visit(statements);

		// -------------------------------------------------
		// Create alter statements to add check constraints
		// -------------------------------------------------
		// NOTE: order should be irrelevant, since naming scheme is not involved
		for (CreateTable ct : this.createTableStatements) {

			Table t = ct.getTable();

			for (Column col : t.getColumns()) {

				PropertyInfo pi = col.getRepresentedProperty();

				if (pi != null) {

					if (pi.categoryOfValue() == Options.ENUMERATION
							&& pi.matches(
									SqlConstants.RULE_TGT_SQL_PROP_CHECK_CONSTRAINTS_FOR_ENUMERATIONS)) {

						alterTableAddCheckConstraintForEnumerationValueType(col,
								pi);
					}

					if (pi.typeInfo().name.equalsIgnoreCase("Date")
							&& pi.matches(
									SqlConstants.RULE_TGT_SQL_PROP_CHECK_CONSTRAINT_RESTRICT_TIME_OF_DATE)) {

						alterTableAddCheckConstraintToRestrictTimeOfDate(col,
								pi);
					}
				}
			}
		}

		// -------------------------------------------------------
		// Create alter statements to add foreign key constraints
		// -------------------------------------------------------
		// NOTE: order is important, since naming scheme is involved
		// which may adjust constraint names to make them unique
		if (SqlDdl.createReferences) {

			// Process in order of table and column names
			List<CreateTable> cts = new ArrayList<CreateTable>(
					this.createTableStatements);
			Collections.sort(cts, CREATE_TABLE_COMPARATOR);

			for (CreateTable ct : cts) {

				Table t = ct.getTable();

				List<Column> columns = new ArrayList<Column>(t.getColumns());
				Collections.sort(columns, COLUMN_DEFINITION_COMPARATOR);

				for (Column cd : columns) {

					if (cd.getReferencedTable() != null) {

						Table t_main = cd.getInTable();

						Alter alter = alterTableAddForeignKeyConstraint(t_main,
								namingScheme.nameForForeignKeyConstraint(
										t_main.getName(), cd.getName(),
										cd.getReferencedTable().getName()),
								cd, cd.getReferencedTable());

						foreignKeyConstraints.add(alter);
					}
				}
			}
		}

		// ----------------------------------------
		// Create geometryMetadataUpdateStatement
		// ----------------------------------------

		for (CreateTable ct : this.createTableStatements) {

			Table t = ct.getTable();

			for (Column col : t.getColumns()) {

				PropertyInfo pi = col.getRepresentedProperty();

				if (pi != null) {

					if (isGeometryTypedProperty(pi)) {

						Statement stmt = SqlDdl.databaseStrategy
								.geometryMetadataUpdateStatement(t, col,
										SqlDdl.srid);

						if (stmt != null) {
							this.geometryMetadataUpdateStatements.add(stmt);
						}
					}
				}
			}
		}

		// ----------------------------------------
		// Create geometry indexes
		// ----------------------------------------

		for (CreateTable ct : this.createTableStatements) {

			Table t = ct.getTable();

			for (Column col : t.getColumns()) {

				PropertyInfo pi = col.getRepresentedProperty();

				if (pi != null) {

					if (isGeometryTypedProperty(pi)) {

						Statement stmt = this.generateGeometryIndex(t, col, pi);

						if (stmt != null) {
							this.geometryIndexStatements.add(stmt);
						}
					}
				}
			}
		}

		// -------------------------
		// create INSERT statements
		// -------------------------
		for (CreateTable ct : this.createTableStatements) {

			Table t = ct.getTable();
			ClassInfo representedClass = t.getRepresentedClass();

			if (representedClass != null
					&& representedClass.category() == Options.CODELIST
					&& representedClass
							.matches(SqlConstants.RULE_TGT_SQL_CLS_CODELISTS)) {

				List<Insert> insertStatements = new ArrayList<Insert>();

				for (PropertyInfo codePi : representedClass.properties()
						.values()) {

					if (!SqlDdl.isEncoded(codePi)) {
						continue;
					}

					Insert ins = new Insert();
					ins.setTable(ct.getTable());
					insertStatements.add(ins);

					ins.setColumns(ct.getTable().getColumns());

					ExpressionList el = new ExpressionList();
					List<Expression> values = new ArrayList<Expression>();
					el.setExpressions(values);
					ins.setExpressionList(el);

					// now add all values
					String codeName = codePi.name();
					if (codePi.initialValue() != null) {
						codeName = codePi.initialValue();
					}
					codeName = codeName.replaceAll("'", "''");

					values.add(new StringValueExpression(codeName));

					for (DescriptorForCodeList descriptor : SqlDdl.descriptorsForCodelist) {

						String descName = descriptor.getDescriptorName();
						String value = null;

						if (descName.equalsIgnoreCase("name")) {

							value = codePi.name();

						} else if (descName.equalsIgnoreCase("documentation")) {

							value = codePi.derivedDocumentation(
									SqlDdl.documentationTemplate,
									SqlDdl.documentationNoValue);

						} else if (descName.equalsIgnoreCase("alias")) {

							value = codePi.aliasName();

						} else if (descName.equalsIgnoreCase("definition")) {

							value = codePi.definition();

						} else if (descName.equalsIgnoreCase("description")) {

							value = codePi.description();

						} else if (descName.equalsIgnoreCase("example")) {

							String[] examples = codePi.examples();
							if (examples != null && examples.length > 0) {
								value = StringUtils.join(examples, " ");
							}

						} else if (descName.equalsIgnoreCase("legalBasis")) {

							value = codePi.legalBasis();

						} else if (descName
								.equalsIgnoreCase("dataCaptureStatement")) {

							String[] dcss = codePi.dataCaptureStatements();
							if (dcss != null && dcss.length > 0) {
								value = StringUtils.join(dcss, " ");
							}

						} else if (descName.equalsIgnoreCase("primaryCode")) {

							value = codePi.primaryCode();

						} else if (descName
								.equalsIgnoreCase("globalIdentifier")) {

							value = codePi.globalIdentifier();
						}

						if (value == null) {

							values.add(new NullValueExpression());

						} else {

							String valueWithEscapedQuotes = value
									.replaceAll("'", "''");

							values.add(new StringValueExpression(
									valueWithEscapedQuotes));
						}
					}

					if (representedClass.matches(
							SqlConstants.RULE_TGT_SQL_CLS_CODELISTS_PODS)
							&& !(t.representsCodeStatusCLType())) {
						values.add(new StringValueExpression("valid"));
						values.add(new NullValueExpression());
					}
				}

				this.insertStatements.addAll(insertStatements);
			}
		}

		// -------------
		// Build result
		// -------------
		List<Statement> result = this.statements();

		// normalize names
		this.namingScheme.getNameNormalizer().visit(result);

		Collections.sort(result, STATEMENT_COMPARATOR);

		return result;
	}

	private void checkRequirements(List<ClassInfo> cisToProcess) {

		/*
		 * TODO Checking requirements on an input model should be a common
		 * pre-processing routine for targets and transformations
		 */

		for (ClassInfo ci : cisToProcess) {

			/*
			 * If rule for using <<identifier>> stereotype on attributes is
			 * enabled, check that a type does not have more than one such
			 * attribute, and that such an attribute has max cardinality 1.
			 */
			if (ci.matches(
					SqlConstants.RULE_TGT_SQL_CLS_IDENTIFIER_STEREOTYPE)) {

				int countIdentifierAttributes = 0;

				for (PropertyInfo pi : ci.properties().values()) {

					if (pi.isAttribute() && pi.stereotype("identifier")) {

						countIdentifierAttributes++;

						if (pi.cardinality().maxOccurs > 1) {
							MessageContext mc = result.addError(this, 25,
									pi.name());
							if (mc != null) {
								mc.addDetail(this, 100, pi.fullNameInSchema());
							}
						}
					}
				}

				if (countIdentifierAttributes > 1) {

					MessageContext mc = result.addWarning(this, 24, ci.name());
					if (mc != null) {
						mc.addDetail(this, 101, ci.fullNameInSchema());
					}
				}
			}
		}
	}

	private List<Statement> statements() {

		List<Statement> stmts = new ArrayList<Statement>();

		stmts.addAll(this.createTableStatements);
		stmts.addAll(this.checkConstraints);
		stmts.addAll(this.foreignKeyConstraints);
		stmts.addAll(this.geometryMetadataUpdateStatements);
		stmts.addAll(this.geometryIndexStatements);
		stmts.addAll(this.insertStatements);
		stmts.addAll(this.commentStatements);

		return stmts;
	}

	private Alter alterTableAddForeignKeyConstraint(Table t_main,
			String foreignKeyIdentifier, Column column, Table referenceTable) {

		Alter alter = new Alter();
		alter.setTable(t_main);

		ConstraintAlterExpression cae = new ConstraintAlterExpression();
		alter.setExpression(cae);

		cae.setOperation(AlterOperation.ADD);

		ForeignKeyConstraint fkc = new ForeignKeyConstraint(
				foreignKeyIdentifier, referenceTable);
		cae.setConstraint(fkc);

		fkc.addColumn(column);

		return alter;
	}

	/**
	 * @param pi
	 *            property, may be <code>null</code>
	 * @return the size that is applicable for the property - or
	 *         <code>null</code> if the property is not character valued or has
	 *         no specific size set
	 */
	public Integer getSizeForCharacterValuedProperty(PropertyInfo pi) {
		return pi == null ? null : sizeByCharacterValuedProperty.get(pi);
	}

	public boolean isForeignKeyField(PropertyInfo pi) {
		return refersToTypeRepresentedByTable(pi);
	}

	/**
	 * Looks up the table with the given name. If no such table exists, a new
	 * one is created (this is logged on debug level) and returned.
	 * 
	 * @param tableName
	 *            name of the table to look up, must not be <code>null</code>
	 * @return
	 */
	private Table map(String tableName) {

		for (Table t : this.tables) {
			if (tableName.equals(t.getName())) {
				return t;
			}
		}

		result.addDebug(this, 23, tableName);
		Table t = new Table(tableName);
		this.tables.add(t);
		return t;
	}

	/**
	 * @see de.interactive_instruments.ShapeChange.MessageSource#message(int)
	 */
	public String message(int mnr) {

		switch (mnr) {
		case 0:
			return "Context: class SqlBuilder";

		case 5:
			return "Number format exception while converting the tagged value '$1$' to an integer. Exception message: $2$. Using $3$ as default value.";

		case 8:
			return "??Many-to-many relationship represented by association between types with identity and maximum multiplicity > 1 on all navigable ends (in this case for classes: '$1$' [context is property '$2$'] <-> '$3$' [context is property '$4$']) is only supported if creation for associative tables is enabled (via inclusion of rule "
					+ SqlConstants.RULE_TGT_SQL_ALL_ASSOCIATIVETABLES
					+ "). Because the rule is not included, the relationship will be ignored.";
		case 9:
			return "Type '$1$' of property '$2$' in class '$3$' is not part of the schema that is being processed, no map entry is defined for it, and "
					+ SqlConstants.RULE_TGT_SQL_CLS_REFERENCES_TO_EXTERNAL_TYPES
					+ " is not enabled. Please ensure that map entries are defined for external types used in the schema - or allow referencing of external types in general by enabling "
					+ SqlConstants.RULE_TGT_SQL_CLS_REFERENCES_TO_EXTERNAL_TYPES
					+ ". Assigning textual type to the property.";
		case 10:
			return "Type '$1$' of property '$2$' in class '$3$' could not be found in the model. Assigning textual type to the property.";
		case 11:
			return "Attribute '$1$' in class '$2$' has maximum multiplicity greater than one. Creation of associative tables is not enabled. The property will thus be ignored.";
		case 12:
			return "Creating associative table to represent attribute '$1$' in class '$2$'. Tagged value '"
					+ SqlConstants.TV_ASSOCIATIVETABLE
					+ "' not set on this attribute, thus using default naming pattern, which leads to table name: '$3$'.";
		case 13:
			return "Creating associative table to represent association between $1$ and $2$. Tagged value '"
					+ SqlConstants.TV_ASSOCIATIVETABLE
					+ "' not set on this association, thus using default naming pattern, which leads to table name: '$3$'.";
		case 14:
			return "??Derived property '$1$' in class '$2$' has been ignored.";
		case 15:
			return "??Property '$1$' in class '$2$' is not encoded.";
		case 16:
			return "??The type of property '$1$' in class '$2$' is '$3$'. It is contained in the schema that is being processed. However, it is of a category not enabled for conversion, meaning that no table will be created to represent the type '$3$'. The property '$1$' in class '$2$' will therefore be ignored.";
		case 17:
			return "Could not find type '$1$' in the model. It was required to identify the correct map entry that applies for this type (based upon the encoding rule that applies to the type), when trying to determine if property '$2$' (that has this type) is a geometry typed property. Proceeding with the map entry that is retrieved when using the encoding rule that applies to the property.";
		case 18:
			return "Could not find enumeration '$1$' in the model - or no enum values defined for it. Check constraint for '$2$' will not be created.";
		case 19:
			return "Class $1$ is not encoded and no map entry (that applies in the SQL encoding) is defined for it. The relationship between class $1$ (context property is $2$) and class $3$ (context property is $4$), which in the model is defined via an association, thus does not exist in the SQL encoding.";
		case 20:
			return "??More than eleven occurrences of foreign key '$1$'. Resulting schema will be ambiguous.";
		case 21:
			return "?? The type '$1$' was not found in the schema(s) selected for processing or in map entries. It will be mapped to 'unknown'.";
		case 22:
			return "An association exists between class $1$ (context property is $2$) and class $3$ (context property is $4$). The association represents a 1:n relationship, which would be encoded by adding a foreign key field to the table representing $1$. A map entry is defined for $1$. Thus, the table defined in that map entry, which represents $1$, should have a foreign key field to reference the table that represents $3$.";
		case 23:
			return "Creating table with name '$1$'";
		case 24:
			return "Multiple attributes with stereotype <<identifier>> found for class '$1$'. The first - arbitrary one - will be set as primary key.";
		case 25:
			return "Identifier attribute '$1$' has max multiplicity > 1.";
		case 26:
			return "Type '$1$' is configured to be used as conceptual type of the '$2$' column in table '$3$' (which represents a code list). However, the type could not be found in the model and thus no reference table could be identified. No foreign key constraint will be created for the $2$ column.";

		case 100:
			return "Context: property '$1$'.";
		case 101:
			return "Context: class '$1$'.";
		default:
			return "(" + SqlBuilder.class.getName()
					+ ") Unknown message with number: " + mnr;
		}
	}
}
=======
/**
 * ShapeChange - processing application schemas for geographic information
 *
 * This file is part of ShapeChange. ShapeChange takes a ISO 19109
 * Application Schema from a UML model and translates it into a
 * GML Application Schema or other implementation representations.
 *
 * Additional information about the software can be found at
 * http://shapechange.net/
 *
 * (c) 2002-2017 interactive instruments GmbH, Bonn, Germany
 *
 * This program is free software: you can redistribute it and/or modify
 * it under the terms of the GNU General Public License as published by
 * the Free Software Foundation, either version 3 of the License, or
 * (at your option) any later version.
 *
 * This program is distributed in the hope that it will be useful,
 * but WITHOUT ANY WARRANTY; without even the implied warranty of
 * MERCHANTABILITY or FITNESS FOR A PARTICULAR PURPOSE.  See the
 * GNU General Public License for more details.
 *
 * You should have received a copy of the GNU General Public License
 * along with this program.  If not, see <http://www.gnu.org/licenses/>.
 *
 * Contact:
 * interactive instruments GmbH
 * Trierer Strasse 70-72
 * 53115 Bonn
 * Germany
 */
package de.interactive_instruments.ShapeChange.Target.SQL;

import java.util.ArrayList;
import java.util.Collections;
import java.util.Comparator;
import java.util.HashMap;
import java.util.List;
import java.util.Map;
import java.util.regex.Pattern;

import org.apache.commons.lang3.StringUtils;

import de.interactive_instruments.ShapeChange.MessageSource;
import de.interactive_instruments.ShapeChange.Options;
import de.interactive_instruments.ShapeChange.ProcessMapEntry;
import de.interactive_instruments.ShapeChange.ShapeChangeResult;
import de.interactive_instruments.ShapeChange.Model.AssociationInfo;
import de.interactive_instruments.ShapeChange.Model.ClassInfo;
import de.interactive_instruments.ShapeChange.Model.Info;
import de.interactive_instruments.ShapeChange.Model.Model;
import de.interactive_instruments.ShapeChange.Model.PropertyInfo;
import de.interactive_instruments.ShapeChange.Target.SQL.expressions.ColumnExpression;
import de.interactive_instruments.ShapeChange.Target.SQL.expressions.Expression;
import de.interactive_instruments.ShapeChange.Target.SQL.expressions.ExpressionList;
import de.interactive_instruments.ShapeChange.Target.SQL.expressions.InExpression;
import de.interactive_instruments.ShapeChange.Target.SQL.expressions.NullValueExpression;
import de.interactive_instruments.ShapeChange.Target.SQL.expressions.StringValueExpression;
import de.interactive_instruments.ShapeChange.Target.SQL.expressions.UnquotedStringExpression;
import de.interactive_instruments.ShapeChange.Target.SQL.naming.SqlNamingScheme;
import de.interactive_instruments.ShapeChange.Target.SQL.structure.Alter;
import de.interactive_instruments.ShapeChange.Target.SQL.structure.AlterExpression.AlterOperation;
import de.interactive_instruments.ShapeChange.Target.SQL.structure.CheckConstraint;
import de.interactive_instruments.ShapeChange.Target.SQL.structure.Column;
import de.interactive_instruments.ShapeChange.Target.SQL.structure.ColumnDataType;
import de.interactive_instruments.ShapeChange.Target.SQL.structure.Comment;
import de.interactive_instruments.ShapeChange.Target.SQL.structure.ConstraintAlterExpression;
import de.interactive_instruments.ShapeChange.Target.SQL.structure.CreateTable;
import de.interactive_instruments.ShapeChange.Target.SQL.structure.ForeignKeyConstraint;
import de.interactive_instruments.ShapeChange.Target.SQL.structure.Insert;
import de.interactive_instruments.ShapeChange.Target.SQL.structure.PrimaryKeyConstraint;
import de.interactive_instruments.ShapeChange.Target.SQL.structure.Statement;
import de.interactive_instruments.ShapeChange.Target.SQL.structure.Table;
import de.interactive_instruments.ShapeChange.ShapeChangeResult.MessageContext;

/**
 * Builds SQL statements for model elements.
 *
 * @author Johannes Echterhoff (echterhoff <at> interactive-instruments
 *         <dot> de)
 *
 */
public class SqlBuilder implements MessageSource {

	private static Comparator<Statement> STATEMENT_COMPARATOR = new StatementSortAlphabetic();
	private static Comparator<CreateTable> CREATE_TABLE_COMPARATOR = new CreateTableSortAlphabetic();
	private static Comparator<Column> COLUMN_DEFINITION_COMPARATOR = new ColumnSortAlphabetic();

	private ShapeChangeResult result;
	private Options options;
	private Model model;

	private Pattern pattern_find_true = Pattern.compile("true",
			Pattern.CASE_INSENSITIVE);
	private Pattern pattern_find_false = Pattern.compile("false",
			Pattern.CASE_INSENSITIVE);

	private Map<PropertyInfo, Integer> sizeByCharacterValuedProperty = new HashMap<PropertyInfo, Integer>();

	private List<Table> tables = new ArrayList<Table>();

	private List<CreateTable> createTableStatements = new ArrayList<CreateTable>();
	private List<Alter> foreignKeyConstraints = new ArrayList<Alter>();
	private List<Alter> checkConstraints = new ArrayList<Alter>();
	private List<Statement> geometryMetadataUpdateStatements = new ArrayList<Statement>();
	private List<Statement> geometryIndexStatements = new ArrayList<Statement>();
	private List<Insert> insertStatements = new ArrayList<Insert>();
	private List<Comment> commentStatements = new ArrayList<Comment>();

	private SqlNamingScheme namingScheme;

	public SqlBuilder(SqlDdl sqlddl, ShapeChangeResult result, Options options,
			Model model, SqlNamingScheme namingScheme) {

		this.result = result;
		this.options = options;

		this.model = model;
		this.namingScheme = namingScheme;
	}

	/**
	 * NOTE: only works for attributes, NOT association roles
	 *
	 * @param pi
	 */
	private Table createAssociativeTableForAttribute(PropertyInfo pi) {

		if (!pi.isAttribute()) {
			return null;
		}

		// identify table name - using tagged value or default name
		String tableName = pi.taggedValuesAll()
				.getFirstValue(SqlConstants.TV_ASSOCIATIVETABLE);

		if (tableName == null || tableName.trim().length() == 0) {

			tableName = pi.inClass().name() + "_" + pi.name();

			result.addInfo(this, 12, pi.name(), pi.inClass().name(), tableName);
		}

		CreateTable createTable = new CreateTable();
		this.createTableStatements.add(createTable);

		Table table = map(tableName);
		createTable.setTable(table);

		table.setAssociativeTable(true);
		table.setRepresentedProperty(pi);

		List<Column> columns = new ArrayList<Column>();
		table.setColumns(columns);

		/*
		 * Add field to reference pi.inClass
		 * 
		 * NOTE: the primary key for the table will be defined later
		 */
		String classReferenceFieldName = pi.inClass().name()
				+ SqlDdl.idColumnName;
		Column cdInClassReference = createColumn(table, null,
				classReferenceFieldName, SqlDdl.foreignKeyColumnDataType,
				SqlConstants.NOT_NULL_COLUMN_SPEC, false, true);
		cdInClassReference.setReferencedTable(map(pi.inClass()));
		columns.add(cdInClassReference);

		Column cdPi;

		if (refersToTypeRepresentedByTable(pi)) {

			String piFieldName = determineTableNameForValueType(pi)
					+ SqlDdl.idColumnName;

			String fieldType;
			if (pi.categoryOfValue() == Options.CODELIST && pi.inClass()
					.matches(SqlConstants.RULE_TGT_SQL_CLS_CODELISTS)) {

				if (SqlDdl.codeNameSize < 1) {
					fieldType = SqlDdl.databaseStrategy
							.unlimitedLengthCharacterDataType();
				} else {
					fieldType = SqlDdl.databaseStrategy
							.limitedLengthCharacterDataType(
									SqlDdl.codeNameSize);
				}

			} else {

				fieldType = SqlDdl.foreignKeyColumnDataType;
			}

			cdPi = createColumn(table, pi, piFieldName, fieldType, SqlConstants.NOT_NULL_COLUMN_SPEC,
					false, true);
			cdPi.setReferencedTable(map(pi));

		} else {

			cdPi = createColumn(table, pi, true);
		}

		columns.add(cdPi);

		PrimaryKeyConstraint pkc = new PrimaryKeyConstraint();
		pkc.setColumns(columns);
		table.addConstraint(pkc);

		return table;
	}

	private Table map(PropertyInfo pi) {

		String tableName = determineTableNameForValueType(pi);

		return map(tableName);
	}

	/**
	 * Will create a table to represent the given class. Will also create
	 * associative tables, as applicable.
	 * 
	 * @param ci
	 */
	private Table createTables(ClassInfo ci) {
		return createTables(ci, ci.name());
	}

	/**
	 * Will create a table to represent the given class. Will also create
	 * associative tables, as applicable.
	 * 
	 * @param ci
	 */
	private Table createTables(ClassInfo ci, String tableName) {

		/*
		 * Identify all properties that will be converted to columns. Create
		 * associative tables as necessary.
		 * 
		 * NOTE: The order of the properties is defined by their sequence
		 * numbers (which is automatically provided by a TreeMap).
		 */

		List<PropertyInfo> propertyInfosForColumns = new ArrayList<PropertyInfo>();

		for (PropertyInfo pi : ci.properties().values()) {

			if (!SqlDdl.isEncoded(pi)) {

				result.addInfo(this, 15, pi.name(), pi.inClass().name());
				continue;
			}

			/*
			 * If the value type of the property is part of the schema but not
			 * enabled for conversion - or not mapped - issue a warning and
			 * continue.
			 */

			// try getting the type class by ID first, then by name
			ClassInfo typeCi = model.classById(pi.typeInfo().id);

			if (typeCi == null) {
				typeCi = model.classByName(pi.typeInfo().name);
			}

			if (typeCi != null
					&& options.targetMapEntry(pi.typeInfo().name,
							pi.encodingRule("sql")) == null
					&& model.isInSelectedSchemas(typeCi)
					&& ((typeCi.category() == Options.OBJECT && !typeCi.matches(
							SqlConstants.RULE_TGT_SQL_CLS_OBJECT_TYPES))
							|| (typeCi.category() == Options.FEATURE
									&& !typeCi.matches(
											SqlConstants.RULE_TGT_SQL_CLS_FEATURE_TYPES))
							|| (typeCi.category() == Options.DATATYPE
									&& !typeCi.matches(
											SqlConstants.RULE_TGT_SQL_CLS_DATATYPES)))) {

				result.addWarning(this, 16, pi.name(), pi.inClass().name(),
						pi.typeInfo().name);
				continue;
			}

			if (pi.isDerived() && pi
					.matches(SqlConstants.RULE_TGT_SQL_PROP_EXCLUDE_DERIVED)) {

				result.addInfo(this, 14, pi.name(), pi.inClass().name());
				continue;
			}

			if (typeCi != null && typeCi.isAbstract() && typeCi
					.matches(SqlConstants.RULE_TGT_SQL_ALL_EXCLUDE_ABSTRACT)) {
				continue;
			}

			if (pi.isAttribute()) {

				if (pi.cardinality().maxOccurs == 1) {

					propertyInfosForColumns.add(pi);

				} else if (SqlDdl.createAssociativeTables) {

					if (typeCi != null && typeCi.category() == Options.DATATYPE
							&& typeCi.matches(
									SqlConstants.RULE_TGT_SQL_CLS_DATATYPES)
							&& (typeCi.matches(
									SqlConstants.RULE_TGT_SQL_CLS_DATATYPES_ONETOMANY_ONETABLE)
									|| typeCi.matches(
											SqlConstants.RULE_TGT_SQL_CLS_DATATYPES_ONETOMANY_SEVERALTABLES))) {
						/*
						 * ignore the property; it will be represented by a
						 * foreign key column in the according table (depends on
						 * the conversion rule, i.e. if one or several tables
						 * represent the datatype and the one-to-many
						 * relationships to it).
						 */

					} else {
						createAssociativeTableForAttribute(pi);
					}

				} else {
					/*
					 * Warn that attribute with max multiplicity > 1 is not
					 * supported when creation of associative tables is not
					 * enabled.
					 */
					result.addWarning(this, 11, pi.name(), pi.inClass().name());
				}

			} else {

				// the property is an association role

				AssociationInfo ai = pi.association();

				/*
				 * if an associative table has already been created for this
				 * association, continue
				 */
				if (tableForAssociationExists(ai)) {
					continue;
				}

				PropertyInfo revPi = pi.reverseProperty();

				/*
				 * If the inClass of the reverse property is not encoded and no
				 * map entry exists, the relationship does not exist in the SQL
				 * encoding. Log a warning and continue.
				 */
				if (!SqlDdl.isEncoded(revPi.inClass())
						&& options.targetMapEntry(revPi.inClass().name(),
								revPi.inClass().encodingRule("sql")) == null) {

					result.addWarning(this, 19, revPi.inClass().name(),
							revPi.name(), pi.inClass().name(), pi.name());
					continue;
				}

				int maxOccursPi = pi.cardinality().maxOccurs;
				int maxOccursRevPi = revPi.cardinality().maxOccurs;

				/*
				 * note: pi is navigable, otherwise it wouldn't occur as
				 * property of ci
				 */

				if (maxOccursPi == 1) {

					propertyInfosForColumns.add(pi);

				} else {

					if (revPi.isNavigable() && maxOccursRevPi == 1) {

						/*
						 * MaxOccurs = 1 on other end -> the relationship will
						 * be represented by the foreign key field that
						 * represents the reverse property in its inClass.
						 */

						/*
						 * If a map entry exists for the inClass of the reverse
						 * property, then a foreign key field would have to be
						 * added to the table that represents that class,
						 * referencing the table that represents the inClass of
						 * pi. Log an according warning.
						 */
						if (options.targetMapEntry(revPi.inClass().name(),
								revPi.inClass().encodingRule("sql")) != null) {
							result.addWarning(this, 22, revPi.inClass().name(),
									revPi.name(), pi.inClass().name(),
									pi.name());
						}

					} else {

						/*
						 * The reverse property is not navigable or both
						 * association roles have a maximum multiplicity greater
						 * than 1 - then we have an n:m relationship
						 */

						if (SqlDdl.createAssociativeTables) {

							createAssociativeTable(ai);

						} else {

							PropertyInfo pi1, pi2;

							if (pi.inClass().name().compareTo(pi
									.reverseProperty().inClass().name()) <= 0) {
								pi1 = pi;
								pi2 = pi.reverseProperty();
							} else {
								pi1 = pi.reverseProperty();
								pi2 = pi;
							}

							result.addWarning(this, 8, pi1.inClass().name(),
									pi1.name(), pi2.inClass().name(),
									pi2.name());
						}
					}
				}
			}
		}

		/*
		 * We identified all properties that will be converted to columns. Now
		 * create the table to represent ci.
		 */

		CreateTable createTable = new CreateTable();
		createTableStatements.add(createTable);

		Table table = map(tableName);
		createTable.setTable(table);

		table.setRepresentedClass(ci);

		if (ci.matches(
				SqlConstants.RULE_TGT_SQL_ALL_DOCUMENTATION_EXPLICIT_COMMENTS)) {
			createExplicitCommentUnlessNoDocumentation(table, null, ci);
		}

		List<Column> columns = new ArrayList<Column>();

		// Add object identifier column or use <<identifier>> attribute
		int countIdentifierAttributes = 0;
		for (PropertyInfo pi : propertyInfosForColumns) {
			if (pi.isAttribute() && pi.stereotype("identifier") && ci.matches(
					SqlConstants.RULE_TGT_SQL_CLS_IDENTIFIER_STEREOTYPE)) {
				countIdentifierAttributes++;
			}
		}

		if (countIdentifierAttributes == 0) {

			Column id_cd = createColumn(table, null, SqlDdl.idColumnName,
					SqlDdl.databaseStrategy.primaryKeyDataType(),
					SqlDdl.primaryKeySpec, true, false);
			columns.add(id_cd);
			id_cd.setObjectIdentifierColumn(true);
		}

		/*
		 * NOTE: check if countIdentifierAttributes is > 1 is performed in
		 * checkRequirements(...)
		 */

		/*
		 * Flag to keep track if an attribute with stereotype <<identifier>> has
		 * already been set as primary key; if so, subsequent occurrences of
		 * <<identifier>> attributes are ignored.
		 */
		boolean identifierSet = false;

		for (PropertyInfo pi : propertyInfosForColumns) {

			Column cd = createColumn(table, pi, false);
			columns.add(cd);

			if (!identifierSet && pi.isAttribute()
					&& pi.stereotype("identifier") && ci.matches(
							SqlConstants.RULE_TGT_SQL_CLS_IDENTIFIER_STEREOTYPE)) {

				cd.removeSpecification(SqlConstants.NOT_NULL_COLUMN_SPEC);
				cd.addSpecification(SqlDdl.primaryKeySpec);
				identifierSet = true;
			}
		}

		table.setColumns(columns);

		return table;
	}

	/**
	 * Creates a comment statement for the given table or column, with the
	 * documentation derived from the given Info object. If the derived
	 * documentation is empty or if both table and column are <code>null</code>
	 * then no comment statement will be created.
	 * 
	 * @param table
	 * @param column
	 * @param i
	 */
	private void createExplicitCommentUnlessNoDocumentation(Table table,
			Column column, Info i) {

		String s = i.derivedDocumentation(SqlDdl.documentationTemplate,
				SqlDdl.documentationNoValue);

		if (s != null && !s.trim().isEmpty()) {

			Comment comment;
			if (column == null) {
				comment = new Comment(table, s.trim());
			} else {
				comment = new Comment(column, s.trim());
			}
			commentStatements.add(comment);
		}
	}

	private boolean tableForAssociationExists(AssociationInfo ai) {

		for (CreateTable cat : this.createTableStatements) {

			Table t = cat.getTable();

			if (t.isAssociativeTable() && t.getRepresentedAssociation() != null
					&& t.getRepresentedAssociation() == ai) {
				return true;
			}
		}

		return false;
	}

	/**
	 * @param ai
	 */
	private Table createAssociativeTable(AssociationInfo ai) {

		// identify table name - using tagged value or default name
		String tableName = ai.taggedValuesAll()
				.getFirstValue(SqlConstants.TV_ASSOCIATIVETABLE);

		String tableNameEnd1InClass = determineTableNameForType(
				ai.end1().inClass());
		String tableNameEnd2InClass = determineTableNameForType(
				ai.end2().inClass());

		if (tableName == null || tableName.trim().length() == 0) {

			if (ai.end1().isNavigable() && ai.end2().isNavigable()) {

				// choose name based on alphabetical order
				if (tableNameEnd1InClass.compareTo(tableNameEnd2InClass) <= 0) {

					tableName = tableNameEnd1InClass + "_" + ai.end1().name();

				} else {

					tableName = tableNameEnd2InClass + "_" + ai.end2().name();
				}

			} else if (ai.end1().isNavigable()) {

				tableName = tableNameEnd1InClass + "_" + ai.end1().name();

			} else {
				// ai.end2 is navigable
				tableName = tableNameEnd2InClass + "_" + ai.end2().name();
			}

			result.addInfo(this, 13,
					ai.end1().inClass().name() + " (context property '"
							+ ai.end1().name() + "')",
					ai.end2().inClass().name() + " (context property '"
							+ ai.end2().name() + "')",
					tableName);
		}

		CreateTable createTable = new CreateTable();
		this.createTableStatements.add(createTable);

		Table table = map(tableName);
		createTable.setTable(table);

		table.setAssociativeTable(true);
		table.setRepresentedAssociation(ai);

		List<Column> columns = new ArrayList<Column>();
		table.setColumns(columns);

		/*
		 * ensure that reference fields are created in lexicographical order of
		 * their inClass names
		 */
		PropertyInfo pi1, pi2;

		if (tableNameEnd1InClass.compareTo(tableNameEnd2InClass) <= 0) {
			pi1 = ai.end1();
			pi2 = ai.end2();
		} else {
			pi1 = ai.end2();
			pi2 = ai.end1();
		}

		boolean reflexive = pi1.inClass().id().equals(pi2.inClass().id());

		/*
		 * column 1 references the table that represents pi1.inClass; column 1
		 * therefore also represents pi2 (whose value type is pi1.inClass());
		 * it's the other way round for column 2
		 */

		// add field for first reference
		String name_1 = determineTableNameForType(pi1.inClass())
				+ (reflexive ? "_" + pi1.name() : "") + SqlDdl.idColumnName;
		Column cd1 = createColumn(table, pi2, name_1,
				SqlDdl.foreignKeyColumnDataType, SqlConstants.NOT_NULL_COLUMN_SPEC, false, true);
		cd1.setReferencedTable(map(pi1.inClass()));
		columns.add(cd1);

		// add field for second reference
		String name_2 = determineTableNameForType(pi2.inClass())
				+ (reflexive ? "_" + pi2.name() : "") + SqlDdl.idColumnName;
		Column cd2 = createColumn(table, pi1, name_2,
				SqlDdl.foreignKeyColumnDataType, SqlConstants.NOT_NULL_COLUMN_SPEC, false, true);
		cd2.setReferencedTable(map(pi2.inClass()));
		columns.add(cd2);

		PrimaryKeyConstraint pkc = new PrimaryKeyConstraint();
		pkc.setColumns(columns);
		table.addConstraint(pkc);

		return table;
	}

	private Table map(ClassInfo ci) {

		String tableName = determineTableNameForType(ci);

		return map(tableName);
	}

	/**
	 * @param ci
	 */
	private Table createTableForCodeList(ClassInfo ci) {

		CreateTable createTable = new CreateTable();
		this.createTableStatements.add(createTable);

		Table table = map(ci);
		createTable.setTable(table);

		table.setRepresentedClass(ci);
		if (ci.matches(
				SqlConstants.RULE_TGT_SQL_ALL_DOCUMENTATION_EXPLICIT_COMMENTS)) {
			createExplicitCommentUnlessNoDocumentation(table, null, ci);
		}

		// --- create the columns for codes
		List<Column> columns = new ArrayList<Column>();
		table.setColumns(columns);

		// create required column to store the code name
		String name = SqlDdl.codeNameColumnName;
		String fieldType;

		if (SqlDdl.codeNameSize < 1) {
			fieldType = SqlDdl.databaseStrategy
					.unlimitedLengthCharacterDataType();
		} else {
			fieldType = SqlDdl.databaseStrategy
					.limitedLengthCharacterDataType(SqlDdl.codeNameSize);
		}

		Column cd_codename = createColumn(table, null, name, fieldType,
				SqlDdl.primaryKeySpecCodelist, true, false);
		columns.add(cd_codename);

		/*
		 * now add one column for each descriptor, as specified via the
		 * configuration
		 */
		for (DescriptorForCodeList descriptor : SqlDdl.descriptorsForCodelist) {

			String descriptor_fieldType;
			if (descriptor.getSize() == null) {
				descriptor_fieldType = SqlDdl.databaseStrategy
						.unlimitedLengthCharacterDataType();
			} else {
				descriptor_fieldType = SqlDdl.databaseStrategy
						.limitedLengthCharacterDataType(descriptor.getSize());
			}

			Column cd_descriptor = createColumn(table, null,
					descriptor.getColumnName(), descriptor_fieldType, "", false,
					false);
			columns.add(cd_descriptor);
		}

		if (ci.matches(SqlConstants.RULE_TGT_SQL_CLS_CODELISTS_PODS)) {

			ClassInfo activeIndicatorLFType = model
					.classByName(SqlDdl.activeIndicatorLFType);

			ClassInfo sourceCLType = model.classByName(SqlDdl.sourceCLType);

			if (ci != activeIndicatorLFType && ci != sourceCLType) {

				// add activeIndicatorLF column
				Column cd_activeIndicatorLF = new Column(
						SqlDdl.nameActiveIndicatorLFColumn, table);

				if (activeIndicatorLFType != null) {
					cd_activeIndicatorLF
							.setReferencedTable(map(activeIndicatorLFType));
				} else {
					result.addError(this, 26, SqlDdl.activeIndicatorLFType,
							SqlDdl.nameActiveIndicatorLFColumn,
							table.getName());
				}

				ColumnDataType cd_activeIndicatorLFDataType = new ColumnDataType(
						SqlDdl.foreignKeyColumnDataType);
				cd_activeIndicatorLF.setDataType(cd_activeIndicatorLFDataType);

				// cd_activeIndicatorLF.addSpecification("NULL");

				columns.add(cd_activeIndicatorLF);

				/*
				 * add "CONSTRAINT CKC_AI_" + ct.getTable().getName() +
				 * " CHECK (ACTIVE_INDICATOR_LF IS NULL OR (ACTIVE_INDICATOR_LF IN ('Y','N'))),"
				 */
				// ColumnExpression colExp = new ColumnExpression(
				// cd_activeIndicatorLF);
				//
				// IsNullExpression isnExp = new IsNullExpression();
				// isnExp.setExpression(colExp);
				//
				// InExpression inExp = new InExpression();
				// inExp.setLeftExpression(colExp);
				// ExpressionList expList = new ExpressionList();
				// List<Expression> values = new ArrayList<Expression>();
				// values.add(new StringValueExpression("Y"));
				// values.add(new StringValueExpression("N"));
				// expList.setExpressions(values);
				// inExp.setRightExpressionsList(expList);
				//
				// OrExpression orExp = new OrExpression(isnExp, inExp);
				//
				// CheckConstraint ckc = new CheckConstraint(
				// "CKC_AI_" + table.getName(), orExp);
				// table.addConstraint(ckc);

				// add sourceCL column
				Column cd_sourceCl = new Column(SqlDdl.nameSourceCLColumn,
						table);

				if (sourceCLType != null) {
					cd_sourceCl.setReferencedTable(map(sourceCLType));
				} else {
					result.addError(this, 26, SqlDdl.sourceCLType,
							SqlDdl.nameSourceCLColumn, table.getName());
				}

				ColumnDataType cd_sourceClDataType = new ColumnDataType(
						SqlDdl.foreignKeyColumnDataType);
				cd_sourceCl.setDataType(cd_sourceClDataType);
				// cd_sourceCl.addSpecification("NULL");

				columns.add(cd_sourceCl);

			} else if (ci == activeIndicatorLFType) {

				table.setRepresentsActiveIndicatorLFType(true);

			} else if (ci == sourceCLType) {

				table.setRepresentsSourceCLType(true);
			}
		}

		return table;
	}

	/**
	 * @param ci
	 * @return If a map entry with param = {@value #ME_PARAM_TABLE} is defined
	 *         for the given class, the targetType defined by the map entry is
	 *         returned. Else if a table has already been created for the class,
	 *         its name is returned. Otherwise the name of the class is
	 *         returned.
	 */
	private String determineTableNameForType(ClassInfo ci) {

		ProcessMapEntry pme = options.targetMapEntry(ci.name(),
				ci.encodingRule("sql"));

		if (pme != null && SqlDdl.mapEntryParamInfos.hasParameter(pme,
				SqlConstants.ME_PARAM_TABLE)) {

			return pme.getTargetType();

		} else {

			for (CreateTable ct : this.createTableStatements) {
				if (ct.getTable() != null
						&& ct.getTable().representsClass(ci)) {
					return ct.getTable().getName();
				}
			}

			return ci.name();
		}
	}

	/**
	 * @param table
	 * @param pi
	 */
	private void alterTableAddCheckConstraintForEnumerationValueType(
			Column column, PropertyInfo pi) {

		/*
		 * ignore the constraint if a type mapping exists for the value type of
		 * pi
		 */
		ProcessMapEntry pme = options.targetMapEntry(pi.typeInfo().name,
				pi.encodingRule("sql"));

		if (pme != null) {
			return;
		}

		Table tableWithColumn = column.getInTable();

		// look up the enumeration type
		ClassInfo enumCi = model.classById(pi.typeInfo().id);

		if (enumCi == null || enumCi.properties().size() == 0) {

			result.addError(this, 18, pi.typeInfo().name,
					pi.fullNameInSchema());
		} else {

			String constraintName = namingScheme.nameForCheckConstraint(
					tableWithColumn.getName(), pi.name());

			Alter alter = new Alter();
			alter.setTable(tableWithColumn);

			ConstraintAlterExpression cae = new ConstraintAlterExpression();
			alter.setExpression(cae);

			cae.setOperation(AlterOperation.ADD);

			CheckConstraint cc = new CheckConstraint();
			cae.setConstraint(cc);

			cc.setName(constraintName);

			InExpression iexp = new InExpression();
			cc.setExpression(iexp);

			ColumnExpression col = new ColumnExpression(column);
			iexp.setLeftExpression(col);

			ExpressionList el = new ExpressionList();
			List<Expression> el_tmp = new ArrayList<Expression>();
			el.setExpressions(el_tmp);

			for (PropertyInfo enumPi : enumCi.properties().values()) {

				if (!SqlDdl.isEncoded(pi)) {
					continue;
				}

				String value = enumPi.name();
				if (enumPi.initialValue() != null) {
					value = enumPi.initialValue();
				}

				// escape single quotes in the enumeration value
				value = StringUtils.replace(value, "'", "''");

				StringValueExpression sv = new StringValueExpression(value);

				el_tmp.add(sv);
			}

			iexp.setRightExpressionsList(el);

			this.checkConstraints.add(alter);
		}
	}

	private void alterTableAddCheckConstraintToRestrictTimeOfDate(Column column,
			PropertyInfo pi) {

		Expression expr = SqlDdl.databaseStrategy
				.expressionForCheckConstraintToRestrictTimeOfDate(pi, column);

		if (expr != null) {

			Table tableWithColumn = column.getInTable();

			String constraintName = namingScheme.nameForCheckConstraint(
					tableWithColumn.getName(), pi.name());

			Alter alter = new Alter();
			alter.setTable(tableWithColumn);

			ConstraintAlterExpression cae = new ConstraintAlterExpression();
			alter.setExpression(cae);

			cae.setOperation(AlterOperation.ADD);

			CheckConstraint cc = new CheckConstraint();
			cae.setConstraint(cc);

			cc.setName(constraintName);

			cc.setExpression(expr);

			this.checkConstraints.add(alter);
		}
	}

	/**
	 * @param pi
	 * @return <code>true</code> if the value type of the given property is a
	 *         geometry type - which requires a map entry for the value type
	 *         whose param contains the {@value #ME_PARAM_GEOMETRY} parameter;
	 *         otherwise <code>false</code> is returned.
	 */
	private boolean isGeometryTypedProperty(PropertyInfo pi) {

		String valueTypeName = pi.typeInfo().name;
		String piEncodingRule = pi.encodingRule("sql");

		ProcessMapEntry pme = options.targetMapEntry(valueTypeName,
				piEncodingRule);

		return pme != null && SqlDdl.mapEntryParamInfos.hasParameter(
				valueTypeName, piEncodingRule, SqlConstants.ME_PARAM_GEOMETRY);
	}

	/**
	 * @param pi
	 * @return If a map entry with param = {@value SqlDdl#ME_PARAM_TABLE} is
	 *         defined for the value type of the property, the targetType
	 *         defined by the map entry is returned. Otherwise the name of the
	 *         value type is returned.
	 */
	private String determineTableNameForValueType(PropertyInfo pi) {

		String valueTypeName = pi.typeInfo().name;
		String piEncodingRule = pi.encodingRule("sql");

		ProcessMapEntry pme = options.targetMapEntry(valueTypeName,
				piEncodingRule);

		if (pme != null && SqlDdl.mapEntryParamInfos.hasParameter(valueTypeName,
				piEncodingRule, SqlConstants.ME_PARAM_TABLE)) {

			return SqlDdl.mapEntryParamInfos
					.getMapEntry(valueTypeName, piEncodingRule).getTargetType();
		} else {

			/*
			 * If no map entry with table parameter was found for the value
			 * type, try looking up the table that represents the value type
			 * first; use the type name as fallback.
			 */

			ClassInfo valueType = model.classById(pi.typeInfo().id);
			if (valueType == null) {
				valueType = model.classByName(pi.typeInfo().name);
			}

			if (valueType != null) {
				for (CreateTable ct : this.createTableStatements) {
					if (ct.getTable().representsClass(valueType)) {
						return ct.getTable().getName();
					}
				}
			}

			return pi.typeInfo().name;
		}
	}

	/**
	 * @param pi
	 * @return If a map entry is defined for the type, then the return value is
	 *         <code>true</code> if the entry specifies (via the parameter) a
	 *         mapping to a table, else <code>false</code> is returned.
	 *         Otherwise, if the value type of the property is a feature,
	 *         object, data type, or code list that: 1) can be found in the
	 *         model, 2) table creation for the type is allowed (defined by the
	 *         conversion rules), and 3) is in the currently processed schema OR
	 *         {@value SqlConstants#RULE_TGT_SQL_CLS_REFERENCES_TO_EXTERNAL_TYPES}
	 *         is enabled, then the return value is <code>true</code> - else
	 *         <code>false</code>.
	 */
	private boolean refersToTypeRepresentedByTable(PropertyInfo pi) {

		String valueTypeName = pi.typeInfo().name;
		String piEncodingRule = pi.encodingRule("sql");

		ProcessMapEntry pme = options.targetMapEntry(valueTypeName,
				piEncodingRule);

		if (pme != null) {

			if (SqlDdl.mapEntryParamInfos.hasParameter(valueTypeName,
					piEncodingRule, SqlConstants.ME_PARAM_TABLE)) {
				return true;
			} else {
				return false;
			}

		} else if (pi.categoryOfValue() == Options.FEATURE
				|| pi.categoryOfValue() == Options.OBJECT
				|| pi.categoryOfValue() == Options.DATATYPE
				|| pi.categoryOfValue() == Options.CODELIST) {

			ClassInfo typeCi = this.model.classById(pi.typeInfo().id);

			if (typeCi != null) {

				if ((pi.categoryOfValue() == Options.OBJECT && !typeCi
						.matches(SqlConstants.RULE_TGT_SQL_CLS_OBJECT_TYPES))
						|| (pi.categoryOfValue() == Options.FEATURE
								&& !typeCi.matches(
										SqlConstants.RULE_TGT_SQL_CLS_FEATURE_TYPES))
						|| (pi.categoryOfValue() == Options.DATATYPE
								&& !typeCi.matches(
										SqlConstants.RULE_TGT_SQL_CLS_DATATYPES))
						|| (pi.categoryOfValue() == Options.CODELIST
								&& !typeCi.matches(
										SqlConstants.RULE_TGT_SQL_CLS_CODELISTS))) {

					return false;

				} else {

					if (model.isInSelectedSchemas(typeCi) || typeCi.matches(
							SqlConstants.RULE_TGT_SQL_CLS_REFERENCES_TO_EXTERNAL_TYPES)) {

						return true;

						/*
						 * NOTE: if the schema uses external types, map entries
						 * should be defined. This helps avoiding confusion of
						 * types that are not processed but used in the model
						 * (e.g. from ISO packages, or application schemas that
						 * were not selected for processing). The rule to allow
						 * references to external types is a convenience
						 * mechanism.
						 */

					} else {

						return false;
					}
				}

			} else {

				return false;
			}

		} else {

			return false;
		}

	}

	private Column createColumn(Table inTable, PropertyInfo representedProperty,
			String name, String type, String columnSpecification,
			boolean isPrimaryKey, boolean isForeignKey) {

		Column column = new Column(name, representedProperty, inTable);

		if (representedProperty != null && representedProperty.matches(
				SqlConstants.RULE_TGT_SQL_ALL_DOCUMENTATION_EXPLICIT_COMMENTS)) {
			createExplicitCommentUnlessNoDocumentation(inTable, column,
					representedProperty);
		}

		ColumnDataType colDataType = new ColumnDataType(type);
		column.setDataType(colDataType);

		if (columnSpecification != null
				&& !columnSpecification.trim().isEmpty()) {
			column.addSpecification(columnSpecification.trim());
		}

		column.setForeignKeyColumn(isForeignKey);

		return column;
	}

	/**
	 * Creates the column definition based upon the property name, its type, and
	 * a possibly defined initial value. Also adds "NOT NULL" if indicated via
	 * parameter or for all properties that can be nil/null (set via tagged
	 * value or stereotype) or which are optional.
	 *
	 * @param pi
	 * @param alwaysNotNull
	 *            <code>true</code> if the column definition shall be created
	 *            with NOT NULL, otherwise <code>false</code> (then default
	 *            behavior applies)
	 * @return The SQL statement with the definition of the column to represent
	 *         the property
	 */
	private Column createColumn(Table inTable, PropertyInfo pi,
			boolean alwaysNotNull) {

		String name;
		boolean isForeignKeyColumn = false;
		if (refersToTypeRepresentedByTable(pi)) {
			name = pi.name() + identifyForeignKeyColumnSuffix(pi);
			isForeignKeyColumn = true;
		} else {
			name = pi.name();
		}
		Column cd = new Column(name, pi, inTable);

		if (pi.matches(
				SqlConstants.RULE_TGT_SQL_ALL_DOCUMENTATION_EXPLICIT_COMMENTS)) {
			createExplicitCommentUnlessNoDocumentation(inTable, cd, pi);
		}

		String type = identifyType(pi);
		ColumnDataType colDataType = new ColumnDataType(type);
		cd.setDataType(colDataType);

		if (isForeignKeyColumn) {
			cd.setForeignKeyColumn(true);
			cd.setReferencedTable(map(pi));
		}

		List<String> columnSpecStrings = new ArrayList<String>();

		String columnDefault = pi.initialValue();

		if (columnDefault != null && columnDefault.trim().length() > 0) {

			Expression defaultValue = null;

			String booleanTrue = "TRUE";
			String booleanFalse = "FALSE";
			boolean quoted = false;

			/*
			 * If the value type is a code list or enumeration, quote the
			 * default value. This can be overridden via map entry param
			 * characteristics.
			 */
			if (pi.categoryOfValue() == Options.CODELIST
					|| pi.categoryOfValue() == Options.ENUMERATION) {
				quoted = true;
			}

			/*
			 * Check map entry parameter infos for any defaultValue
			 * characteristics defined for the value type of pi.
			 */
			Map<String, String> characteristics = SqlDdl.mapEntryParamInfos
					.getCharacteristics(pi.typeInfo().name,
							pi.encodingRule("sql"),
							SqlConstants.ME_PARAM_DEFAULTVALUE);

			if (characteristics != null) {

				if (characteristics.containsKey(
						SqlConstants.ME_PARAM_DEFAULTVALUE_CHARACT_TRUE)) {
					booleanTrue = characteristics.get(
							SqlConstants.ME_PARAM_DEFAULTVALUE_CHARACT_TRUE);
				}

				if (characteristics.containsKey(
						SqlConstants.ME_PARAM_DEFAULTVALUE_CHARACT_FALSE)) {
					booleanFalse = characteristics.get(
							SqlConstants.ME_PARAM_DEFAULTVALUE_CHARACT_FALSE);
				}

				if (characteristics.containsKey(
						SqlConstants.ME_PARAM_DEFAULTVALUE_CHARACT_QUOTED)) {
					quoted = characteristics
							.get(SqlConstants.ME_PARAM_DEFAULTVALUE_CHARACT_QUOTED)
							.equalsIgnoreCase("true");
				}
			}

			if (pi.typeInfo().name.equals("Boolean")) {

				if (pattern_find_true.matcher(columnDefault).find()) {

					defaultValue = quoted
							? new StringValueExpression(booleanTrue)
							: new UnquotedStringExpression(booleanTrue);

				} else if (pattern_find_false.matcher(columnDefault).find()) {

					defaultValue = quoted
							? new StringValueExpression(booleanFalse)
							: new UnquotedStringExpression(booleanFalse);
				}
			}

			if (defaultValue == null) {

				defaultValue = quoted
						? new StringValueExpression(
								columnDefault.replaceAll("'", "''"))
						: new UnquotedStringExpression(columnDefault);
			}

			cd.setDefaultValue(defaultValue);
		}

		// ----- add constraints

		if (alwaysNotNull) {
			columnSpecStrings.add(SqlConstants.NOT_NULL_COLUMN_SPEC);
		} else {
			// set NOT NULL if required
			if (pi.implementedByNilReason() || pi.nilReasonAllowed()
					|| pi.voidable() || pi.cardinality().minOccurs < 1) {
				/*
				 * in these cases the default behavior (that the field can be
				 * NULL) is ok
				 */
			} else {
				columnSpecStrings.add(SqlConstants.NOT_NULL_COLUMN_SPEC);
			}
		}

		cd.setSpecifications(columnSpecStrings);

		return cd;
	}

	private String identifyForeignKeyColumnSuffix(PropertyInfo pi) {

		String typeName = pi.typeInfo().name;
		String piEncodingRule = pi.encodingRule("sql");

		ProcessMapEntry pme = options.targetMapEntry(typeName, piEncodingRule);

		if (pme != null && SqlDdl.mapEntryParamInfos.hasCharacteristic(typeName,
				piEncodingRule, SqlConstants.ME_PARAM_TABLE,
				SqlConstants.ME_PARAM_TABLE_CHARACT_REP_CAT)) {

			String repCat = SqlDdl.mapEntryParamInfos.getCharacteristic(
					typeName, piEncodingRule, SqlConstants.ME_PARAM_TABLE,
					SqlConstants.ME_PARAM_TABLE_CHARACT_REP_CAT);

			if (repCat != null && repCat.equalsIgnoreCase("datatype")) {
				return SqlDdl.foreignKeyColumnSuffixDatatype;
			} else {
				return SqlDdl.foreignKeyColumnSuffix;
			}

		} else if (pi.categoryOfValue() == Options.DATATYPE) {
			return SqlDdl.foreignKeyColumnSuffixDatatype;
		} else {
			return SqlDdl.foreignKeyColumnSuffix;
		}
	}

	/**
	 * Identifies the type to use in the SQL definition of the property.
	 *
	 * At first, standard mappings (defined via the configuration) are applied.
	 * If there is no direct standard mapping, then conditional mappings based
	 * upon the category/stereotype of the type is performed: enumeration,
	 * codelist and object types are mapped to 'text' or 'character varying'. If
	 * the type is a feature, 'bigserial' is returned (actual foreign key
	 * references can be added via a separate processing step, see
	 * {@link #generateForeignKeyDefinitions(ClassInfo)}. If all else fails,
	 * 'unknown' is returned as type.
	 *
	 * @param pi
	 * @return the type to use in the SQL definition of the property
	 */
	private String identifyType(PropertyInfo pi) {

		// first apply well-known mappings

		// try to get type from map entries
		ProcessMapEntry me = options.targetMapEntry(pi.typeInfo().name,
				pi.encodingRule("sql"));

		if (me != null) {

			if (SqlDdl.mapEntryParamInfos.hasParameter(me,
					SqlConstants.ME_PARAM_GEOMETRY)) {

				return SqlDdl.databaseStrategy.geometryDataType(me,
						SqlDdl.srid);

			} else if (SqlDdl.mapEntryParamInfos.hasParameter(me,
					SqlConstants.ME_PARAM_TABLE)) {

				return SqlDdl.foreignKeyColumnDataType;

			} else {

				if (me.getTargetType()
						.startsWith(SqlConstants.MAP_TARGETTYPE_COND_PART)) {

					String conditionalCriterium = me.getTargetType().substring(
							SqlConstants.MAP_TARGETTYPE_COND_PART.length());

					if (conditionalCriterium.equalsIgnoreCase(
							SqlConstants.MAP_TARGETTYPE_COND_TEXTORCHARACTERVARYING)) {
						return determineCharacterVaryingOrText(pi);
					}

				} else if (SqlDdl.mapEntryParamInfos.hasParameter(me,
						SqlConstants.ME_PARAM_TEXTORCHARACTERVARYING)) {

					return determineCharacterVaryingOrText(pi);

				} else {

					return me.getTargetType();
				}
			}
		}

		// try to identify a type mapping based upon the category of the
		// property value
		int catOfValue = pi.categoryOfValue();

		if (catOfValue == Options.ENUMERATION) {

			return determineCharacterVaryingOrText(pi);

		} else if (catOfValue == Options.OBJECT || catOfValue == Options.FEATURE
				|| catOfValue == Options.DATATYPE
				|| catOfValue == Options.CODELIST) {

			ClassInfo typeCi = this.model.classById(pi.typeInfo().id);

			if (typeCi != null) {

				if ((catOfValue == Options.OBJECT && !typeCi
						.matches(SqlConstants.RULE_TGT_SQL_CLS_OBJECT_TYPES))
						|| (catOfValue == Options.FEATURE && !typeCi.matches(
								SqlConstants.RULE_TGT_SQL_CLS_FEATURE_TYPES))
						|| (catOfValue == Options.DATATYPE && !typeCi.matches(
								SqlConstants.RULE_TGT_SQL_CLS_DATATYPES))
						|| (catOfValue == Options.CODELIST && !typeCi.matches(
								SqlConstants.RULE_TGT_SQL_CLS_CODELISTS))) {

					/*
					 * table creation for this category is not enabled -> assign
					 * textual type
					 */
					return determineCharacterVaryingOrText(pi);

				} else {

					if (model.isInSelectedSchemas(typeCi) || typeCi.matches(
							SqlConstants.RULE_TGT_SQL_CLS_REFERENCES_TO_EXTERNAL_TYPES)) {

						if (catOfValue == Options.CODELIST) {

							if (SqlDdl.codeNameSize < 1) {
								return SqlDdl.databaseStrategy
										.unlimitedLengthCharacterDataType();
							} else {
								return SqlDdl.databaseStrategy
										.limitedLengthCharacterDataType(
												SqlDdl.codeNameSize);
							}

						} else {

							return SqlDdl.foreignKeyColumnDataType;
						}

					} else {
						result.addWarning(this, 9, typeCi.name(), pi.name(),
								pi.inClass().name());
						return determineCharacterVaryingOrText(pi);
					}
				}

			} else {
				result.addWarning(this, 10, pi.typeInfo().name, pi.name(),
						pi.inClass().name());
				return determineCharacterVaryingOrText(pi);
			}

		}

		result.addWarning(this, 21, pi.typeInfo().name);

		return "unknown";
	}

	/**
	 * Determines if the property should have a type that allows unlimited or
	 * limited text size. This depends upon the setting of {@value #PARAM_SIZE},
	 * locally via a tagged value or globally via a configuration parameter or
	 * the default value defined by this class ({@value #DEFAULT_SIZE}): if
	 * {@value #PARAM_SIZE} is 0 or negative, the type is for unlimited text
	 * size; otherwise it is with limited size (as determined by the size tagged
	 * value, parameter, or default).
	 *
	 * @param pi
	 * @return the data type for unlimited or limited text size, depending upon
	 *         the (local and global) settings of 'size' for the property
	 */
	private String determineCharacterVaryingOrText(PropertyInfo pi) {

		int size = getSizeForProperty(pi);

		// keep track of the result for use by the replication schema
		this.sizeByCharacterValuedProperty.put(pi, size);

		/*
		 * TODO let database strategies create actual data type with field for
		 * length? if we want to use a common textual data type (rather than
		 * replicating the database system specific types) we would need
		 * database system specific DDL writers (which would be a good thing to
		 * have); then the replication schema target could read the length
		 * limitiation of a textual data type directly from that data type, and
		 * the SqlBuilder would no longer need to keep track of size for
		 * character valued properties
		 */

		if (size < 1) {
			return SqlDdl.databaseStrategy.unlimitedLengthCharacterDataType();
		} else {
			return SqlDdl.databaseStrategy.limitedLengthCharacterDataType(size);
		}
	}

	/**
	 * Determines the applicable 'size' for the given property. If the tagged
	 * value {@value #PARAM_SIZE} is set for the property, its value is
	 * returned. Otherwise the default value (given via the configuration
	 * parameter {@value #PARAM_SIZE} or as defined by this class [
	 * {@value #DEFAULT_SIZE}]) applies.
	 *
	 * @param pi
	 * @return
	 */
	private int getSizeForProperty(PropertyInfo pi) {

		String tvSize = pi.taggedValuesAll()
				.getFirstValue(SqlConstants.PARAM_SIZE);

		int size = SqlDdl.defaultSize;

		if (tvSize != null) {
			try {
				size = Integer.parseInt(tvSize);
			} catch (NumberFormatException e) {
				MessageContext mc = result.addWarning(this, 5,
						SqlConstants.PARAM_SIZE, e.getMessage(),
						"" + SqlDdl.defaultSize);
				mc.addDetail(this, 0);
				mc.addDetail(this, 100, pi.fullNameInSchema());
				size = SqlDdl.defaultSize;
			}
		}

		return size;
	}

	/**
	 * Generates index creation statements for all geometry properties/columns
	 * contained in {@link #geometryPropsByTableName}. The statements are stored
	 * in an internal list ({@link #geometryIndexCreationStatements}).
	 */
	private Statement generateGeometryIndex(Table tableWithColumn,
			Column columnForProperty, PropertyInfo pi) {

		Map<String, String> geometryCharacteristics = SqlDdl.mapEntryParamInfos
				.getCharacteristics(pi.typeInfo().name, pi.encodingRule("sql"),
						SqlConstants.ME_PARAM_GEOMETRY);

		// TBD: UPDATE NAMING PATTERN?

		String indexName = "idx_" + tableWithColumn.getName() + "_"
				+ columnForProperty.getName();

		Statement result = SqlDdl.databaseStrategy.geometryIndexColumnPart(
				indexName, tableWithColumn, columnForProperty,
				geometryCharacteristics);

		return result;
	}

	public List<Statement> process(List<ClassInfo> cisToProcess) {

		checkRequirements(cisToProcess);

		// ----------------------------------------
		// Create tables ("normal" and associative)
		// ----------------------------------------
		for (ClassInfo ci : cisToProcess) {

			if (ci.category() == Options.CODELIST) {

				createTableForCodeList(ci);

			} else {

				createTables(ci);
			}
		}

		// ------------------------------------------------------
		/*
		 * Handle table creation and/or modification for
		 * rule-sql-cls-data-types-oneToMany-oneTable and
		 * rule-sql-cls-data-types-oneToMany-severalTables.
		 */
		// ------------------------------------------------------
		for (ClassInfo ci : cisToProcess) {

			if (ci.category() == Options.DATATYPE
					&& ci.matches(SqlConstants.RULE_TGT_SQL_CLS_DATATYPES)) {

				/*
				 * NOTE: rule-sql-cls-data-types-oneToMany-severalTables has
				 * higher priority than
				 * rule-sql-cls-data-types-oneToMany-oneTable
				 */

				if (ci.matches(
						SqlConstants.RULE_TGT_SQL_CLS_DATATYPES_ONETOMANY_SEVERALTABLES)) {

					/*
					 * Screen all cisToProcess to identify properties that have
					 * ci as value type (in a one-to-many relationship); then a
					 * specific table must be created for each such case.
					 */
					for (ClassInfo ci_other : cisToProcess) {

						if (ci_other != ci) {

							for (PropertyInfo pi_other : ci_other.properties()
									.values()) {

								if (pi_other.isAttribute()
										&& pi_other.cardinality().maxOccurs > 1
										&& ci.id().equals(
												pi_other.typeInfo().id)) {

									String tableName = ci_other.name() + "_"
											+ pi_other.name();

									Table table = createTables(ci, tableName);
									table.setRepresentedProperty(pi_other);

									/*
									 * Add the column that supports referencing
									 * the owner of the data type.
									 */

									String columnName = ci_other.name()
											+ SqlDdl.idColumnName;

									Column dtOwner_cd = createColumn(table,
											null, columnName,
											SqlDdl.foreignKeyColumnDataType,
											SqlConstants.NOT_NULL_COLUMN_SPEC, false, true);
									dtOwner_cd
											.setReferencedTable(map(ci_other));

									table.addColumn(dtOwner_cd);
								}
							}
						}
					}

				} else if (ci.matches(
						SqlConstants.RULE_TGT_SQL_CLS_DATATYPES_ONETOMANY_ONETABLE)) {

					/*
					 * Get the table that has already been created for the data
					 * type and add the column that supports referencing the
					 * owner of the data type.
					 */

					Table table = map(ci);

					/*
					 * Use name defined via configuration parameter, unless TV
					 * is set on the datatype.
					 */
					String columnName = SqlDdl.oneToManyReferenceColumnName;
					String tv_oneToManyReferenceColumnName = ci.taggedValue(
							SqlConstants.TV_ONE_TO_MANY_REF_COLUMN_NAME);
					if (tv_oneToManyReferenceColumnName != null
							&& tv_oneToManyReferenceColumnName.trim()
									.length() > 0) {
						columnName = tv_oneToManyReferenceColumnName.trim();
					}

					Column dtOwnerRef_cd = createColumn(table, null,
							columnName + SqlDdl.idColumnName,
							SqlDdl.foreignKeyColumnDataType, SqlConstants.NOT_NULL_COLUMN_SPEC, false, true);

					table.addColumn(dtOwnerRef_cd);
				}
			}
		}

		// -----------------------------------------------------------------------
		/*
		 * Adjust data type of foreign key columns according to primary key
		 * column type of referenced table. For auto-generated ID columns that
		 * type is provided by the database strategy. For <<identifier>> columns
		 * the data type can be different.
		 */
		// -----------------------------------------------------------------------
		for (Table table : tables) {

			for (Column col : table.getColumns()) {

				Table refTable = col.getReferencedTable();

				if (refTable != null) {

					for (Column refCol : refTable.getColumns()) {

						if (refCol.isPrimaryKeyColumn()) {

							col.getDataType()
									.setName(refCol.getDataType().getName());
						}
					}
				}
			}
		}

		// ----------------------------------------
		// normalize table and column names (alter
		// statements use the latter as literals)
		// ----------------------------------------
		List<Statement> statements = this.statements();
		Collections.sort(statements, STATEMENT_COMPARATOR);
		this.namingScheme.getNameNormalizer().visit(statements);

		// -------------------------------------------------
		// Create alter statements to add check constraints
		// -------------------------------------------------
		// NOTE: order should be irrelevant, since naming scheme is not involved
		for (CreateTable ct : this.createTableStatements) {

			Table t = ct.getTable();

			for (Column col : t.getColumns()) {

				PropertyInfo pi = col.getRepresentedProperty();

				if (pi != null) {

					if (pi.categoryOfValue() == Options.ENUMERATION
							&& pi.matches(
									SqlConstants.RULE_TGT_SQL_PROP_CHECK_CONSTRAINTS_FOR_ENUMERATIONS)) {

						alterTableAddCheckConstraintForEnumerationValueType(col,
								pi);
					}

					if (pi.typeInfo().name.equalsIgnoreCase("Date")
							&& pi.matches(
									SqlConstants.RULE_TGT_SQL_PROP_CHECK_CONSTRAINT_RESTRICT_TIME_OF_DATE)) {

						alterTableAddCheckConstraintToRestrictTimeOfDate(col,
								pi);
					}
				}
			}
		}

		// -------------------------------------------------------
		// Create alter statements to add foreign key constraints
		// -------------------------------------------------------
		// NOTE: order is important, since naming scheme is involved
		// which may adjust constraint names to make them unique
		if (SqlDdl.createReferences) {

			// Process in order of table and column names
			List<CreateTable> cts = new ArrayList<CreateTable>(
					this.createTableStatements);
			Collections.sort(cts, CREATE_TABLE_COMPARATOR);

			for (CreateTable ct : cts) {

				Table t = ct.getTable();

				List<Column> columns = new ArrayList<Column>(t.getColumns());
				Collections.sort(columns, COLUMN_DEFINITION_COMPARATOR);

				for (Column cd : columns) {

					if (cd.getReferencedTable() != null) {

						Table t_main = cd.getInTable();

						Alter alter = alterTableAddForeignKeyConstraint(t_main,
								namingScheme.nameForForeignKeyConstraint(
										t_main.getName(), cd.getName(),
										cd.getReferencedTable().getName()),
								cd, cd.getReferencedTable());

						foreignKeyConstraints.add(alter);
					}
				}
			}
		}

		// ----------------------------------------
		// Create geometryMetadataUpdateStatement
		// ----------------------------------------

		for (CreateTable ct : this.createTableStatements) {

			Table t = ct.getTable();

			for (Column col : t.getColumns()) {

				PropertyInfo pi = col.getRepresentedProperty();

				if (pi != null) {

					if (isGeometryTypedProperty(pi)) {

						Statement stmt = SqlDdl.databaseStrategy
								.geometryMetadataUpdateStatement(t, col,
										SqlDdl.srid);

						if (stmt != null) {
							this.geometryMetadataUpdateStatements.add(stmt);
						}
					}
				}
			}
		}

		// ----------------------------------------
		// Create geometry indexes
		// ----------------------------------------

		for (CreateTable ct : this.createTableStatements) {

			Table t = ct.getTable();

			for (Column col : t.getColumns()) {

				PropertyInfo pi = col.getRepresentedProperty();

				if (pi != null) {

					if (isGeometryTypedProperty(pi)) {

						Statement stmt = this.generateGeometryIndex(t, col, pi);

						if (stmt != null) {
							this.geometryIndexStatements.add(stmt);
						}
					}
				}
			}
		}

		// -------------------------
		// create INSERT statements
		// -------------------------
		for (CreateTable ct : this.createTableStatements) {

			Table t = ct.getTable();
			ClassInfo representedClass = t.getRepresentedClass();

			if (representedClass != null
					&& representedClass.category() == Options.CODELIST
					&& representedClass
							.matches(SqlConstants.RULE_TGT_SQL_CLS_CODELISTS)) {

				List<Insert> insertStatements = new ArrayList<Insert>();

				for (PropertyInfo codePi : representedClass.properties()
						.values()) {

					if (!SqlDdl.isEncoded(codePi)) {
						continue;
					}

					Insert ins = new Insert();
					ins.setTable(ct.getTable());
					insertStatements.add(ins);

					ins.setColumns(ct.getTable().getColumns());

					ExpressionList el = new ExpressionList();
					List<Expression> values = new ArrayList<Expression>();
					el.setExpressions(values);
					ins.setExpressionList(el);

					// now add all values
					String codeName = codePi.name();
					if (codePi.initialValue() != null) {
						codeName = codePi.initialValue();
					}
					codeName = codeName.replaceAll("'", "''");

					values.add(new StringValueExpression(codeName));

					for (DescriptorForCodeList descriptor : SqlDdl.descriptorsForCodelist) {

						String descName = descriptor.getDescriptorName();
						String value = null;

						if (descName.equalsIgnoreCase("name")) {

							value = codePi.name();

						} else if (descName.equalsIgnoreCase("documentation")) {

							value = codePi.derivedDocumentation(
									SqlDdl.documentationTemplate,
									SqlDdl.documentationNoValue);

						} else if (descName.equalsIgnoreCase("alias")) {

							value = codePi.aliasName();

						} else if (descName.equalsIgnoreCase("definition")) {

							value = codePi.definition();

						} else if (descName.equalsIgnoreCase("description")) {

							value = codePi.description();

						} else if (descName.equalsIgnoreCase("example")) {

							String[] examples = codePi.examples();
							if (examples != null && examples.length > 0) {
								value = StringUtils.join(examples, " ");
							}

						} else if (descName.equalsIgnoreCase("legalBasis")) {

							value = codePi.legalBasis();

						} else if (descName
								.equalsIgnoreCase("dataCaptureStatement")) {

							String[] dcss = codePi.dataCaptureStatements();
							if (dcss != null && dcss.length > 0) {
								value = StringUtils.join(dcss, " ");
							}

						} else if (descName.equalsIgnoreCase("primaryCode")) {

							value = codePi.primaryCode();

						} else if (descName
								.equalsIgnoreCase("globalIdentifier")) {

							value = codePi.globalIdentifier();
						}

						if (value == null) {

							values.add(new NullValueExpression());

						} else {

							String valueWithEscapedQuotes = value
									.replaceAll("'", "''");

							values.add(new StringValueExpression(
									valueWithEscapedQuotes));
						}
					}

					if (representedClass.matches(
							SqlConstants.RULE_TGT_SQL_CLS_CODELISTS_PODS)
							&& !(t.representsActiveIndicatorLFType()
									|| t.representsSourceCLType())) {
						values.add(new StringValueExpression("Yes"));
						values.add(new NullValueExpression());
					}
				}

				this.insertStatements.addAll(insertStatements);
			}
		}

		// -------------
		// Build result
		// -------------
		List<Statement> result = this.statements();

		// normalize names
		this.namingScheme.getNameNormalizer().visit(result);

		Collections.sort(result, STATEMENT_COMPARATOR);

		return result;
	}

	private void checkRequirements(List<ClassInfo> cisToProcess) {

		/*
		 * TODO Checking requirements on an input model should be a common
		 * pre-processing routine for targets and transformations
		 */

		for (ClassInfo ci : cisToProcess) {

			/*
			 * If rule for using <<identifier>> stereotype on attributes is
			 * enabled, check that a type does not have more than one such
			 * attribute, and that such an attribute has max cardinality 1.
			 */
			if (ci.matches(
					SqlConstants.RULE_TGT_SQL_CLS_IDENTIFIER_STEREOTYPE)) {

				int countIdentifierAttributes = 0;

				for (PropertyInfo pi : ci.properties().values()) {

					if (pi.isAttribute() && pi.stereotype("identifier")) {

						countIdentifierAttributes++;

						if (pi.cardinality().maxOccurs > 1) {
							MessageContext mc = result.addError(this, 25,
									pi.name());
							if (mc != null) {
								mc.addDetail(this, 100, pi.fullNameInSchema());
							}
						}
					}
				}

				if (countIdentifierAttributes > 1) {

					MessageContext mc = result.addWarning(this, 24, ci.name());
					if (mc != null) {
						mc.addDetail(this, 101, ci.fullNameInSchema());
					}
				}
			}
		}
	}

	private List<Statement> statements() {

		List<Statement> stmts = new ArrayList<Statement>();

		stmts.addAll(this.createTableStatements);
		stmts.addAll(this.checkConstraints);
		stmts.addAll(this.foreignKeyConstraints);
		stmts.addAll(this.geometryMetadataUpdateStatements);
		stmts.addAll(this.geometryIndexStatements);
		stmts.addAll(this.insertStatements);
		stmts.addAll(this.commentStatements);

		return stmts;
	}

	private Alter alterTableAddForeignKeyConstraint(Table t_main,
			String foreignKeyIdentifier, Column column, Table referenceTable) {

		Alter alter = new Alter();
		alter.setTable(t_main);

		ConstraintAlterExpression cae = new ConstraintAlterExpression();
		alter.setExpression(cae);

		cae.setOperation(AlterOperation.ADD);

		ForeignKeyConstraint fkc = new ForeignKeyConstraint(
				foreignKeyIdentifier, referenceTable);
		cae.setConstraint(fkc);

		fkc.addColumn(column);

		return alter;
	}

	/**
	 * @param pi
	 *            property, may be <code>null</code>
	 * @return the size that is applicable for the property - or
	 *         <code>null</code> if the property is not character valued or has
	 *         no specific size set
	 */
	public Integer getSizeForCharacterValuedProperty(PropertyInfo pi) {
		return pi == null ? null : sizeByCharacterValuedProperty.get(pi);
	}

	public boolean isForeignKeyField(PropertyInfo pi) {
		return refersToTypeRepresentedByTable(pi);
	}

	/**
	 * Looks up the table with the given name. If no such table exists, a new
	 * one is created (this is logged on debug level) and returned.
	 * 
	 * @param tableName
	 *            name of the table to look up, must not be <code>null</code>
	 * @return
	 */
	private Table map(String tableName) {

		for (Table t : this.tables) {
			if (tableName.equals(t.getName())) {
				return t;
			}
		}

		result.addDebug(this, 23, tableName);
		Table t = new Table(tableName);
		this.tables.add(t);
		return t;
	}

	/**
	 * @see de.interactive_instruments.ShapeChange.MessageSource#message(int)
	 */
	public String message(int mnr) {

		switch (mnr) {
		case 0:
			return "Context: class SqlBuilder";

		case 5:
			return "Number format exception while converting the tagged value '$1$' to an integer. Exception message: $2$. Using $3$ as default value.";

		case 8:
			return "??Many-to-many relationship represented by association between types with identity and maximum multiplicity > 1 on all navigable ends (in this case for classes: '$1$' [context is property '$2$'] <-> '$3$' [context is property '$4$']) is only supported if creation for associative tables is enabled (via inclusion of rule "
					+ SqlConstants.RULE_TGT_SQL_ALL_ASSOCIATIVETABLES
					+ "). Because the rule is not included, the relationship will be ignored.";
		case 9:
			return "Type '$1$' of property '$2$' in class '$3$' is not part of the schema that is being processed, no map entry is defined for it, and "
					+ SqlConstants.RULE_TGT_SQL_CLS_REFERENCES_TO_EXTERNAL_TYPES
					+ " is not enabled. Please ensure that map entries are defined for external types used in the schema - or allow referencing of external types in general by enabling "
					+ SqlConstants.RULE_TGT_SQL_CLS_REFERENCES_TO_EXTERNAL_TYPES
					+ ". Assigning textual type to the property.";
		case 10:
			return "Type '$1$' of property '$2$' in class '$3$' could not be found in the model. Assigning textual type to the property.";
		case 11:
			return "Attribute '$1$' in class '$2$' has maximum multiplicity greater than one. Creation of associative tables is not enabled. The property will thus be ignored.";
		case 12:
			return "Creating associative table to represent attribute '$1$' in class '$2$'. Tagged value '"
					+ SqlConstants.TV_ASSOCIATIVETABLE
					+ "' not set on this attribute, thus using default naming pattern, which leads to table name: '$3$'.";
		case 13:
			return "Creating associative table to represent association between $1$ and $2$. Tagged value '"
					+ SqlConstants.TV_ASSOCIATIVETABLE
					+ "' not set on this association, thus using default naming pattern, which leads to table name: '$3$'.";
		case 14:
			return "??Derived property '$1$' in class '$2$' has been ignored.";
		case 15:
			return "??Property '$1$' in class '$2$' is not encoded.";
		case 16:
			return "??The type of property '$1$' in class '$2$' is '$3$'. It is contained in the schema that is being processed. However, it is of a category not enabled for conversion, meaning that no table will be created to represent the type '$3$'. The property '$1$' in class '$2$' will therefore be ignored.";
		case 17:
			return "Could not find type '$1$' in the model. It was required to identify the correct map entry that applies for this type (based upon the encoding rule that applies to the type), when trying to determine if property '$2$' (that has this type) is a geometry typed property. Proceeding with the map entry that is retrieved when using the encoding rule that applies to the property.";
		case 18:
			return "Could not find enumeration '$1$' in the model - or no enum values defined for it. Check constraint for '$2$' will not be created.";
		case 19:
			return "Class $1$ is not encoded and no map entry (that applies in the SQL encoding) is defined for it. The relationship between class $1$ (context property is $2$) and class $3$ (context property is $4$), which in the model is defined via an association, thus does not exist in the SQL encoding.";
		case 20:
			return "??More than eleven occurrences of foreign key '$1$'. Resulting schema will be ambiguous.";
		case 21:
			return "?? The type '$1$' was not found in the schema(s) selected for processing or in map entries. It will be mapped to 'unknown'.";
		case 22:
			return "An association exists between class $1$ (context property is $2$) and class $3$ (context property is $4$). The association represents a 1:n relationship, which would be encoded by adding a foreign key field to the table representing $1$. A map entry is defined for $1$. Thus, the table defined in that map entry, which represents $1$, should have a foreign key field to reference the table that represents $3$.";
		case 23:
			return "Creating table with name '$1$'";
		case 24:
			return "Multiple attributes with stereotype <<identifier>> found for class '$1$'. The first - arbitrary one - will be set as primary key.";
		case 25:
			return "Identifier attribute '$1$' has max multiplicity > 1.";
		case 26:
			return "Type '$1$' is configured to be used as conceptual type of the '$2$' column in table '$3$' (which represents a code list). However, the type could not be found in the model and thus no reference table could be identified. No foreign key constraint will be created for the $2$ column.";

		case 100:
			return "Context: property '$1$'.";
		case 101:
			return "Context: class '$1$'.";
		default:
			return "(" + SqlBuilder.class.getName()
					+ ") Unknown message with number: " + mnr;
		}
	}
}
>>>>>>> 4aeb4aa3
<|MERGE_RESOLUTION|>--- conflicted
+++ resolved
@@ -1,4202 +1,2077 @@
-<<<<<<< HEAD
-/**
- * ShapeChange - processing application schemas for geographic information
- *
- * This file is part of ShapeChange. ShapeChange takes a ISO 19109
- * Application Schema from a UML model and translates it into a
- * GML Application Schema or other implementation representations.
- *
- * Additional information about the software can be found at
- * http://shapechange.net/
- *
- * (c) 2002-2017 interactive instruments GmbH, Bonn, Germany
- *
- * This program is free software: you can redistribute it and/or modify
- * it under the terms of the GNU General Public License as published by
- * the Free Software Foundation, either version 3 of the License, or
- * (at your option) any later version.
- *
- * This program is distributed in the hope that it will be useful,
- * but WITHOUT ANY WARRANTY; without even the implied warranty of
- * MERCHANTABILITY or FITNESS FOR A PARTICULAR PURPOSE.  See the
- * GNU General Public License for more details.
- *
- * You should have received a copy of the GNU General Public License
- * along with this program.  If not, see <http://www.gnu.org/licenses/>.
- *
- * Contact:
- * interactive instruments GmbH
- * Trierer Strasse 70-72
- * 53115 Bonn
- * Germany
- */
-package de.interactive_instruments.ShapeChange.Target.SQL;
-
-import java.util.ArrayList;
-import java.util.Collections;
-import java.util.Comparator;
-import java.util.HashMap;
-import java.util.List;
-import java.util.Map;
-import java.util.regex.Pattern;
-
-import org.apache.commons.lang3.StringUtils;
-
-import de.interactive_instruments.ShapeChange.MessageSource;
-import de.interactive_instruments.ShapeChange.Options;
-import de.interactive_instruments.ShapeChange.ProcessMapEntry;
-import de.interactive_instruments.ShapeChange.ShapeChangeResult;
-import de.interactive_instruments.ShapeChange.Model.AssociationInfo;
-import de.interactive_instruments.ShapeChange.Model.ClassInfo;
-import de.interactive_instruments.ShapeChange.Model.Info;
-import de.interactive_instruments.ShapeChange.Model.Model;
-import de.interactive_instruments.ShapeChange.Model.PropertyInfo;
-import de.interactive_instruments.ShapeChange.Target.SQL.expressions.ColumnExpression;
-import de.interactive_instruments.ShapeChange.Target.SQL.expressions.Expression;
-import de.interactive_instruments.ShapeChange.Target.SQL.expressions.ExpressionList;
-import de.interactive_instruments.ShapeChange.Target.SQL.expressions.InExpression;
-import de.interactive_instruments.ShapeChange.Target.SQL.expressions.NullValueExpression;
-import de.interactive_instruments.ShapeChange.Target.SQL.expressions.StringValueExpression;
-import de.interactive_instruments.ShapeChange.Target.SQL.expressions.UnquotedStringExpression;
-import de.interactive_instruments.ShapeChange.Target.SQL.naming.SqlNamingScheme;
-import de.interactive_instruments.ShapeChange.Target.SQL.structure.Alter;
-import de.interactive_instruments.ShapeChange.Target.SQL.structure.AlterExpression.AlterOperation;
-import de.interactive_instruments.ShapeChange.Target.SQL.structure.CheckConstraint;
-import de.interactive_instruments.ShapeChange.Target.SQL.structure.Column;
-import de.interactive_instruments.ShapeChange.Target.SQL.structure.ColumnDataType;
-import de.interactive_instruments.ShapeChange.Target.SQL.structure.Comment;
-import de.interactive_instruments.ShapeChange.Target.SQL.structure.ConstraintAlterExpression;
-import de.interactive_instruments.ShapeChange.Target.SQL.structure.CreateTable;
-import de.interactive_instruments.ShapeChange.Target.SQL.structure.ForeignKeyConstraint;
-import de.interactive_instruments.ShapeChange.Target.SQL.structure.Insert;
-import de.interactive_instruments.ShapeChange.Target.SQL.structure.PrimaryKeyConstraint;
-import de.interactive_instruments.ShapeChange.Target.SQL.structure.Statement;
-import de.interactive_instruments.ShapeChange.Target.SQL.structure.Table;
-import de.interactive_instruments.ShapeChange.ShapeChangeResult.MessageContext;
-
-/**
- * Builds SQL statements for model elements.
- *
- * @author Johannes Echterhoff (echterhoff <at> interactive-instruments
- *         <dot> de)
- *
- */
-public class SqlBuilder implements MessageSource {
-
-	private static Comparator<Statement> STATEMENT_COMPARATOR = new StatementSortAlphabetic();
-	private static Comparator<CreateTable> CREATE_TABLE_COMPARATOR = new CreateTableSortAlphabetic();
-	private static Comparator<Column> COLUMN_DEFINITION_COMPARATOR = new ColumnSortAlphabetic();
-
-	private ShapeChangeResult result;
-	private Options options;
-	private Model model;
-
-	private Pattern pattern_find_true = Pattern.compile("true",
-			Pattern.CASE_INSENSITIVE);
-	private Pattern pattern_find_false = Pattern.compile("false",
-			Pattern.CASE_INSENSITIVE);
-
-	private Map<PropertyInfo, Integer> sizeByCharacterValuedProperty = new HashMap<PropertyInfo, Integer>();
-
-	private List<Table> tables = new ArrayList<Table>();
-
-	private List<CreateTable> createTableStatements = new ArrayList<CreateTable>();
-	private List<Alter> foreignKeyConstraints = new ArrayList<Alter>();
-	private List<Alter> checkConstraints = new ArrayList<Alter>();
-	private List<Statement> geometryMetadataUpdateStatements = new ArrayList<Statement>();
-	private List<Statement> geometryIndexStatements = new ArrayList<Statement>();
-	private List<Insert> insertStatements = new ArrayList<Insert>();
-	private List<Comment> commentStatements = new ArrayList<Comment>();
-
-	private SqlNamingScheme namingScheme;
-
-	public SqlBuilder(SqlDdl sqlddl, ShapeChangeResult result, Options options,
-			Model model, SqlNamingScheme namingScheme) {
-
-		this.result = result;
-		this.options = options;
-
-		this.model = model;
-		this.namingScheme = namingScheme;
-	}
-
-	/**
-	 * NOTE: only works for attributes, NOT association roles
-	 *
-	 * @param pi
-	 */
-	private Table createAssociativeTableForAttribute(PropertyInfo pi) {
-
-		if (!pi.isAttribute()) {
-			return null;
-		}
-
-		// identify table name - using tagged value or default name
-		String tableName = pi.taggedValuesAll()
-				.getFirstValue(SqlConstants.TV_ASSOCIATIVETABLE);
-
-		if (tableName == null || tableName.trim().length() == 0) {
-
-			tableName = pi.inClass().name() + "_" + pi.name();
-
-			result.addInfo(this, 12, pi.name(), pi.inClass().name(), tableName);
-		}
-
-		CreateTable createTable = new CreateTable();
-		this.createTableStatements.add(createTable);
-
-		Table table = map(tableName);
-		createTable.setTable(table);
-
-		table.setAssociativeTable(true);
-		table.setRepresentedProperty(pi);
-
-		List<Column> columns = new ArrayList<Column>();
-		table.setColumns(columns);
-
-		/*
-		 * Add field to reference pi.inClass
-		 * 
-		 * NOTE: the primary key for the table will be defined later
-		 */
-		String classReferenceFieldName = pi.inClass().name()
-				+ SqlDdl.idColumnName;
-		Column cdInClassReference = createColumn(table, null,
-				classReferenceFieldName, SqlDdl.foreignKeyColumnDataType,
-				"NOT NULL", false, true);
-		cdInClassReference.setReferencedTable(map(pi.inClass()));
-		columns.add(cdInClassReference);
-
-		Column cdPi;
-
-		if (refersToTypeRepresentedByTable(pi)) {
-
-			String piFieldName = determineTableNameForValueType(pi)
-					+ SqlDdl.idColumnName;
-
-			String fieldType;
-			if (pi.categoryOfValue() == Options.CODELIST && pi.inClass()
-					.matches(SqlConstants.RULE_TGT_SQL_CLS_CODELISTS)) {
-
-				if (SqlDdl.codeNameSize < 1) {
-					fieldType = SqlDdl.databaseStrategy
-							.unlimitedLengthCharacterDataType();
-				} else {
-					fieldType = SqlDdl.databaseStrategy
-							.limitedLengthCharacterDataType(
-									SqlDdl.codeNameSize);
-				}
-
-			} else {
-
-				fieldType = SqlDdl.foreignKeyColumnDataType;
-			}
-
-			cdPi = createColumn(table, pi, piFieldName, fieldType, "NOT NULL",
-					false, true);
-			cdPi.setReferencedTable(map(pi));
-
-		} else {
-
-			cdPi = createColumn(table, pi, true);
-		}
-
-		columns.add(cdPi);
-
-		PrimaryKeyConstraint pkc = new PrimaryKeyConstraint();
-		pkc.setColumns(columns);
-		table.addConstraint(pkc);
-
-		return table;
-	}
-
-	private Table map(PropertyInfo pi) {
-
-		String tableName = determineTableNameForValueType(pi);
-
-		return map(tableName);
-	}
-
-	/**
-	 * Will create a table to represent the given class. Will also create
-	 * associative tables, as applicable.
-	 * 
-	 * @param ci
-	 */
-	private Table createTables(ClassInfo ci) {
-		return createTables(ci, ci.name());
-	}
-
-	/**
-	 * Will create a table to represent the given class. Will also create
-	 * associative tables, as applicable.
-	 * 
-	 * @param ci
-	 */
-	private Table createTables(ClassInfo ci, String tableName) {
-
-		/*
-		 * Identify all properties that will be converted to columns. Create
-		 * associative tables as necessary.
-		 * 
-		 * NOTE: The order of the properties is defined by their sequence
-		 * numbers (which is automatically provided by a TreeMap).
-		 */
-
-		List<PropertyInfo> propertyInfosForColumns = new ArrayList<PropertyInfo>();
-
-		for (PropertyInfo pi : ci.properties().values()) {
-
-			if (!SqlDdl.isEncoded(pi)) {
-
-				result.addInfo(this, 15, pi.name(), pi.inClass().name());
-				continue;
-			}
-
-			/*
-			 * If the value type of the property is part of the schema but not
-			 * enabled for conversion - or not mapped - issue a warning and
-			 * continue.
-			 */
-
-			// try getting the type class by ID first, then by name
-			ClassInfo typeCi = model.classById(pi.typeInfo().id);
-
-			if (typeCi == null) {
-				typeCi = model.classByName(pi.typeInfo().name);
-			}
-
-			if (typeCi != null
-					&& options.targetMapEntry(pi.typeInfo().name,
-							pi.encodingRule("sql")) == null
-					&& model.isInSelectedSchemas(typeCi)
-					&& ((typeCi.category() == Options.OBJECT && !typeCi.matches(
-							SqlConstants.RULE_TGT_SQL_CLS_OBJECT_TYPES))
-							|| (typeCi.category() == Options.FEATURE
-									&& !typeCi.matches(
-											SqlConstants.RULE_TGT_SQL_CLS_FEATURE_TYPES))
-							|| (typeCi.category() == Options.DATATYPE
-									&& !typeCi.matches(
-											SqlConstants.RULE_TGT_SQL_CLS_DATATYPES)))) {
-
-				result.addWarning(this, 16, pi.name(), pi.inClass().name(),
-						pi.typeInfo().name);
-				continue;
-			}
-
-			if (pi.isDerived() && pi
-					.matches(SqlConstants.RULE_TGT_SQL_PROP_EXCLUDE_DERIVED)) {
-
-				result.addInfo(this, 14, pi.name(), pi.inClass().name());
-				continue;
-			}
-
-			if (typeCi != null && typeCi.isAbstract() && typeCi
-					.matches(SqlConstants.RULE_TGT_SQL_ALL_EXCLUDE_ABSTRACT)) {
-				continue;
-			}
-
-			if (pi.isAttribute()) {
-
-				if (pi.cardinality().maxOccurs == 1) {
-
-					propertyInfosForColumns.add(pi);
-
-				} else if (SqlDdl.createAssociativeTables) {
-
-					if (typeCi != null && typeCi.category() == Options.DATATYPE
-							&& typeCi.matches(
-									SqlConstants.RULE_TGT_SQL_CLS_DATATYPES)
-							&& (typeCi.matches(
-									SqlConstants.RULE_TGT_SQL_CLS_DATATYPES_ONETOMANY_ONETABLE)
-									|| typeCi.matches(
-											SqlConstants.RULE_TGT_SQL_CLS_DATATYPES_ONETOMANY_SEVERALTABLES))) {
-						/*
-						 * ignore the property; it will be represented by a
-						 * foreign key column in the according table (depends on
-						 * the conversion rule, i.e. if one or several tables
-						 * represent the datatype and the one-to-many
-						 * relationships to it).
-						 */
-
-					} else {
-						createAssociativeTableForAttribute(pi);
-					}
-
-				} else {
-					/*
-					 * Warn that attribute with max multiplicity > 1 is not
-					 * supported when creation of associative tables is not
-					 * enabled.
-					 */
-					result.addWarning(this, 11, pi.name(), pi.inClass().name());
-				}
-
-			} else {
-
-				// the property is an association role
-
-				AssociationInfo ai = pi.association();
-
-				/*
-				 * if an associative table has already been created for this
-				 * association, continue
-				 */
-				if (tableForAssociationExists(ai)) {
-					continue;
-				}
-
-				PropertyInfo revPi = pi.reverseProperty();
-
-				/*
-				 * If the inClass of the reverse property is not encoded and no
-				 * map entry exists, the relationship does not exist in the SQL
-				 * encoding. Log a warning and continue.
-				 */
-				if (!SqlDdl.isEncoded(revPi.inClass())
-						&& options.targetMapEntry(revPi.inClass().name(),
-								revPi.inClass().encodingRule("sql")) == null) {
-
-					result.addWarning(this, 19, revPi.inClass().name(),
-							revPi.name(), pi.inClass().name(), pi.name());
-					continue;
-				}
-
-				int maxOccursPi = pi.cardinality().maxOccurs;
-				int maxOccursRevPi = revPi.cardinality().maxOccurs;
-
-				/*
-				 * note: pi is navigable, otherwise it wouldn't occur as
-				 * property of ci
-				 */
-
-				if (maxOccursPi == 1) {
-
-					propertyInfosForColumns.add(pi);
-
-				} else {
-
-					if (revPi.isNavigable() && maxOccursRevPi == 1) {
-
-						/*
-						 * MaxOccurs = 1 on other end -> the relationship will
-						 * be represented by the foreign key field that
-						 * represents the reverse property in its inClass.
-						 */
-
-						/*
-						 * If a map entry exists for the inClass of the reverse
-						 * property, then a foreign key field would have to be
-						 * added to the table that represents that class,
-						 * referencing the table that represents the inClass of
-						 * pi. Log an according warning.
-						 */
-						if (options.targetMapEntry(revPi.inClass().name(),
-								revPi.inClass().encodingRule("sql")) != null) {
-							result.addWarning(this, 22, revPi.inClass().name(),
-									revPi.name(), pi.inClass().name(),
-									pi.name());
-						}
-
-					} else {
-
-						/*
-						 * The reverse property is not navigable or both
-						 * association roles have a maximum multiplicity greater
-						 * than 1 - then we have an n:m relationship
-						 */
-
-						if (SqlDdl.createAssociativeTables) {
-
-							createAssociativeTable(ai);
-
-						} else {
-
-							PropertyInfo pi1, pi2;
-
-							if (pi.inClass().name().compareTo(pi
-									.reverseProperty().inClass().name()) <= 0) {
-								pi1 = pi;
-								pi2 = pi.reverseProperty();
-							} else {
-								pi1 = pi.reverseProperty();
-								pi2 = pi;
-							}
-
-							result.addWarning(this, 8, pi1.inClass().name(),
-									pi1.name(), pi2.inClass().name(),
-									pi2.name());
-						}
-					}
-				}
-			}
-		}
-
-		/*
-		 * We identified all properties that will be converted to columns. Now
-		 * create the table to represent ci.
-		 */
-
-		CreateTable createTable = new CreateTable();
-		createTableStatements.add(createTable);
-
-		Table table = map(tableName);
-		createTable.setTable(table);
-
-		table.setRepresentedClass(ci);
-
-		if (ci.matches(
-				SqlConstants.RULE_TGT_SQL_ALL_DOCUMENTATION_EXPLICIT_COMMENTS)) {
-			createExplicitCommentUnlessNoDocumentation(table, null, ci);
-		}
-
-		List<Column> columns = new ArrayList<Column>();
-
-		// Add object identifier column or use <<identifier>> attribute
-		int countIdentifierAttributes = 0;
-		for (PropertyInfo pi : propertyInfosForColumns) {
-			if (pi.isAttribute() && pi.stereotype("identifier") && ci.matches(
-					SqlConstants.RULE_TGT_SQL_CLS_IDENTIFIER_STEREOTYPE)) {
-				countIdentifierAttributes++;
-			}
-		}
-
-		if (countIdentifierAttributes == 0) {
-
-			Column id_cd = createColumn(table, null, SqlDdl.idColumnName,
-					SqlDdl.databaseStrategy.primaryKeyDataType(),
-					SqlDdl.primaryKeySpec, true, false);
-			columns.add(id_cd);
-			id_cd.setObjectIdentifierColumn(true);
-		}
-
-		/*
-		 * NOTE: check if countIdentifierAttributes is > 1 is performed in
-		 * checkRequirements(...)
-		 */
-
-		/*
-		 * Flag to keep track if an attribute with stereotype <<identifier>> has
-		 * already been set as primary key; if so, subsequent occurrences of
-		 * <<identifier>> attributes are ignored.
-		 */
-		boolean identifierSet = false;
-
-		for (PropertyInfo pi : propertyInfosForColumns) {
-
-			Column cd = createColumn(table, pi, false);
-			columns.add(cd);
-
-			if (!identifierSet && pi.isAttribute()
-					&& pi.stereotype("identifier") && ci.matches(
-							SqlConstants.RULE_TGT_SQL_CLS_IDENTIFIER_STEREOTYPE)) {
-
-				cd.removeSpecification("not null");
-				cd.addSpecification(SqlDdl.primaryKeySpec);
-				identifierSet = true;
-			}
-		}
-
-		table.setColumns(columns);
-
-		return table;
-	}
-
-	/**
-	 * Creates a comment statement for the given table or column, with the
-	 * documentation derived from the given Info object. If the derived
-	 * documentation is empty or if both table and column are <code>null</code>
-	 * then no comment statement will be created.
-	 * 
-	 * @param table
-	 * @param column
-	 * @param i
-	 */
-	private void createExplicitCommentUnlessNoDocumentation(Table table,
-			Column column, Info i) {
-
-		String s = i.derivedDocumentation(SqlDdl.documentationTemplate,
-				SqlDdl.documentationNoValue);
-
-		if (s != null && !s.trim().isEmpty()) {
-
-			Comment comment;
-			if (column == null) {
-				comment = new Comment(table, s.trim());
-			} else {
-				comment = new Comment(column, s.trim());
-			}
-			commentStatements.add(comment);
-		}
-	}
-
-	private boolean tableForAssociationExists(AssociationInfo ai) {
-
-		for (CreateTable cat : this.createTableStatements) {
-
-			Table t = cat.getTable();
-
-			if (t.isAssociativeTable() && t.getRepresentedAssociation() != null
-					&& t.getRepresentedAssociation() == ai) {
-				return true;
-			}
-		}
-
-		return false;
-	}
-
-	/**
-	 * @param ai
-	 */
-	private Table createAssociativeTable(AssociationInfo ai) {
-
-		// identify table name - using tagged value or default name
-		String tableName = ai.taggedValuesAll()
-				.getFirstValue(SqlConstants.TV_ASSOCIATIVETABLE);
-
-		String tableNameEnd1InClass = determineTableNameForType(
-				ai.end1().inClass());
-		String tableNameEnd2InClass = determineTableNameForType(
-				ai.end2().inClass());
-
-		if (tableName == null || tableName.trim().length() == 0) {
-
-			if (ai.end1().isNavigable() && ai.end2().isNavigable()) {
-
-				// choose name based on alphabetical order
-				if (tableNameEnd1InClass.compareTo(tableNameEnd2InClass) <= 0) {
-
-					tableName = tableNameEnd1InClass + "_" + ai.end1().name();
-
-				} else {
-
-					tableName = tableNameEnd2InClass + "_" + ai.end2().name();
-				}
-
-			} else if (ai.end1().isNavigable()) {
-
-				tableName = tableNameEnd1InClass + "_" + ai.end1().name();
-
-			} else {
-				// ai.end2 is navigable
-				tableName = tableNameEnd2InClass + "_" + ai.end2().name();
-			}
-
-			result.addInfo(this, 13,
-					ai.end1().inClass().name() + " (context property '"
-							+ ai.end1().name() + "')",
-					ai.end2().inClass().name() + " (context property '"
-							+ ai.end2().name() + "')",
-					tableName);
-		}
-
-		CreateTable createTable = new CreateTable();
-		this.createTableStatements.add(createTable);
-
-		Table table = map(tableName);
-		createTable.setTable(table);
-
-		table.setAssociativeTable(true);
-		table.setRepresentedAssociation(ai);
-
-		List<Column> columns = new ArrayList<Column>();
-		table.setColumns(columns);
-
-		/*
-		 * ensure that reference fields are created in lexicographical order of
-		 * their inClass names
-		 */
-		PropertyInfo pi1, pi2;
-
-		if (tableNameEnd1InClass.compareTo(tableNameEnd2InClass) <= 0) {
-			pi1 = ai.end1();
-			pi2 = ai.end2();
-		} else {
-			pi1 = ai.end2();
-			pi2 = ai.end1();
-		}
-
-		boolean reflexive = pi1.inClass().id().equals(pi2.inClass().id());
-
-		/*
-		 * column 1 references the table that represents pi1.inClass; column 1
-		 * therefore also represents pi2 (whose value type is pi1.inClass());
-		 * it's the other way round for column 2
-		 */
-
-		// add field for first reference
-		String name_1 = determineTableNameForType(pi1.inClass())
-				+ (reflexive ? "_" + pi1.name() : "") + SqlDdl.idColumnName;
-		Column cd1 = createColumn(table, pi2, name_1,
-				SqlDdl.foreignKeyColumnDataType, "NOT NULL", false, true);
-		cd1.setReferencedTable(map(pi1.inClass()));
-		columns.add(cd1);
-
-		// add field for second reference
-		String name_2 = determineTableNameForType(pi2.inClass())
-				+ (reflexive ? "_" + pi2.name() : "") + SqlDdl.idColumnName;
-		Column cd2 = createColumn(table, pi1, name_2,
-				SqlDdl.foreignKeyColumnDataType, "NOT NULL", false, true);
-		cd2.setReferencedTable(map(pi2.inClass()));
-		columns.add(cd2);
-
-		PrimaryKeyConstraint pkc = new PrimaryKeyConstraint();
-		pkc.setColumns(columns);
-		table.addConstraint(pkc);
-
-		return table;
-	}
-
-	private Table map(ClassInfo ci) {
-
-		String tableName = determineTableNameForType(ci);
-
-		return map(tableName);
-	}
-
-	/**
-	 * @param ci
-	 */
-	private Table createTableForCodeList(ClassInfo ci) {
-
-		CreateTable createTable = new CreateTable();
-		this.createTableStatements.add(createTable);
-
-		Table table = map(ci);
-		createTable.setTable(table);
-
-		table.setRepresentedClass(ci);
-		if (ci.matches(
-				SqlConstants.RULE_TGT_SQL_ALL_DOCUMENTATION_EXPLICIT_COMMENTS)) {
-			createExplicitCommentUnlessNoDocumentation(table, null, ci);
-		}
-
-		// --- create the columns for codes
-		List<Column> columns = new ArrayList<Column>();
-		table.setColumns(columns);
-
-		// create required column to store the code name
-		String name = SqlDdl.codeNameColumnName;
-		String fieldType;
-
-		if (SqlDdl.codeNameSize < 1) {
-			fieldType = SqlDdl.databaseStrategy
-					.unlimitedLengthCharacterDataType();
-		} else {
-			fieldType = SqlDdl.databaseStrategy
-					.limitedLengthCharacterDataType(SqlDdl.codeNameSize);
-		}
-
-		Column cd_codename = createColumn(table, null, name, fieldType,
-				SqlDdl.primaryKeySpecCodelist, true, false);
-		columns.add(cd_codename);
-
-		/*
-		 * now add one column for each descriptor, as specified via the
-		 * configuration
-		 */
-		for (DescriptorForCodeList descriptor : SqlDdl.descriptorsForCodelist) {
-
-			String descriptor_fieldType;
-			if (descriptor.getSize() == null) {
-				descriptor_fieldType = SqlDdl.databaseStrategy
-						.unlimitedLengthCharacterDataType();
-			} else {
-				descriptor_fieldType = SqlDdl.databaseStrategy
-						.limitedLengthCharacterDataType(descriptor.getSize());
-			}
-
-			Column cd_descriptor = createColumn(table, null,
-					descriptor.getColumnName(), descriptor_fieldType, "", false,
-					false);
-			columns.add(cd_descriptor);
-		}
-
-		if (ci.matches(SqlConstants.RULE_TGT_SQL_CLS_CODELISTS_PODS)) {
-
-			ClassInfo codeStatusCLType = model
-					.classByName(SqlDdl.codeStatusCLType);
-
-			if (ci != codeStatusCLType) {
-
-				// add codeStatusCL column
-				Column cd_codeStatusCl = new Column(
-						SqlDdl.nameCodeStatusCLColumn, table);
-
-				if (codeStatusCLType != null) {
-					cd_codeStatusCl.setReferencedTable(map(codeStatusCLType));
-				} else {
-					result.addError(this, 26, SqlDdl.codeStatusCLType,
-							SqlDdl.nameCodeStatusCLColumn, table.getName());
-				}
-
-				ColumnDataType cd_codeStatusClDataType = new ColumnDataType(
-						SqlDdl.foreignKeyColumnDataType);
-				cd_codeStatusCl.setDataType(cd_codeStatusClDataType);
-
-				columns.add(cd_codeStatusCl);
-
-				// add codeStatusNotes column
-				Column cd_codeStatusNotes = new Column(SqlDdl.nameCodeStatusNotesColumn,
-						table);
-				ColumnDataType cd_codeStatusNotesDataType = new ColumnDataType(
-						SqlDdl.databaseStrategy
-								.limitedLengthCharacterDataType(255));
-				cd_codeStatusNotes.setDataType(cd_codeStatusNotesDataType);
-				columns.add(cd_codeStatusNotes);
-
-			} else if (ci == codeStatusCLType) {
-
-				table.setRepresentsCodeStatusCLType(true);
-			}
-		}
-
-		return table;
-	}
-
-	/**
-	 * @param ci
-	 * @return If a map entry with param = {@value #ME_PARAM_TABLE} is defined
-	 *         for the given class, the targetType defined by the map entry is
-	 *         returned. Else if a table has already been created for the class,
-	 *         its name is returned. Otherwise the name of the class is
-	 *         returned.
-	 */
-	private String determineTableNameForType(ClassInfo ci) {
-
-		ProcessMapEntry pme = options.targetMapEntry(ci.name(),
-				ci.encodingRule("sql"));
-
-		if (pme != null && SqlDdl.mapEntryParamInfos.hasParameter(pme,
-				SqlConstants.ME_PARAM_TABLE)) {
-
-			return pme.getTargetType();
-
-		} else {
-
-			for (CreateTable ct : this.createTableStatements) {
-				if (ct.getTable() != null
-						&& ct.getTable().representsClass(ci)) {
-					return ct.getTable().getName();
-				}
-			}
-
-			return ci.name();
-		}
-	}
-
-	/**
-	 * @param table
-	 * @param pi
-	 */
-	private void alterTableAddCheckConstraintForEnumerationValueType(
-			Column column, PropertyInfo pi) {
-
-		/*
-		 * ignore the constraint if a type mapping exists for the value type of
-		 * pi
-		 */
-		ProcessMapEntry pme = options.targetMapEntry(pi.typeInfo().name,
-				pi.encodingRule("sql"));
-
-		if (pme != null) {
-			return;
-		}
-
-		Table tableWithColumn = column.getInTable();
-
-		// look up the enumeration type
-		ClassInfo enumCi = model.classById(pi.typeInfo().id);
-
-		if (enumCi == null || enumCi.properties().size() == 0) {
-
-			result.addError(this, 18, pi.typeInfo().name,
-					pi.fullNameInSchema());
-		} else {
-
-			String constraintName = namingScheme.nameForCheckConstraint(
-					tableWithColumn.getName(), pi.name());
-
-			Alter alter = new Alter();
-			alter.setTable(tableWithColumn);
-
-			ConstraintAlterExpression cae = new ConstraintAlterExpression();
-			alter.setExpression(cae);
-
-			cae.setOperation(AlterOperation.ADD);
-
-			CheckConstraint cc = new CheckConstraint();
-			cae.setConstraint(cc);
-
-			cc.setName(constraintName);
-
-			InExpression iexp = new InExpression();
-			cc.setExpression(iexp);
-
-			ColumnExpression col = new ColumnExpression(column);
-			iexp.setLeftExpression(col);
-
-			ExpressionList el = new ExpressionList();
-			List<Expression> el_tmp = new ArrayList<Expression>();
-			el.setExpressions(el_tmp);
-
-			for (PropertyInfo enumPi : enumCi.properties().values()) {
-
-				if (!SqlDdl.isEncoded(pi)) {
-					continue;
-				}
-
-				String value = enumPi.name();
-				if (enumPi.initialValue() != null) {
-					value = enumPi.initialValue();
-				}
-
-				// escape single quotes in the enumeration value
-				value = StringUtils.replace(value, "'", "''");
-
-				StringValueExpression sv = new StringValueExpression(value);
-
-				el_tmp.add(sv);
-			}
-
-			iexp.setRightExpressionsList(el);
-
-			this.checkConstraints.add(alter);
-		}
-	}
-
-	private void alterTableAddCheckConstraintToRestrictTimeOfDate(Column column,
-			PropertyInfo pi) {
-
-		Expression expr = SqlDdl.databaseStrategy
-				.expressionForCheckConstraintToRestrictTimeOfDate(pi, column);
-
-		if (expr != null) {
-
-			Table tableWithColumn = column.getInTable();
-
-			String constraintName = namingScheme.nameForCheckConstraint(
-					tableWithColumn.getName(), pi.name());
-
-			Alter alter = new Alter();
-			alter.setTable(tableWithColumn);
-
-			ConstraintAlterExpression cae = new ConstraintAlterExpression();
-			alter.setExpression(cae);
-
-			cae.setOperation(AlterOperation.ADD);
-
-			CheckConstraint cc = new CheckConstraint();
-			cae.setConstraint(cc);
-
-			cc.setName(constraintName);
-
-			cc.setExpression(expr);
-
-			this.checkConstraints.add(alter);
-		}
-	}
-
-	/**
-	 * @param pi
-	 * @return <code>true</code> if the value type of the given property is a
-	 *         geometry type - which requires a map entry for the value type
-	 *         whose param contains the {@value #ME_PARAM_GEOMETRY} parameter;
-	 *         otherwise <code>false</code> is returned.
-	 */
-	private boolean isGeometryTypedProperty(PropertyInfo pi) {
-
-		String valueTypeName = pi.typeInfo().name;
-		String piEncodingRule = pi.encodingRule("sql");
-
-		ProcessMapEntry pme = options.targetMapEntry(valueTypeName,
-				piEncodingRule);
-
-		return pme != null && SqlDdl.mapEntryParamInfos.hasParameter(
-				valueTypeName, piEncodingRule, SqlConstants.ME_PARAM_GEOMETRY);
-	}
-
-	/**
-	 * @param pi
-	 * @return If a map entry with param = {@value SqlDdl#ME_PARAM_TABLE} is
-	 *         defined for the value type of the property, the targetType
-	 *         defined by the map entry is returned. Otherwise the name of the
-	 *         value type is returned.
-	 */
-	private String determineTableNameForValueType(PropertyInfo pi) {
-
-		String valueTypeName = pi.typeInfo().name;
-		String piEncodingRule = pi.encodingRule("sql");
-
-		ProcessMapEntry pme = options.targetMapEntry(valueTypeName,
-				piEncodingRule);
-
-		if (pme != null && SqlDdl.mapEntryParamInfos.hasParameter(valueTypeName,
-				piEncodingRule, SqlConstants.ME_PARAM_TABLE)) {
-
-			return SqlDdl.mapEntryParamInfos
-					.getMapEntry(valueTypeName, piEncodingRule).getTargetType();
-		} else {
-
-			/*
-			 * If no map entry with table parameter was found for the value
-			 * type, try looking up the table that represents the value type
-			 * first; use the type name as fallback.
-			 */
-
-			ClassInfo valueType = model.classById(pi.typeInfo().id);
-			if (valueType == null) {
-				valueType = model.classByName(pi.typeInfo().name);
-			}
-
-			if (valueType != null) {
-				for (CreateTable ct : this.createTableStatements) {
-					if (ct.getTable().representsClass(valueType)) {
-						return ct.getTable().getName();
-					}
-				}
-			}
-
-			return pi.typeInfo().name;
-		}
-	}
-
-	/**
-	 * @param pi
-	 * @return If a map entry is defined for the type, then the return value is
-	 *         <code>true</code> if the entry specifies (via the parameter) a
-	 *         mapping to a table, else <code>false</code> is returned.
-	 *         Otherwise, if the value type of the property is a feature,
-	 *         object, data type, or code list that: 1) can be found in the
-	 *         model, 2) table creation for the type is allowed (defined by the
-	 *         conversion rules), and 3) is in the currently processed schema OR
-	 *         {@value SqlConstants#RULE_TGT_SQL_CLS_REFERENCES_TO_EXTERNAL_TYPES}
-	 *         is enabled, then the return value is <code>true</code> - else
-	 *         <code>false</code>.
-	 */
-	private boolean refersToTypeRepresentedByTable(PropertyInfo pi) {
-
-		String valueTypeName = pi.typeInfo().name;
-		String piEncodingRule = pi.encodingRule("sql");
-
-		ProcessMapEntry pme = options.targetMapEntry(valueTypeName,
-				piEncodingRule);
-
-		if (pme != null) {
-
-			if (SqlDdl.mapEntryParamInfos.hasParameter(valueTypeName,
-					piEncodingRule, SqlConstants.ME_PARAM_TABLE)) {
-				return true;
-			} else {
-				return false;
-			}
-
-		} else if (pi.categoryOfValue() == Options.FEATURE
-				|| pi.categoryOfValue() == Options.OBJECT
-				|| pi.categoryOfValue() == Options.DATATYPE
-				|| pi.categoryOfValue() == Options.CODELIST) {
-
-			ClassInfo typeCi = this.model.classById(pi.typeInfo().id);
-
-			if (typeCi != null) {
-
-				if ((pi.categoryOfValue() == Options.OBJECT && !typeCi
-						.matches(SqlConstants.RULE_TGT_SQL_CLS_OBJECT_TYPES))
-						|| (pi.categoryOfValue() == Options.FEATURE
-								&& !typeCi.matches(
-										SqlConstants.RULE_TGT_SQL_CLS_FEATURE_TYPES))
-						|| (pi.categoryOfValue() == Options.DATATYPE
-								&& !typeCi.matches(
-										SqlConstants.RULE_TGT_SQL_CLS_DATATYPES))
-						|| (pi.categoryOfValue() == Options.CODELIST
-								&& !typeCi.matches(
-										SqlConstants.RULE_TGT_SQL_CLS_CODELISTS))) {
-
-					return false;
-
-				} else {
-
-					if (model.isInSelectedSchemas(typeCi) || typeCi.matches(
-							SqlConstants.RULE_TGT_SQL_CLS_REFERENCES_TO_EXTERNAL_TYPES)) {
-
-						return true;
-
-						/*
-						 * NOTE: if the schema uses external types, map entries
-						 * should be defined. This helps avoiding confusion of
-						 * types that are not processed but used in the model
-						 * (e.g. from ISO packages, or application schemas that
-						 * were not selected for processing). The rule to allow
-						 * references to external types is a convenience
-						 * mechanism.
-						 */
-
-					} else {
-
-						return false;
-					}
-				}
-
-			} else {
-
-				return false;
-			}
-
-		} else {
-
-			return false;
-		}
-
-	}
-
-	private Column createColumn(Table inTable, PropertyInfo representedProperty,
-			String name, String type, String columnSpecification,
-			boolean isPrimaryKey, boolean isForeignKey) {
-
-		Column column = new Column(name, representedProperty, inTable);
-
-		if (representedProperty != null && representedProperty.matches(
-				SqlConstants.RULE_TGT_SQL_ALL_DOCUMENTATION_EXPLICIT_COMMENTS)) {
-			createExplicitCommentUnlessNoDocumentation(inTable, column,
-					representedProperty);
-		}
-
-		ColumnDataType colDataType = new ColumnDataType(type);
-		column.setDataType(colDataType);
-
-		if (columnSpecification != null
-				&& !columnSpecification.trim().isEmpty()) {
-			column.addSpecification(columnSpecification.trim());
-		}
-
-		column.setForeignKeyColumn(isForeignKey);
-
-		return column;
-	}
-
-	/**
-	 * Creates the column definition based upon the property name, its type, and
-	 * a possibly defined initial value. Also adds "NOT NULL" if indicated via
-	 * parameter or for all properties that can be nil/null (set via tagged
-	 * value or stereotype) or which are optional.
-	 *
-	 * @param pi
-	 * @param alwaysNotNull
-	 *            <code>true</code> if the column definition shall be created
-	 *            with NOT NULL, otherwise <code>false</code> (then default
-	 *            behavior applies)
-	 * @return The SQL statement with the definition of the column to represent
-	 *         the property
-	 */
-	private Column createColumn(Table inTable, PropertyInfo pi,
-			boolean alwaysNotNull) {
-
-		String name;
-		boolean isForeignKeyColumn = false;
-		if (refersToTypeRepresentedByTable(pi)) {
-			name = pi.name() + identifyForeignKeyColumnSuffix(pi);
-			isForeignKeyColumn = true;
-		} else {
-			name = pi.name();
-		}
-		Column cd = new Column(name, pi, inTable);
-
-		if (pi.matches(
-				SqlConstants.RULE_TGT_SQL_ALL_DOCUMENTATION_EXPLICIT_COMMENTS)) {
-			createExplicitCommentUnlessNoDocumentation(inTable, cd, pi);
-		}
-
-		String type = identifyType(pi);
-		ColumnDataType colDataType = new ColumnDataType(type);
-		cd.setDataType(colDataType);
-
-		if (isForeignKeyColumn) {
-			cd.setForeignKeyColumn(true);
-			cd.setReferencedTable(map(pi));
-		}
-
-		List<String> columnSpecStrings = new ArrayList<String>();
-
-		String columnDefault = pi.initialValue();
-
-		if (columnDefault != null && columnDefault.trim().length() > 0) {
-
-			Expression defaultValue = null;
-
-			String booleanTrue = "TRUE";
-			String booleanFalse = "FALSE";
-			boolean quoted = false;
-
-			/*
-			 * If the value type is a code list or enumeration, quote the
-			 * default value. This can be overridden via map entry param
-			 * characteristics.
-			 */
-			if (pi.categoryOfValue() == Options.CODELIST
-					|| pi.categoryOfValue() == Options.ENUMERATION) {
-				quoted = true;
-			}
-
-			/*
-			 * Check map entry parameter infos for any defaultValue
-			 * characteristics defined for the value type of pi.
-			 */
-			Map<String, String> characteristics = SqlDdl.mapEntryParamInfos
-					.getCharacteristics(pi.typeInfo().name,
-							pi.encodingRule("sql"),
-							SqlConstants.ME_PARAM_DEFAULTVALUE);
-
-			if (characteristics != null) {
-
-				if (characteristics.containsKey(
-						SqlConstants.ME_PARAM_DEFAULTVALUE_CHARACT_TRUE)) {
-					booleanTrue = characteristics.get(
-							SqlConstants.ME_PARAM_DEFAULTVALUE_CHARACT_TRUE);
-				}
-
-				if (characteristics.containsKey(
-						SqlConstants.ME_PARAM_DEFAULTVALUE_CHARACT_FALSE)) {
-					booleanFalse = characteristics.get(
-							SqlConstants.ME_PARAM_DEFAULTVALUE_CHARACT_FALSE);
-				}
-
-				if (characteristics.containsKey(
-						SqlConstants.ME_PARAM_DEFAULTVALUE_CHARACT_QUOTED)) {
-					quoted = characteristics
-							.get(SqlConstants.ME_PARAM_DEFAULTVALUE_CHARACT_QUOTED)
-							.equalsIgnoreCase("true");
-				}
-			}
-
-			if (pi.typeInfo().name.equals("Boolean")) {
-
-				if (pattern_find_true.matcher(columnDefault).find()) {
-
-					defaultValue = quoted
-							? new StringValueExpression(booleanTrue)
-							: new UnquotedStringExpression(booleanTrue);
-
-				} else if (pattern_find_false.matcher(columnDefault).find()) {
-
-					defaultValue = quoted
-							? new StringValueExpression(booleanFalse)
-							: new UnquotedStringExpression(booleanFalse);
-				}
-			}
-
-			if (defaultValue == null) {
-
-				defaultValue = quoted
-						? new StringValueExpression(
-								columnDefault.replaceAll("'", "''"))
-						: new UnquotedStringExpression(columnDefault);
-			}
-
-			cd.setDefaultValue(defaultValue);
-		}
-
-		// ----- add constraints
-
-		if (alwaysNotNull) {
-			columnSpecStrings.add("NOT NULL");
-		} else {
-			// set NOT NULL if required
-			if (pi.implementedByNilReason() || pi.nilReasonAllowed()
-					|| pi.voidable() || pi.cardinality().minOccurs < 1) {
-				/*
-				 * in these cases the default behavior (that the field can be
-				 * NULL) is ok
-				 */
-			} else {
-				columnSpecStrings.add("NOT NULL");
-			}
-		}
-
-		cd.setSpecifications(columnSpecStrings);
-
-		return cd;
-	}
-
-	private String identifyForeignKeyColumnSuffix(PropertyInfo pi) {
-
-		String typeName = pi.typeInfo().name;
-		String piEncodingRule = pi.encodingRule("sql");
-
-		ProcessMapEntry pme = options.targetMapEntry(typeName, piEncodingRule);
-
-		if (pme != null && SqlDdl.mapEntryParamInfos.hasCharacteristic(typeName,
-				piEncodingRule, SqlConstants.ME_PARAM_TABLE,
-				SqlConstants.ME_PARAM_TABLE_CHARACT_REP_CAT)) {
-
-			String repCat = SqlDdl.mapEntryParamInfos.getCharacteristic(
-					typeName, piEncodingRule, SqlConstants.ME_PARAM_TABLE,
-					SqlConstants.ME_PARAM_TABLE_CHARACT_REP_CAT);
-
-			if (repCat != null && repCat.equalsIgnoreCase("datatype")) {
-				return SqlDdl.foreignKeyColumnSuffixDatatype;
-			} else {
-				return SqlDdl.foreignKeyColumnSuffix;
-			}
-
-		} else if (pi.categoryOfValue() == Options.DATATYPE) {
-			return SqlDdl.foreignKeyColumnSuffixDatatype;
-		} else {
-			return SqlDdl.foreignKeyColumnSuffix;
-		}
-	}
-
-	/**
-	 * Identifies the type to use in the SQL definition of the property.
-	 *
-	 * At first, standard mappings (defined via the configuration) are applied.
-	 * If there is no direct standard mapping, then conditional mappings based
-	 * upon the category/stereotype of the type is performed: enumeration,
-	 * codelist and object types are mapped to 'text' or 'character varying'. If
-	 * the type is a feature, 'bigserial' is returned (actual foreign key
-	 * references can be added via a separate processing step, see
-	 * {@link #generateForeignKeyDefinitions(ClassInfo)}. If all else fails,
-	 * 'unknown' is returned as type.
-	 *
-	 * @param pi
-	 * @return the type to use in the SQL definition of the property
-	 */
-	private String identifyType(PropertyInfo pi) {
-
-		// first apply well-known mappings
-
-		// try to get type from map entries
-		ProcessMapEntry me = options.targetMapEntry(pi.typeInfo().name,
-				pi.encodingRule("sql"));
-
-		if (me != null) {
-
-			if (SqlDdl.mapEntryParamInfos.hasParameter(me,
-					SqlConstants.ME_PARAM_GEOMETRY)) {
-
-				return SqlDdl.databaseStrategy.geometryDataType(me,
-						SqlDdl.srid);
-
-			} else if (SqlDdl.mapEntryParamInfos.hasParameter(me,
-					SqlConstants.ME_PARAM_TABLE)) {
-
-				return SqlDdl.foreignKeyColumnDataType;
-
-			} else {
-
-				if (me.getTargetType()
-						.startsWith(SqlConstants.MAP_TARGETTYPE_COND_PART)) {
-
-					String conditionalCriterium = me.getTargetType().substring(
-							SqlConstants.MAP_TARGETTYPE_COND_PART.length());
-
-					if (conditionalCriterium.equalsIgnoreCase(
-							SqlConstants.MAP_TARGETTYPE_COND_TEXTORCHARACTERVARYING)) {
-						return determineCharacterVaryingOrText(pi);
-					}
-
-				} else if (SqlDdl.mapEntryParamInfos.hasParameter(me,
-						SqlConstants.ME_PARAM_TEXTORCHARACTERVARYING)) {
-
-					return determineCharacterVaryingOrText(pi);
-
-				} else {
-
-					return me.getTargetType();
-				}
-			}
-		}
-
-		// try to identify a type mapping based upon the category of the
-		// property value
-		int catOfValue = pi.categoryOfValue();
-
-		if (catOfValue == Options.ENUMERATION) {
-
-			return determineCharacterVaryingOrText(pi);
-
-		} else if (catOfValue == Options.OBJECT || catOfValue == Options.FEATURE
-				|| catOfValue == Options.DATATYPE
-				|| catOfValue == Options.CODELIST) {
-
-			ClassInfo typeCi = this.model.classById(pi.typeInfo().id);
-
-			if (typeCi != null) {
-
-				if ((catOfValue == Options.OBJECT && !typeCi
-						.matches(SqlConstants.RULE_TGT_SQL_CLS_OBJECT_TYPES))
-						|| (catOfValue == Options.FEATURE && !typeCi.matches(
-								SqlConstants.RULE_TGT_SQL_CLS_FEATURE_TYPES))
-						|| (catOfValue == Options.DATATYPE && !typeCi.matches(
-								SqlConstants.RULE_TGT_SQL_CLS_DATATYPES))
-						|| (catOfValue == Options.CODELIST && !typeCi.matches(
-								SqlConstants.RULE_TGT_SQL_CLS_CODELISTS))) {
-
-					/*
-					 * table creation for this category is not enabled -> assign
-					 * textual type
-					 */
-					return determineCharacterVaryingOrText(pi);
-
-				} else {
-
-					if (model.isInSelectedSchemas(typeCi) || typeCi.matches(
-							SqlConstants.RULE_TGT_SQL_CLS_REFERENCES_TO_EXTERNAL_TYPES)) {
-
-						if (catOfValue == Options.CODELIST) {
-
-							if (SqlDdl.codeNameSize < 1) {
-								return SqlDdl.databaseStrategy
-										.unlimitedLengthCharacterDataType();
-							} else {
-								return SqlDdl.databaseStrategy
-										.limitedLengthCharacterDataType(
-												SqlDdl.codeNameSize);
-							}
-
-						} else {
-
-							return SqlDdl.foreignKeyColumnDataType;
-						}
-
-					} else {
-						result.addWarning(this, 9, typeCi.name(), pi.name(),
-								pi.inClass().name());
-						return determineCharacterVaryingOrText(pi);
-					}
-				}
-
-			} else {
-				result.addWarning(this, 10, pi.typeInfo().name, pi.name(),
-						pi.inClass().name());
-				return determineCharacterVaryingOrText(pi);
-			}
-
-		}
-
-		result.addWarning(this, 21, pi.typeInfo().name);
-
-		return "unknown";
-	}
-
-	/**
-	 * Determines if the property should have a type that allows unlimited or
-	 * limited text size. This depends upon the setting of {@value #PARAM_SIZE},
-	 * locally via a tagged value or globally via a configuration parameter or
-	 * the default value defined by this class ({@value #DEFAULT_SIZE}): if
-	 * {@value #PARAM_SIZE} is 0 or negative, the type is for unlimited text
-	 * size; otherwise it is with limited size (as determined by the size tagged
-	 * value, parameter, or default).
-	 *
-	 * @param pi
-	 * @return the data type for unlimited or limited text size, depending upon
-	 *         the (local and global) settings of 'size' for the property
-	 */
-	private String determineCharacterVaryingOrText(PropertyInfo pi) {
-
-		int size = getSizeForProperty(pi);
-
-		// keep track of the result for use by the replication schema
-		this.sizeByCharacterValuedProperty.put(pi, size);
-
-		/*
-		 * TODO let database strategies create actual data type with field for
-		 * length? if we want to use a common textual data type (rather than
-		 * replicating the database system specific types) we would need
-		 * database system specific DDL writers (which would be a good thing to
-		 * have); then the replication schema target could read the length
-		 * limitiation of a textual data type directly from that data type, and
-		 * the SqlBuilder would no longer need to keep track of size for
-		 * character valued properties
-		 */
-
-		if (size < 1) {
-			return SqlDdl.databaseStrategy.unlimitedLengthCharacterDataType();
-		} else {
-			return SqlDdl.databaseStrategy.limitedLengthCharacterDataType(size);
-		}
-	}
-
-	/**
-	 * Determines the applicable 'size' for the given property. If the tagged
-	 * value {@value #PARAM_SIZE} is set for the property, its value is
-	 * returned. Otherwise the default value (given via the configuration
-	 * parameter {@value #PARAM_SIZE} or as defined by this class [
-	 * {@value #DEFAULT_SIZE}]) applies.
-	 *
-	 * @param pi
-	 * @return
-	 */
-	private int getSizeForProperty(PropertyInfo pi) {
-
-		String tvSize = pi.taggedValuesAll()
-				.getFirstValue(SqlConstants.PARAM_SIZE);
-
-		int size = SqlDdl.defaultSize;
-
-		if (tvSize != null) {
-			try {
-				size = Integer.parseInt(tvSize);
-			} catch (NumberFormatException e) {
-				MessageContext mc = result.addWarning(this, 5,
-						SqlConstants.PARAM_SIZE, e.getMessage(),
-						"" + SqlDdl.defaultSize);
-				mc.addDetail(this, 0);
-				mc.addDetail(this, 100, pi.fullNameInSchema());
-				size = SqlDdl.defaultSize;
-			}
-		}
-
-		return size;
-	}
-
-	/**
-	 * Generates index creation statements for all geometry properties/columns
-	 * contained in {@link #geometryPropsByTableName}. The statements are stored
-	 * in an internal list ({@link #geometryIndexCreationStatements}).
-	 */
-	private Statement generateGeometryIndex(Table tableWithColumn,
-			Column columnForProperty, PropertyInfo pi) {
-
-		Map<String, String> geometryCharacteristics = SqlDdl.mapEntryParamInfos
-				.getCharacteristics(pi.typeInfo().name, pi.encodingRule("sql"),
-						SqlConstants.ME_PARAM_GEOMETRY);
-
-		// TBD: UPDATE NAMING PATTERN?
-
-		String indexName = "idx_" + tableWithColumn.getName() + "_"
-				+ columnForProperty.getName();
-
-		Statement result = SqlDdl.databaseStrategy.geometryIndexColumnPart(
-				indexName, tableWithColumn, columnForProperty,
-				geometryCharacteristics);
-
-		return result;
-	}
-
-	public List<Statement> process(List<ClassInfo> cisToProcess) {
-
-		checkRequirements(cisToProcess);
-
-		// ----------------------------------------
-		// Create tables ("normal" and associative)
-		// ----------------------------------------
-		for (ClassInfo ci : cisToProcess) {
-
-			if (ci.category() == Options.CODELIST) {
-
-				createTableForCodeList(ci);
-
-			} else {
-
-				createTables(ci);
-			}
-		}
-
-		// ------------------------------------------------------
-		/*
-		 * Handle table creation and/or modification for
-		 * rule-sql-cls-data-types-oneToMany-oneTable and
-		 * rule-sql-cls-data-types-oneToMany-severalTables.
-		 */
-		// ------------------------------------------------------
-		for (ClassInfo ci : cisToProcess) {
-
-			if (ci.category() == Options.DATATYPE
-					&& ci.matches(SqlConstants.RULE_TGT_SQL_CLS_DATATYPES)) {
-
-				/*
-				 * NOTE: rule-sql-cls-data-types-oneToMany-severalTables has
-				 * higher priority than
-				 * rule-sql-cls-data-types-oneToMany-oneTable
-				 */
-
-				if (ci.matches(
-						SqlConstants.RULE_TGT_SQL_CLS_DATATYPES_ONETOMANY_SEVERALTABLES)) {
-
-					/*
-					 * Screen all cisToProcess to identify properties that have
-					 * ci as value type (in a one-to-many relationship); then a
-					 * specific table must be created for each such case.
-					 */
-					for (ClassInfo ci_other : cisToProcess) {
-
-						if (ci_other != ci) {
-
-							for (PropertyInfo pi_other : ci_other.properties()
-									.values()) {
-
-								if (pi_other.isAttribute()
-										&& pi_other.cardinality().maxOccurs > 1
-										&& ci.id().equals(
-												pi_other.typeInfo().id)) {
-
-									String tableName = ci_other.name() + "_"
-											+ pi_other.name();
-
-									Table table = createTables(ci, tableName);
-									table.setRepresentedProperty(pi_other);
-
-									/*
-									 * Add the column that supports referencing
-									 * the owner of the data type.
-									 */
-
-									String columnName = ci_other.name()
-											+ SqlDdl.idColumnName;
-
-									Column dtOwner_cd = createColumn(table,
-											null, columnName,
-											SqlDdl.foreignKeyColumnDataType,
-											null, false, true);
-									dtOwner_cd
-											.setReferencedTable(map(ci_other));
-
-									table.addColumn(dtOwner_cd);
-								}
-							}
-						}
-					}
-
-				} else if (ci.matches(
-						SqlConstants.RULE_TGT_SQL_CLS_DATATYPES_ONETOMANY_ONETABLE)) {
-
-					/*
-					 * Get the table that has already been created for the data
-					 * type and add the column that supports referencing the
-					 * owner of the data type.
-					 */
-
-					Table table = map(ci);
-
-					/*
-					 * Use name defined via configuration parameter, unless TV
-					 * is set on the datatype.
-					 */
-					String columnName = SqlDdl.oneToManyReferenceColumnName;
-					String tv_oneToManyReferenceColumnName = ci.taggedValue(
-							SqlConstants.TV_ONE_TO_MANY_REF_COLUMN_NAME);
-					if (tv_oneToManyReferenceColumnName != null
-							&& tv_oneToManyReferenceColumnName.trim()
-									.length() > 0) {
-						columnName = tv_oneToManyReferenceColumnName.trim();
-					}
-
-					Column dtOwnerRef_cd = createColumn(table, null,
-							columnName + SqlDdl.idColumnName,
-							SqlDdl.foreignKeyColumnDataType, null, false, true);
-
-					table.addColumn(dtOwnerRef_cd);
-				}
-			}
-		}
-
-		// -----------------------------------------------------------------------
-		/*
-		 * Adjust data type of foreign key columns according to primary key
-		 * column type of referenced table. For auto-generated ID columns that
-		 * type is provided by the database strategy. For <<identifier>> columns
-		 * the data type can be different.
-		 */
-		// -----------------------------------------------------------------------
-		for (Table table : tables) {
-
-			for (Column col : table.getColumns()) {
-
-				Table refTable = col.getReferencedTable();
-
-				if (refTable != null) {
-
-					for (Column refCol : refTable.getColumns()) {
-
-						if (refCol.isPrimaryKeyColumn()) {
-
-							col.getDataType()
-									.setName(refCol.getDataType().getName());
-						}
-					}
-				}
-			}
-		}
-
-		// ----------------------------------------
-		// normalize table and column names (alter
-		// statements use the latter as literals)
-		// ----------------------------------------
-		List<Statement> statements = this.statements();
-		Collections.sort(statements, STATEMENT_COMPARATOR);
-		this.namingScheme.getNameNormalizer().visit(statements);
-
-		// -------------------------------------------------
-		// Create alter statements to add check constraints
-		// -------------------------------------------------
-		// NOTE: order should be irrelevant, since naming scheme is not involved
-		for (CreateTable ct : this.createTableStatements) {
-
-			Table t = ct.getTable();
-
-			for (Column col : t.getColumns()) {
-
-				PropertyInfo pi = col.getRepresentedProperty();
-
-				if (pi != null) {
-
-					if (pi.categoryOfValue() == Options.ENUMERATION
-							&& pi.matches(
-									SqlConstants.RULE_TGT_SQL_PROP_CHECK_CONSTRAINTS_FOR_ENUMERATIONS)) {
-
-						alterTableAddCheckConstraintForEnumerationValueType(col,
-								pi);
-					}
-
-					if (pi.typeInfo().name.equalsIgnoreCase("Date")
-							&& pi.matches(
-									SqlConstants.RULE_TGT_SQL_PROP_CHECK_CONSTRAINT_RESTRICT_TIME_OF_DATE)) {
-
-						alterTableAddCheckConstraintToRestrictTimeOfDate(col,
-								pi);
-					}
-				}
-			}
-		}
-
-		// -------------------------------------------------------
-		// Create alter statements to add foreign key constraints
-		// -------------------------------------------------------
-		// NOTE: order is important, since naming scheme is involved
-		// which may adjust constraint names to make them unique
-		if (SqlDdl.createReferences) {
-
-			// Process in order of table and column names
-			List<CreateTable> cts = new ArrayList<CreateTable>(
-					this.createTableStatements);
-			Collections.sort(cts, CREATE_TABLE_COMPARATOR);
-
-			for (CreateTable ct : cts) {
-
-				Table t = ct.getTable();
-
-				List<Column> columns = new ArrayList<Column>(t.getColumns());
-				Collections.sort(columns, COLUMN_DEFINITION_COMPARATOR);
-
-				for (Column cd : columns) {
-
-					if (cd.getReferencedTable() != null) {
-
-						Table t_main = cd.getInTable();
-
-						Alter alter = alterTableAddForeignKeyConstraint(t_main,
-								namingScheme.nameForForeignKeyConstraint(
-										t_main.getName(), cd.getName(),
-										cd.getReferencedTable().getName()),
-								cd, cd.getReferencedTable());
-
-						foreignKeyConstraints.add(alter);
-					}
-				}
-			}
-		}
-
-		// ----------------------------------------
-		// Create geometryMetadataUpdateStatement
-		// ----------------------------------------
-
-		for (CreateTable ct : this.createTableStatements) {
-
-			Table t = ct.getTable();
-
-			for (Column col : t.getColumns()) {
-
-				PropertyInfo pi = col.getRepresentedProperty();
-
-				if (pi != null) {
-
-					if (isGeometryTypedProperty(pi)) {
-
-						Statement stmt = SqlDdl.databaseStrategy
-								.geometryMetadataUpdateStatement(t, col,
-										SqlDdl.srid);
-
-						if (stmt != null) {
-							this.geometryMetadataUpdateStatements.add(stmt);
-						}
-					}
-				}
-			}
-		}
-
-		// ----------------------------------------
-		// Create geometry indexes
-		// ----------------------------------------
-
-		for (CreateTable ct : this.createTableStatements) {
-
-			Table t = ct.getTable();
-
-			for (Column col : t.getColumns()) {
-
-				PropertyInfo pi = col.getRepresentedProperty();
-
-				if (pi != null) {
-
-					if (isGeometryTypedProperty(pi)) {
-
-						Statement stmt = this.generateGeometryIndex(t, col, pi);
-
-						if (stmt != null) {
-							this.geometryIndexStatements.add(stmt);
-						}
-					}
-				}
-			}
-		}
-
-		// -------------------------
-		// create INSERT statements
-		// -------------------------
-		for (CreateTable ct : this.createTableStatements) {
-
-			Table t = ct.getTable();
-			ClassInfo representedClass = t.getRepresentedClass();
-
-			if (representedClass != null
-					&& representedClass.category() == Options.CODELIST
-					&& representedClass
-							.matches(SqlConstants.RULE_TGT_SQL_CLS_CODELISTS)) {
-
-				List<Insert> insertStatements = new ArrayList<Insert>();
-
-				for (PropertyInfo codePi : representedClass.properties()
-						.values()) {
-
-					if (!SqlDdl.isEncoded(codePi)) {
-						continue;
-					}
-
-					Insert ins = new Insert();
-					ins.setTable(ct.getTable());
-					insertStatements.add(ins);
-
-					ins.setColumns(ct.getTable().getColumns());
-
-					ExpressionList el = new ExpressionList();
-					List<Expression> values = new ArrayList<Expression>();
-					el.setExpressions(values);
-					ins.setExpressionList(el);
-
-					// now add all values
-					String codeName = codePi.name();
-					if (codePi.initialValue() != null) {
-						codeName = codePi.initialValue();
-					}
-					codeName = codeName.replaceAll("'", "''");
-
-					values.add(new StringValueExpression(codeName));
-
-					for (DescriptorForCodeList descriptor : SqlDdl.descriptorsForCodelist) {
-
-						String descName = descriptor.getDescriptorName();
-						String value = null;
-
-						if (descName.equalsIgnoreCase("name")) {
-
-							value = codePi.name();
-
-						} else if (descName.equalsIgnoreCase("documentation")) {
-
-							value = codePi.derivedDocumentation(
-									SqlDdl.documentationTemplate,
-									SqlDdl.documentationNoValue);
-
-						} else if (descName.equalsIgnoreCase("alias")) {
-
-							value = codePi.aliasName();
-
-						} else if (descName.equalsIgnoreCase("definition")) {
-
-							value = codePi.definition();
-
-						} else if (descName.equalsIgnoreCase("description")) {
-
-							value = codePi.description();
-
-						} else if (descName.equalsIgnoreCase("example")) {
-
-							String[] examples = codePi.examples();
-							if (examples != null && examples.length > 0) {
-								value = StringUtils.join(examples, " ");
-							}
-
-						} else if (descName.equalsIgnoreCase("legalBasis")) {
-
-							value = codePi.legalBasis();
-
-						} else if (descName
-								.equalsIgnoreCase("dataCaptureStatement")) {
-
-							String[] dcss = codePi.dataCaptureStatements();
-							if (dcss != null && dcss.length > 0) {
-								value = StringUtils.join(dcss, " ");
-							}
-
-						} else if (descName.equalsIgnoreCase("primaryCode")) {
-
-							value = codePi.primaryCode();
-
-						} else if (descName
-								.equalsIgnoreCase("globalIdentifier")) {
-
-							value = codePi.globalIdentifier();
-						}
-
-						if (value == null) {
-
-							values.add(new NullValueExpression());
-
-						} else {
-
-							String valueWithEscapedQuotes = value
-									.replaceAll("'", "''");
-
-							values.add(new StringValueExpression(
-									valueWithEscapedQuotes));
-						}
-					}
-
-					if (representedClass.matches(
-							SqlConstants.RULE_TGT_SQL_CLS_CODELISTS_PODS)
-							&& !(t.representsCodeStatusCLType())) {
-						values.add(new StringValueExpression("valid"));
-						values.add(new NullValueExpression());
-					}
-				}
-
-				this.insertStatements.addAll(insertStatements);
-			}
-		}
-
-		// -------------
-		// Build result
-		// -------------
-		List<Statement> result = this.statements();
-
-		// normalize names
-		this.namingScheme.getNameNormalizer().visit(result);
-
-		Collections.sort(result, STATEMENT_COMPARATOR);
-
-		return result;
-	}
-
-	private void checkRequirements(List<ClassInfo> cisToProcess) {
-
-		/*
-		 * TODO Checking requirements on an input model should be a common
-		 * pre-processing routine for targets and transformations
-		 */
-
-		for (ClassInfo ci : cisToProcess) {
-
-			/*
-			 * If rule for using <<identifier>> stereotype on attributes is
-			 * enabled, check that a type does not have more than one such
-			 * attribute, and that such an attribute has max cardinality 1.
-			 */
-			if (ci.matches(
-					SqlConstants.RULE_TGT_SQL_CLS_IDENTIFIER_STEREOTYPE)) {
-
-				int countIdentifierAttributes = 0;
-
-				for (PropertyInfo pi : ci.properties().values()) {
-
-					if (pi.isAttribute() && pi.stereotype("identifier")) {
-
-						countIdentifierAttributes++;
-
-						if (pi.cardinality().maxOccurs > 1) {
-							MessageContext mc = result.addError(this, 25,
-									pi.name());
-							if (mc != null) {
-								mc.addDetail(this, 100, pi.fullNameInSchema());
-							}
-						}
-					}
-				}
-
-				if (countIdentifierAttributes > 1) {
-
-					MessageContext mc = result.addWarning(this, 24, ci.name());
-					if (mc != null) {
-						mc.addDetail(this, 101, ci.fullNameInSchema());
-					}
-				}
-			}
-		}
-	}
-
-	private List<Statement> statements() {
-
-		List<Statement> stmts = new ArrayList<Statement>();
-
-		stmts.addAll(this.createTableStatements);
-		stmts.addAll(this.checkConstraints);
-		stmts.addAll(this.foreignKeyConstraints);
-		stmts.addAll(this.geometryMetadataUpdateStatements);
-		stmts.addAll(this.geometryIndexStatements);
-		stmts.addAll(this.insertStatements);
-		stmts.addAll(this.commentStatements);
-
-		return stmts;
-	}
-
-	private Alter alterTableAddForeignKeyConstraint(Table t_main,
-			String foreignKeyIdentifier, Column column, Table referenceTable) {
-
-		Alter alter = new Alter();
-		alter.setTable(t_main);
-
-		ConstraintAlterExpression cae = new ConstraintAlterExpression();
-		alter.setExpression(cae);
-
-		cae.setOperation(AlterOperation.ADD);
-
-		ForeignKeyConstraint fkc = new ForeignKeyConstraint(
-				foreignKeyIdentifier, referenceTable);
-		cae.setConstraint(fkc);
-
-		fkc.addColumn(column);
-
-		return alter;
-	}
-
-	/**
-	 * @param pi
-	 *            property, may be <code>null</code>
-	 * @return the size that is applicable for the property - or
-	 *         <code>null</code> if the property is not character valued or has
-	 *         no specific size set
-	 */
-	public Integer getSizeForCharacterValuedProperty(PropertyInfo pi) {
-		return pi == null ? null : sizeByCharacterValuedProperty.get(pi);
-	}
-
-	public boolean isForeignKeyField(PropertyInfo pi) {
-		return refersToTypeRepresentedByTable(pi);
-	}
-
-	/**
-	 * Looks up the table with the given name. If no such table exists, a new
-	 * one is created (this is logged on debug level) and returned.
-	 * 
-	 * @param tableName
-	 *            name of the table to look up, must not be <code>null</code>
-	 * @return
-	 */
-	private Table map(String tableName) {
-
-		for (Table t : this.tables) {
-			if (tableName.equals(t.getName())) {
-				return t;
-			}
-		}
-
-		result.addDebug(this, 23, tableName);
-		Table t = new Table(tableName);
-		this.tables.add(t);
-		return t;
-	}
-
-	/**
-	 * @see de.interactive_instruments.ShapeChange.MessageSource#message(int)
-	 */
-	public String message(int mnr) {
-
-		switch (mnr) {
-		case 0:
-			return "Context: class SqlBuilder";
-
-		case 5:
-			return "Number format exception while converting the tagged value '$1$' to an integer. Exception message: $2$. Using $3$ as default value.";
-
-		case 8:
-			return "??Many-to-many relationship represented by association between types with identity and maximum multiplicity > 1 on all navigable ends (in this case for classes: '$1$' [context is property '$2$'] <-> '$3$' [context is property '$4$']) is only supported if creation for associative tables is enabled (via inclusion of rule "
-					+ SqlConstants.RULE_TGT_SQL_ALL_ASSOCIATIVETABLES
-					+ "). Because the rule is not included, the relationship will be ignored.";
-		case 9:
-			return "Type '$1$' of property '$2$' in class '$3$' is not part of the schema that is being processed, no map entry is defined for it, and "
-					+ SqlConstants.RULE_TGT_SQL_CLS_REFERENCES_TO_EXTERNAL_TYPES
-					+ " is not enabled. Please ensure that map entries are defined for external types used in the schema - or allow referencing of external types in general by enabling "
-					+ SqlConstants.RULE_TGT_SQL_CLS_REFERENCES_TO_EXTERNAL_TYPES
-					+ ". Assigning textual type to the property.";
-		case 10:
-			return "Type '$1$' of property '$2$' in class '$3$' could not be found in the model. Assigning textual type to the property.";
-		case 11:
-			return "Attribute '$1$' in class '$2$' has maximum multiplicity greater than one. Creation of associative tables is not enabled. The property will thus be ignored.";
-		case 12:
-			return "Creating associative table to represent attribute '$1$' in class '$2$'. Tagged value '"
-					+ SqlConstants.TV_ASSOCIATIVETABLE
-					+ "' not set on this attribute, thus using default naming pattern, which leads to table name: '$3$'.";
-		case 13:
-			return "Creating associative table to represent association between $1$ and $2$. Tagged value '"
-					+ SqlConstants.TV_ASSOCIATIVETABLE
-					+ "' not set on this association, thus using default naming pattern, which leads to table name: '$3$'.";
-		case 14:
-			return "??Derived property '$1$' in class '$2$' has been ignored.";
-		case 15:
-			return "??Property '$1$' in class '$2$' is not encoded.";
-		case 16:
-			return "??The type of property '$1$' in class '$2$' is '$3$'. It is contained in the schema that is being processed. However, it is of a category not enabled for conversion, meaning that no table will be created to represent the type '$3$'. The property '$1$' in class '$2$' will therefore be ignored.";
-		case 17:
-			return "Could not find type '$1$' in the model. It was required to identify the correct map entry that applies for this type (based upon the encoding rule that applies to the type), when trying to determine if property '$2$' (that has this type) is a geometry typed property. Proceeding with the map entry that is retrieved when using the encoding rule that applies to the property.";
-		case 18:
-			return "Could not find enumeration '$1$' in the model - or no enum values defined for it. Check constraint for '$2$' will not be created.";
-		case 19:
-			return "Class $1$ is not encoded and no map entry (that applies in the SQL encoding) is defined for it. The relationship between class $1$ (context property is $2$) and class $3$ (context property is $4$), which in the model is defined via an association, thus does not exist in the SQL encoding.";
-		case 20:
-			return "??More than eleven occurrences of foreign key '$1$'. Resulting schema will be ambiguous.";
-		case 21:
-			return "?? The type '$1$' was not found in the schema(s) selected for processing or in map entries. It will be mapped to 'unknown'.";
-		case 22:
-			return "An association exists between class $1$ (context property is $2$) and class $3$ (context property is $4$). The association represents a 1:n relationship, which would be encoded by adding a foreign key field to the table representing $1$. A map entry is defined for $1$. Thus, the table defined in that map entry, which represents $1$, should have a foreign key field to reference the table that represents $3$.";
-		case 23:
-			return "Creating table with name '$1$'";
-		case 24:
-			return "Multiple attributes with stereotype <<identifier>> found for class '$1$'. The first - arbitrary one - will be set as primary key.";
-		case 25:
-			return "Identifier attribute '$1$' has max multiplicity > 1.";
-		case 26:
-			return "Type '$1$' is configured to be used as conceptual type of the '$2$' column in table '$3$' (which represents a code list). However, the type could not be found in the model and thus no reference table could be identified. No foreign key constraint will be created for the $2$ column.";
-
-		case 100:
-			return "Context: property '$1$'.";
-		case 101:
-			return "Context: class '$1$'.";
-		default:
-			return "(" + SqlBuilder.class.getName()
-					+ ") Unknown message with number: " + mnr;
-		}
-	}
-}
-=======
-/**
- * ShapeChange - processing application schemas for geographic information
- *
- * This file is part of ShapeChange. ShapeChange takes a ISO 19109
- * Application Schema from a UML model and translates it into a
- * GML Application Schema or other implementation representations.
- *
- * Additional information about the software can be found at
- * http://shapechange.net/
- *
- * (c) 2002-2017 interactive instruments GmbH, Bonn, Germany
- *
- * This program is free software: you can redistribute it and/or modify
- * it under the terms of the GNU General Public License as published by
- * the Free Software Foundation, either version 3 of the License, or
- * (at your option) any later version.
- *
- * This program is distributed in the hope that it will be useful,
- * but WITHOUT ANY WARRANTY; without even the implied warranty of
- * MERCHANTABILITY or FITNESS FOR A PARTICULAR PURPOSE.  See the
- * GNU General Public License for more details.
- *
- * You should have received a copy of the GNU General Public License
- * along with this program.  If not, see <http://www.gnu.org/licenses/>.
- *
- * Contact:
- * interactive instruments GmbH
- * Trierer Strasse 70-72
- * 53115 Bonn
- * Germany
- */
-package de.interactive_instruments.ShapeChange.Target.SQL;
-
-import java.util.ArrayList;
-import java.util.Collections;
-import java.util.Comparator;
-import java.util.HashMap;
-import java.util.List;
-import java.util.Map;
-import java.util.regex.Pattern;
-
-import org.apache.commons.lang3.StringUtils;
-
-import de.interactive_instruments.ShapeChange.MessageSource;
-import de.interactive_instruments.ShapeChange.Options;
-import de.interactive_instruments.ShapeChange.ProcessMapEntry;
-import de.interactive_instruments.ShapeChange.ShapeChangeResult;
-import de.interactive_instruments.ShapeChange.Model.AssociationInfo;
-import de.interactive_instruments.ShapeChange.Model.ClassInfo;
-import de.interactive_instruments.ShapeChange.Model.Info;
-import de.interactive_instruments.ShapeChange.Model.Model;
-import de.interactive_instruments.ShapeChange.Model.PropertyInfo;
-import de.interactive_instruments.ShapeChange.Target.SQL.expressions.ColumnExpression;
-import de.interactive_instruments.ShapeChange.Target.SQL.expressions.Expression;
-import de.interactive_instruments.ShapeChange.Target.SQL.expressions.ExpressionList;
-import de.interactive_instruments.ShapeChange.Target.SQL.expressions.InExpression;
-import de.interactive_instruments.ShapeChange.Target.SQL.expressions.NullValueExpression;
-import de.interactive_instruments.ShapeChange.Target.SQL.expressions.StringValueExpression;
-import de.interactive_instruments.ShapeChange.Target.SQL.expressions.UnquotedStringExpression;
-import de.interactive_instruments.ShapeChange.Target.SQL.naming.SqlNamingScheme;
-import de.interactive_instruments.ShapeChange.Target.SQL.structure.Alter;
-import de.interactive_instruments.ShapeChange.Target.SQL.structure.AlterExpression.AlterOperation;
-import de.interactive_instruments.ShapeChange.Target.SQL.structure.CheckConstraint;
-import de.interactive_instruments.ShapeChange.Target.SQL.structure.Column;
-import de.interactive_instruments.ShapeChange.Target.SQL.structure.ColumnDataType;
-import de.interactive_instruments.ShapeChange.Target.SQL.structure.Comment;
-import de.interactive_instruments.ShapeChange.Target.SQL.structure.ConstraintAlterExpression;
-import de.interactive_instruments.ShapeChange.Target.SQL.structure.CreateTable;
-import de.interactive_instruments.ShapeChange.Target.SQL.structure.ForeignKeyConstraint;
-import de.interactive_instruments.ShapeChange.Target.SQL.structure.Insert;
-import de.interactive_instruments.ShapeChange.Target.SQL.structure.PrimaryKeyConstraint;
-import de.interactive_instruments.ShapeChange.Target.SQL.structure.Statement;
-import de.interactive_instruments.ShapeChange.Target.SQL.structure.Table;
-import de.interactive_instruments.ShapeChange.ShapeChangeResult.MessageContext;
-
-/**
- * Builds SQL statements for model elements.
- *
- * @author Johannes Echterhoff (echterhoff <at> interactive-instruments
- *         <dot> de)
- *
- */
-public class SqlBuilder implements MessageSource {
-
-	private static Comparator<Statement> STATEMENT_COMPARATOR = new StatementSortAlphabetic();
-	private static Comparator<CreateTable> CREATE_TABLE_COMPARATOR = new CreateTableSortAlphabetic();
-	private static Comparator<Column> COLUMN_DEFINITION_COMPARATOR = new ColumnSortAlphabetic();
-
-	private ShapeChangeResult result;
-	private Options options;
-	private Model model;
-
-	private Pattern pattern_find_true = Pattern.compile("true",
-			Pattern.CASE_INSENSITIVE);
-	private Pattern pattern_find_false = Pattern.compile("false",
-			Pattern.CASE_INSENSITIVE);
-
-	private Map<PropertyInfo, Integer> sizeByCharacterValuedProperty = new HashMap<PropertyInfo, Integer>();
-
-	private List<Table> tables = new ArrayList<Table>();
-
-	private List<CreateTable> createTableStatements = new ArrayList<CreateTable>();
-	private List<Alter> foreignKeyConstraints = new ArrayList<Alter>();
-	private List<Alter> checkConstraints = new ArrayList<Alter>();
-	private List<Statement> geometryMetadataUpdateStatements = new ArrayList<Statement>();
-	private List<Statement> geometryIndexStatements = new ArrayList<Statement>();
-	private List<Insert> insertStatements = new ArrayList<Insert>();
-	private List<Comment> commentStatements = new ArrayList<Comment>();
-
-	private SqlNamingScheme namingScheme;
-
-	public SqlBuilder(SqlDdl sqlddl, ShapeChangeResult result, Options options,
-			Model model, SqlNamingScheme namingScheme) {
-
-		this.result = result;
-		this.options = options;
-
-		this.model = model;
-		this.namingScheme = namingScheme;
-	}
-
-	/**
-	 * NOTE: only works for attributes, NOT association roles
-	 *
-	 * @param pi
-	 */
-	private Table createAssociativeTableForAttribute(PropertyInfo pi) {
-
-		if (!pi.isAttribute()) {
-			return null;
-		}
-
-		// identify table name - using tagged value or default name
-		String tableName = pi.taggedValuesAll()
-				.getFirstValue(SqlConstants.TV_ASSOCIATIVETABLE);
-
-		if (tableName == null || tableName.trim().length() == 0) {
-
-			tableName = pi.inClass().name() + "_" + pi.name();
-
-			result.addInfo(this, 12, pi.name(), pi.inClass().name(), tableName);
-		}
-
-		CreateTable createTable = new CreateTable();
-		this.createTableStatements.add(createTable);
-
-		Table table = map(tableName);
-		createTable.setTable(table);
-
-		table.setAssociativeTable(true);
-		table.setRepresentedProperty(pi);
-
-		List<Column> columns = new ArrayList<Column>();
-		table.setColumns(columns);
-
-		/*
-		 * Add field to reference pi.inClass
-		 * 
-		 * NOTE: the primary key for the table will be defined later
-		 */
-		String classReferenceFieldName = pi.inClass().name()
-				+ SqlDdl.idColumnName;
-		Column cdInClassReference = createColumn(table, null,
-				classReferenceFieldName, SqlDdl.foreignKeyColumnDataType,
+/**
+ * ShapeChange - processing application schemas for geographic information
+ *
+ * This file is part of ShapeChange. ShapeChange takes a ISO 19109
+ * Application Schema from a UML model and translates it into a
+ * GML Application Schema or other implementation representations.
+ *
+ * Additional information about the software can be found at
+ * http://shapechange.net/
+ *
+ * (c) 2002-2017 interactive instruments GmbH, Bonn, Germany
+ *
+ * This program is free software: you can redistribute it and/or modify
+ * it under the terms of the GNU General Public License as published by
+ * the Free Software Foundation, either version 3 of the License, or
+ * (at your option) any later version.
+ *
+ * This program is distributed in the hope that it will be useful,
+ * but WITHOUT ANY WARRANTY; without even the implied warranty of
+ * MERCHANTABILITY or FITNESS FOR A PARTICULAR PURPOSE.  See the
+ * GNU General Public License for more details.
+ *
+ * You should have received a copy of the GNU General Public License
+ * along with this program.  If not, see <http://www.gnu.org/licenses/>.
+ *
+ * Contact:
+ * interactive instruments GmbH
+ * Trierer Strasse 70-72
+ * 53115 Bonn
+ * Germany
+ */
+package de.interactive_instruments.ShapeChange.Target.SQL;
+
+import java.util.ArrayList;
+import java.util.Collections;
+import java.util.Comparator;
+import java.util.HashMap;
+import java.util.List;
+import java.util.Map;
+import java.util.regex.Pattern;
+
+import org.apache.commons.lang3.StringUtils;
+
+import de.interactive_instruments.ShapeChange.MessageSource;
+import de.interactive_instruments.ShapeChange.Options;
+import de.interactive_instruments.ShapeChange.ProcessMapEntry;
+import de.interactive_instruments.ShapeChange.ShapeChangeResult;
+import de.interactive_instruments.ShapeChange.Model.AssociationInfo;
+import de.interactive_instruments.ShapeChange.Model.ClassInfo;
+import de.interactive_instruments.ShapeChange.Model.Info;
+import de.interactive_instruments.ShapeChange.Model.Model;
+import de.interactive_instruments.ShapeChange.Model.PropertyInfo;
+import de.interactive_instruments.ShapeChange.Target.SQL.expressions.ColumnExpression;
+import de.interactive_instruments.ShapeChange.Target.SQL.expressions.Expression;
+import de.interactive_instruments.ShapeChange.Target.SQL.expressions.ExpressionList;
+import de.interactive_instruments.ShapeChange.Target.SQL.expressions.InExpression;
+import de.interactive_instruments.ShapeChange.Target.SQL.expressions.NullValueExpression;
+import de.interactive_instruments.ShapeChange.Target.SQL.expressions.StringValueExpression;
+import de.interactive_instruments.ShapeChange.Target.SQL.expressions.UnquotedStringExpression;
+import de.interactive_instruments.ShapeChange.Target.SQL.naming.SqlNamingScheme;
+import de.interactive_instruments.ShapeChange.Target.SQL.structure.Alter;
+import de.interactive_instruments.ShapeChange.Target.SQL.structure.AlterExpression.AlterOperation;
+import de.interactive_instruments.ShapeChange.Target.SQL.structure.CheckConstraint;
+import de.interactive_instruments.ShapeChange.Target.SQL.structure.Column;
+import de.interactive_instruments.ShapeChange.Target.SQL.structure.ColumnDataType;
+import de.interactive_instruments.ShapeChange.Target.SQL.structure.Comment;
+import de.interactive_instruments.ShapeChange.Target.SQL.structure.ConstraintAlterExpression;
+import de.interactive_instruments.ShapeChange.Target.SQL.structure.CreateTable;
+import de.interactive_instruments.ShapeChange.Target.SQL.structure.ForeignKeyConstraint;
+import de.interactive_instruments.ShapeChange.Target.SQL.structure.Insert;
+import de.interactive_instruments.ShapeChange.Target.SQL.structure.PrimaryKeyConstraint;
+import de.interactive_instruments.ShapeChange.Target.SQL.structure.Statement;
+import de.interactive_instruments.ShapeChange.Target.SQL.structure.Table;
+import de.interactive_instruments.ShapeChange.ShapeChangeResult.MessageContext;
+
+/**
+ * Builds SQL statements for model elements.
+ *
+ * @author Johannes Echterhoff (echterhoff <at> interactive-instruments
+ *         <dot> de)
+ *
+ */
+public class SqlBuilder implements MessageSource {
+
+	private static Comparator<Statement> STATEMENT_COMPARATOR = new StatementSortAlphabetic();
+	private static Comparator<CreateTable> CREATE_TABLE_COMPARATOR = new CreateTableSortAlphabetic();
+	private static Comparator<Column> COLUMN_DEFINITION_COMPARATOR = new ColumnSortAlphabetic();
+
+	private ShapeChangeResult result;
+	private Options options;
+	private Model model;
+
+	private Pattern pattern_find_true = Pattern.compile("true",
+			Pattern.CASE_INSENSITIVE);
+	private Pattern pattern_find_false = Pattern.compile("false",
+			Pattern.CASE_INSENSITIVE);
+
+	private Map<PropertyInfo, Integer> sizeByCharacterValuedProperty = new HashMap<PropertyInfo, Integer>();
+
+	private List<Table> tables = new ArrayList<Table>();
+
+	private List<CreateTable> createTableStatements = new ArrayList<CreateTable>();
+	private List<Alter> foreignKeyConstraints = new ArrayList<Alter>();
+	private List<Alter> checkConstraints = new ArrayList<Alter>();
+	private List<Statement> geometryMetadataUpdateStatements = new ArrayList<Statement>();
+	private List<Statement> geometryIndexStatements = new ArrayList<Statement>();
+	private List<Insert> insertStatements = new ArrayList<Insert>();
+	private List<Comment> commentStatements = new ArrayList<Comment>();
+
+	private SqlNamingScheme namingScheme;
+
+	public SqlBuilder(SqlDdl sqlddl, ShapeChangeResult result, Options options,
+			Model model, SqlNamingScheme namingScheme) {
+
+		this.result = result;
+		this.options = options;
+
+		this.model = model;
+		this.namingScheme = namingScheme;
+	}
+
+	/**
+	 * NOTE: only works for attributes, NOT association roles
+	 *
+	 * @param pi
+	 */
+	private Table createAssociativeTableForAttribute(PropertyInfo pi) {
+
+		if (!pi.isAttribute()) {
+			return null;
+		}
+
+		// identify table name - using tagged value or default name
+		String tableName = pi.taggedValuesAll()
+				.getFirstValue(SqlConstants.TV_ASSOCIATIVETABLE);
+
+		if (tableName == null || tableName.trim().length() == 0) {
+
+			tableName = pi.inClass().name() + "_" + pi.name();
+
+			result.addInfo(this, 12, pi.name(), pi.inClass().name(), tableName);
+		}
+
+		CreateTable createTable = new CreateTable();
+		this.createTableStatements.add(createTable);
+
+		Table table = map(tableName);
+		createTable.setTable(table);
+
+		table.setAssociativeTable(true);
+		table.setRepresentedProperty(pi);
+
+		List<Column> columns = new ArrayList<Column>();
+		table.setColumns(columns);
+
+		/*
+		 * Add field to reference pi.inClass
+		 * 
+		 * NOTE: the primary key for the table will be defined later
+		 */
+		String classReferenceFieldName = pi.inClass().name()
+				+ SqlDdl.idColumnName;
+		Column cdInClassReference = createColumn(table, null,
+				classReferenceFieldName, SqlDdl.foreignKeyColumnDataType,
 				SqlConstants.NOT_NULL_COLUMN_SPEC, false, true);
-		cdInClassReference.setReferencedTable(map(pi.inClass()));
-		columns.add(cdInClassReference);
-
-		Column cdPi;
-
-		if (refersToTypeRepresentedByTable(pi)) {
-
-			String piFieldName = determineTableNameForValueType(pi)
-					+ SqlDdl.idColumnName;
-
-			String fieldType;
-			if (pi.categoryOfValue() == Options.CODELIST && pi.inClass()
-					.matches(SqlConstants.RULE_TGT_SQL_CLS_CODELISTS)) {
-
-				if (SqlDdl.codeNameSize < 1) {
-					fieldType = SqlDdl.databaseStrategy
-							.unlimitedLengthCharacterDataType();
-				} else {
-					fieldType = SqlDdl.databaseStrategy
-							.limitedLengthCharacterDataType(
-									SqlDdl.codeNameSize);
-				}
-
-			} else {
-
-				fieldType = SqlDdl.foreignKeyColumnDataType;
-			}
-
+		cdInClassReference.setReferencedTable(map(pi.inClass()));
+		columns.add(cdInClassReference);
+
+		Column cdPi;
+
+		if (refersToTypeRepresentedByTable(pi)) {
+
+			String piFieldName = determineTableNameForValueType(pi)
+					+ SqlDdl.idColumnName;
+
+			String fieldType;
+			if (pi.categoryOfValue() == Options.CODELIST && pi.inClass()
+					.matches(SqlConstants.RULE_TGT_SQL_CLS_CODELISTS)) {
+
+				if (SqlDdl.codeNameSize < 1) {
+					fieldType = SqlDdl.databaseStrategy
+							.unlimitedLengthCharacterDataType();
+				} else {
+					fieldType = SqlDdl.databaseStrategy
+							.limitedLengthCharacterDataType(
+									SqlDdl.codeNameSize);
+				}
+
+			} else {
+
+				fieldType = SqlDdl.foreignKeyColumnDataType;
+			}
+
 			cdPi = createColumn(table, pi, piFieldName, fieldType, SqlConstants.NOT_NULL_COLUMN_SPEC,
-					false, true);
-			cdPi.setReferencedTable(map(pi));
-
-		} else {
-
-			cdPi = createColumn(table, pi, true);
-		}
-
-		columns.add(cdPi);
-
-		PrimaryKeyConstraint pkc = new PrimaryKeyConstraint();
-		pkc.setColumns(columns);
-		table.addConstraint(pkc);
-
-		return table;
-	}
-
-	private Table map(PropertyInfo pi) {
-
-		String tableName = determineTableNameForValueType(pi);
-
-		return map(tableName);
-	}
-
-	/**
-	 * Will create a table to represent the given class. Will also create
-	 * associative tables, as applicable.
-	 * 
-	 * @param ci
-	 */
-	private Table createTables(ClassInfo ci) {
-		return createTables(ci, ci.name());
-	}
-
-	/**
-	 * Will create a table to represent the given class. Will also create
-	 * associative tables, as applicable.
-	 * 
-	 * @param ci
-	 */
-	private Table createTables(ClassInfo ci, String tableName) {
-
-		/*
-		 * Identify all properties that will be converted to columns. Create
-		 * associative tables as necessary.
-		 * 
-		 * NOTE: The order of the properties is defined by their sequence
-		 * numbers (which is automatically provided by a TreeMap).
-		 */
-
-		List<PropertyInfo> propertyInfosForColumns = new ArrayList<PropertyInfo>();
-
-		for (PropertyInfo pi : ci.properties().values()) {
-
-			if (!SqlDdl.isEncoded(pi)) {
-
-				result.addInfo(this, 15, pi.name(), pi.inClass().name());
-				continue;
-			}
-
-			/*
-			 * If the value type of the property is part of the schema but not
-			 * enabled for conversion - or not mapped - issue a warning and
-			 * continue.
-			 */
-
-			// try getting the type class by ID first, then by name
-			ClassInfo typeCi = model.classById(pi.typeInfo().id);
-
-			if (typeCi == null) {
-				typeCi = model.classByName(pi.typeInfo().name);
-			}
-
-			if (typeCi != null
-					&& options.targetMapEntry(pi.typeInfo().name,
-							pi.encodingRule("sql")) == null
-					&& model.isInSelectedSchemas(typeCi)
-					&& ((typeCi.category() == Options.OBJECT && !typeCi.matches(
-							SqlConstants.RULE_TGT_SQL_CLS_OBJECT_TYPES))
-							|| (typeCi.category() == Options.FEATURE
-									&& !typeCi.matches(
-											SqlConstants.RULE_TGT_SQL_CLS_FEATURE_TYPES))
-							|| (typeCi.category() == Options.DATATYPE
-									&& !typeCi.matches(
-											SqlConstants.RULE_TGT_SQL_CLS_DATATYPES)))) {
-
-				result.addWarning(this, 16, pi.name(), pi.inClass().name(),
-						pi.typeInfo().name);
-				continue;
-			}
-
-			if (pi.isDerived() && pi
-					.matches(SqlConstants.RULE_TGT_SQL_PROP_EXCLUDE_DERIVED)) {
-
-				result.addInfo(this, 14, pi.name(), pi.inClass().name());
-				continue;
-			}
-
-			if (typeCi != null && typeCi.isAbstract() && typeCi
-					.matches(SqlConstants.RULE_TGT_SQL_ALL_EXCLUDE_ABSTRACT)) {
-				continue;
-			}
-
-			if (pi.isAttribute()) {
-
-				if (pi.cardinality().maxOccurs == 1) {
-
-					propertyInfosForColumns.add(pi);
-
-				} else if (SqlDdl.createAssociativeTables) {
-
-					if (typeCi != null && typeCi.category() == Options.DATATYPE
-							&& typeCi.matches(
-									SqlConstants.RULE_TGT_SQL_CLS_DATATYPES)
-							&& (typeCi.matches(
-									SqlConstants.RULE_TGT_SQL_CLS_DATATYPES_ONETOMANY_ONETABLE)
-									|| typeCi.matches(
-											SqlConstants.RULE_TGT_SQL_CLS_DATATYPES_ONETOMANY_SEVERALTABLES))) {
-						/*
-						 * ignore the property; it will be represented by a
-						 * foreign key column in the according table (depends on
-						 * the conversion rule, i.e. if one or several tables
-						 * represent the datatype and the one-to-many
-						 * relationships to it).
-						 */
-
-					} else {
-						createAssociativeTableForAttribute(pi);
-					}
-
-				} else {
-					/*
-					 * Warn that attribute with max multiplicity > 1 is not
-					 * supported when creation of associative tables is not
-					 * enabled.
-					 */
-					result.addWarning(this, 11, pi.name(), pi.inClass().name());
-				}
-
-			} else {
-
-				// the property is an association role
-
-				AssociationInfo ai = pi.association();
-
-				/*
-				 * if an associative table has already been created for this
-				 * association, continue
-				 */
-				if (tableForAssociationExists(ai)) {
-					continue;
-				}
-
-				PropertyInfo revPi = pi.reverseProperty();
-
-				/*
-				 * If the inClass of the reverse property is not encoded and no
-				 * map entry exists, the relationship does not exist in the SQL
-				 * encoding. Log a warning and continue.
-				 */
-				if (!SqlDdl.isEncoded(revPi.inClass())
-						&& options.targetMapEntry(revPi.inClass().name(),
-								revPi.inClass().encodingRule("sql")) == null) {
-
-					result.addWarning(this, 19, revPi.inClass().name(),
-							revPi.name(), pi.inClass().name(), pi.name());
-					continue;
-				}
-
-				int maxOccursPi = pi.cardinality().maxOccurs;
-				int maxOccursRevPi = revPi.cardinality().maxOccurs;
-
-				/*
-				 * note: pi is navigable, otherwise it wouldn't occur as
-				 * property of ci
-				 */
-
-				if (maxOccursPi == 1) {
-
-					propertyInfosForColumns.add(pi);
-
-				} else {
-
-					if (revPi.isNavigable() && maxOccursRevPi == 1) {
-
-						/*
-						 * MaxOccurs = 1 on other end -> the relationship will
-						 * be represented by the foreign key field that
-						 * represents the reverse property in its inClass.
-						 */
-
-						/*
-						 * If a map entry exists for the inClass of the reverse
-						 * property, then a foreign key field would have to be
-						 * added to the table that represents that class,
-						 * referencing the table that represents the inClass of
-						 * pi. Log an according warning.
-						 */
-						if (options.targetMapEntry(revPi.inClass().name(),
-								revPi.inClass().encodingRule("sql")) != null) {
-							result.addWarning(this, 22, revPi.inClass().name(),
-									revPi.name(), pi.inClass().name(),
-									pi.name());
-						}
-
-					} else {
-
-						/*
-						 * The reverse property is not navigable or both
-						 * association roles have a maximum multiplicity greater
-						 * than 1 - then we have an n:m relationship
-						 */
-
-						if (SqlDdl.createAssociativeTables) {
-
-							createAssociativeTable(ai);
-
-						} else {
-
-							PropertyInfo pi1, pi2;
-
-							if (pi.inClass().name().compareTo(pi
-									.reverseProperty().inClass().name()) <= 0) {
-								pi1 = pi;
-								pi2 = pi.reverseProperty();
-							} else {
-								pi1 = pi.reverseProperty();
-								pi2 = pi;
-							}
-
-							result.addWarning(this, 8, pi1.inClass().name(),
-									pi1.name(), pi2.inClass().name(),
-									pi2.name());
-						}
-					}
-				}
-			}
-		}
-
-		/*
-		 * We identified all properties that will be converted to columns. Now
-		 * create the table to represent ci.
-		 */
-
-		CreateTable createTable = new CreateTable();
-		createTableStatements.add(createTable);
-
-		Table table = map(tableName);
-		createTable.setTable(table);
-
-		table.setRepresentedClass(ci);
-
-		if (ci.matches(
-				SqlConstants.RULE_TGT_SQL_ALL_DOCUMENTATION_EXPLICIT_COMMENTS)) {
-			createExplicitCommentUnlessNoDocumentation(table, null, ci);
-		}
-
-		List<Column> columns = new ArrayList<Column>();
-
-		// Add object identifier column or use <<identifier>> attribute
-		int countIdentifierAttributes = 0;
-		for (PropertyInfo pi : propertyInfosForColumns) {
-			if (pi.isAttribute() && pi.stereotype("identifier") && ci.matches(
-					SqlConstants.RULE_TGT_SQL_CLS_IDENTIFIER_STEREOTYPE)) {
-				countIdentifierAttributes++;
-			}
-		}
-
-		if (countIdentifierAttributes == 0) {
-
-			Column id_cd = createColumn(table, null, SqlDdl.idColumnName,
-					SqlDdl.databaseStrategy.primaryKeyDataType(),
-					SqlDdl.primaryKeySpec, true, false);
-			columns.add(id_cd);
-			id_cd.setObjectIdentifierColumn(true);
-		}
-
-		/*
-		 * NOTE: check if countIdentifierAttributes is > 1 is performed in
-		 * checkRequirements(...)
-		 */
-
-		/*
-		 * Flag to keep track if an attribute with stereotype <<identifier>> has
-		 * already been set as primary key; if so, subsequent occurrences of
-		 * <<identifier>> attributes are ignored.
-		 */
-		boolean identifierSet = false;
-
-		for (PropertyInfo pi : propertyInfosForColumns) {
-
-			Column cd = createColumn(table, pi, false);
-			columns.add(cd);
-
-			if (!identifierSet && pi.isAttribute()
-					&& pi.stereotype("identifier") && ci.matches(
-							SqlConstants.RULE_TGT_SQL_CLS_IDENTIFIER_STEREOTYPE)) {
-
+					false, true);
+			cdPi.setReferencedTable(map(pi));
+
+		} else {
+
+			cdPi = createColumn(table, pi, true);
+		}
+
+		columns.add(cdPi);
+
+		PrimaryKeyConstraint pkc = new PrimaryKeyConstraint();
+		pkc.setColumns(columns);
+		table.addConstraint(pkc);
+
+		return table;
+	}
+
+	private Table map(PropertyInfo pi) {
+
+		String tableName = determineTableNameForValueType(pi);
+
+		return map(tableName);
+	}
+
+	/**
+	 * Will create a table to represent the given class. Will also create
+	 * associative tables, as applicable.
+	 * 
+	 * @param ci
+	 */
+	private Table createTables(ClassInfo ci) {
+		return createTables(ci, ci.name());
+	}
+
+	/**
+	 * Will create a table to represent the given class. Will also create
+	 * associative tables, as applicable.
+	 * 
+	 * @param ci
+	 */
+	private Table createTables(ClassInfo ci, String tableName) {
+
+		/*
+		 * Identify all properties that will be converted to columns. Create
+		 * associative tables as necessary.
+		 * 
+		 * NOTE: The order of the properties is defined by their sequence
+		 * numbers (which is automatically provided by a TreeMap).
+		 */
+
+		List<PropertyInfo> propertyInfosForColumns = new ArrayList<PropertyInfo>();
+
+		for (PropertyInfo pi : ci.properties().values()) {
+
+			if (!SqlDdl.isEncoded(pi)) {
+
+				result.addInfo(this, 15, pi.name(), pi.inClass().name());
+				continue;
+			}
+
+			/*
+			 * If the value type of the property is part of the schema but not
+			 * enabled for conversion - or not mapped - issue a warning and
+			 * continue.
+			 */
+
+			// try getting the type class by ID first, then by name
+			ClassInfo typeCi = model.classById(pi.typeInfo().id);
+
+			if (typeCi == null) {
+				typeCi = model.classByName(pi.typeInfo().name);
+			}
+
+			if (typeCi != null
+					&& options.targetMapEntry(pi.typeInfo().name,
+							pi.encodingRule("sql")) == null
+					&& model.isInSelectedSchemas(typeCi)
+					&& ((typeCi.category() == Options.OBJECT && !typeCi.matches(
+							SqlConstants.RULE_TGT_SQL_CLS_OBJECT_TYPES))
+							|| (typeCi.category() == Options.FEATURE
+									&& !typeCi.matches(
+											SqlConstants.RULE_TGT_SQL_CLS_FEATURE_TYPES))
+							|| (typeCi.category() == Options.DATATYPE
+									&& !typeCi.matches(
+											SqlConstants.RULE_TGT_SQL_CLS_DATATYPES)))) {
+
+				result.addWarning(this, 16, pi.name(), pi.inClass().name(),
+						pi.typeInfo().name);
+				continue;
+			}
+
+			if (pi.isDerived() && pi
+					.matches(SqlConstants.RULE_TGT_SQL_PROP_EXCLUDE_DERIVED)) {
+
+				result.addInfo(this, 14, pi.name(), pi.inClass().name());
+				continue;
+			}
+
+			if (typeCi != null && typeCi.isAbstract() && typeCi
+					.matches(SqlConstants.RULE_TGT_SQL_ALL_EXCLUDE_ABSTRACT)) {
+				continue;
+			}
+
+			if (pi.isAttribute()) {
+
+				if (pi.cardinality().maxOccurs == 1) {
+
+					propertyInfosForColumns.add(pi);
+
+				} else if (SqlDdl.createAssociativeTables) {
+
+					if (typeCi != null && typeCi.category() == Options.DATATYPE
+							&& typeCi.matches(
+									SqlConstants.RULE_TGT_SQL_CLS_DATATYPES)
+							&& (typeCi.matches(
+									SqlConstants.RULE_TGT_SQL_CLS_DATATYPES_ONETOMANY_ONETABLE)
+									|| typeCi.matches(
+											SqlConstants.RULE_TGT_SQL_CLS_DATATYPES_ONETOMANY_SEVERALTABLES))) {
+						/*
+						 * ignore the property; it will be represented by a
+						 * foreign key column in the according table (depends on
+						 * the conversion rule, i.e. if one or several tables
+						 * represent the datatype and the one-to-many
+						 * relationships to it).
+						 */
+
+					} else {
+						createAssociativeTableForAttribute(pi);
+					}
+
+				} else {
+					/*
+					 * Warn that attribute with max multiplicity > 1 is not
+					 * supported when creation of associative tables is not
+					 * enabled.
+					 */
+					result.addWarning(this, 11, pi.name(), pi.inClass().name());
+				}
+
+			} else {
+
+				// the property is an association role
+
+				AssociationInfo ai = pi.association();
+
+				/*
+				 * if an associative table has already been created for this
+				 * association, continue
+				 */
+				if (tableForAssociationExists(ai)) {
+					continue;
+				}
+
+				PropertyInfo revPi = pi.reverseProperty();
+
+				/*
+				 * If the inClass of the reverse property is not encoded and no
+				 * map entry exists, the relationship does not exist in the SQL
+				 * encoding. Log a warning and continue.
+				 */
+				if (!SqlDdl.isEncoded(revPi.inClass())
+						&& options.targetMapEntry(revPi.inClass().name(),
+								revPi.inClass().encodingRule("sql")) == null) {
+
+					result.addWarning(this, 19, revPi.inClass().name(),
+							revPi.name(), pi.inClass().name(), pi.name());
+					continue;
+				}
+
+				int maxOccursPi = pi.cardinality().maxOccurs;
+				int maxOccursRevPi = revPi.cardinality().maxOccurs;
+
+				/*
+				 * note: pi is navigable, otherwise it wouldn't occur as
+				 * property of ci
+				 */
+
+				if (maxOccursPi == 1) {
+
+					propertyInfosForColumns.add(pi);
+
+				} else {
+
+					if (revPi.isNavigable() && maxOccursRevPi == 1) {
+
+						/*
+						 * MaxOccurs = 1 on other end -> the relationship will
+						 * be represented by the foreign key field that
+						 * represents the reverse property in its inClass.
+						 */
+
+						/*
+						 * If a map entry exists for the inClass of the reverse
+						 * property, then a foreign key field would have to be
+						 * added to the table that represents that class,
+						 * referencing the table that represents the inClass of
+						 * pi. Log an according warning.
+						 */
+						if (options.targetMapEntry(revPi.inClass().name(),
+								revPi.inClass().encodingRule("sql")) != null) {
+							result.addWarning(this, 22, revPi.inClass().name(),
+									revPi.name(), pi.inClass().name(),
+									pi.name());
+						}
+
+					} else {
+
+						/*
+						 * The reverse property is not navigable or both
+						 * association roles have a maximum multiplicity greater
+						 * than 1 - then we have an n:m relationship
+						 */
+
+						if (SqlDdl.createAssociativeTables) {
+
+							createAssociativeTable(ai);
+
+						} else {
+
+							PropertyInfo pi1, pi2;
+
+							if (pi.inClass().name().compareTo(pi
+									.reverseProperty().inClass().name()) <= 0) {
+								pi1 = pi;
+								pi2 = pi.reverseProperty();
+							} else {
+								pi1 = pi.reverseProperty();
+								pi2 = pi;
+							}
+
+							result.addWarning(this, 8, pi1.inClass().name(),
+									pi1.name(), pi2.inClass().name(),
+									pi2.name());
+						}
+					}
+				}
+			}
+		}
+
+		/*
+		 * We identified all properties that will be converted to columns. Now
+		 * create the table to represent ci.
+		 */
+
+		CreateTable createTable = new CreateTable();
+		createTableStatements.add(createTable);
+
+		Table table = map(tableName);
+		createTable.setTable(table);
+
+		table.setRepresentedClass(ci);
+
+		if (ci.matches(
+				SqlConstants.RULE_TGT_SQL_ALL_DOCUMENTATION_EXPLICIT_COMMENTS)) {
+			createExplicitCommentUnlessNoDocumentation(table, null, ci);
+		}
+
+		List<Column> columns = new ArrayList<Column>();
+
+		// Add object identifier column or use <<identifier>> attribute
+		int countIdentifierAttributes = 0;
+		for (PropertyInfo pi : propertyInfosForColumns) {
+			if (pi.isAttribute() && pi.stereotype("identifier") && ci.matches(
+					SqlConstants.RULE_TGT_SQL_CLS_IDENTIFIER_STEREOTYPE)) {
+				countIdentifierAttributes++;
+			}
+		}
+
+		if (countIdentifierAttributes == 0) {
+
+			Column id_cd = createColumn(table, null, SqlDdl.idColumnName,
+					SqlDdl.databaseStrategy.primaryKeyDataType(),
+					SqlDdl.primaryKeySpec, true, false);
+			columns.add(id_cd);
+			id_cd.setObjectIdentifierColumn(true);
+		}
+
+		/*
+		 * NOTE: check if countIdentifierAttributes is > 1 is performed in
+		 * checkRequirements(...)
+		 */
+
+		/*
+		 * Flag to keep track if an attribute with stereotype <<identifier>> has
+		 * already been set as primary key; if so, subsequent occurrences of
+		 * <<identifier>> attributes are ignored.
+		 */
+		boolean identifierSet = false;
+
+		for (PropertyInfo pi : propertyInfosForColumns) {
+
+			Column cd = createColumn(table, pi, false);
+			columns.add(cd);
+
+			if (!identifierSet && pi.isAttribute()
+					&& pi.stereotype("identifier") && ci.matches(
+							SqlConstants.RULE_TGT_SQL_CLS_IDENTIFIER_STEREOTYPE)) {
+
 				cd.removeSpecification(SqlConstants.NOT_NULL_COLUMN_SPEC);
-				cd.addSpecification(SqlDdl.primaryKeySpec);
-				identifierSet = true;
-			}
-		}
-
-		table.setColumns(columns);
-
-		return table;
-	}
-
-	/**
-	 * Creates a comment statement for the given table or column, with the
-	 * documentation derived from the given Info object. If the derived
-	 * documentation is empty or if both table and column are <code>null</code>
-	 * then no comment statement will be created.
-	 * 
-	 * @param table
-	 * @param column
-	 * @param i
-	 */
-	private void createExplicitCommentUnlessNoDocumentation(Table table,
-			Column column, Info i) {
-
-		String s = i.derivedDocumentation(SqlDdl.documentationTemplate,
-				SqlDdl.documentationNoValue);
-
-		if (s != null && !s.trim().isEmpty()) {
-
-			Comment comment;
-			if (column == null) {
-				comment = new Comment(table, s.trim());
-			} else {
-				comment = new Comment(column, s.trim());
-			}
-			commentStatements.add(comment);
-		}
-	}
-
-	private boolean tableForAssociationExists(AssociationInfo ai) {
-
-		for (CreateTable cat : this.createTableStatements) {
-
-			Table t = cat.getTable();
-
-			if (t.isAssociativeTable() && t.getRepresentedAssociation() != null
-					&& t.getRepresentedAssociation() == ai) {
-				return true;
-			}
-		}
-
-		return false;
-	}
-
-	/**
-	 * @param ai
-	 */
-	private Table createAssociativeTable(AssociationInfo ai) {
-
-		// identify table name - using tagged value or default name
-		String tableName = ai.taggedValuesAll()
-				.getFirstValue(SqlConstants.TV_ASSOCIATIVETABLE);
-
-		String tableNameEnd1InClass = determineTableNameForType(
-				ai.end1().inClass());
-		String tableNameEnd2InClass = determineTableNameForType(
-				ai.end2().inClass());
-
-		if (tableName == null || tableName.trim().length() == 0) {
-
-			if (ai.end1().isNavigable() && ai.end2().isNavigable()) {
-
-				// choose name based on alphabetical order
-				if (tableNameEnd1InClass.compareTo(tableNameEnd2InClass) <= 0) {
-
-					tableName = tableNameEnd1InClass + "_" + ai.end1().name();
-
-				} else {
-
-					tableName = tableNameEnd2InClass + "_" + ai.end2().name();
-				}
-
-			} else if (ai.end1().isNavigable()) {
-
-				tableName = tableNameEnd1InClass + "_" + ai.end1().name();
-
-			} else {
-				// ai.end2 is navigable
-				tableName = tableNameEnd2InClass + "_" + ai.end2().name();
-			}
-
-			result.addInfo(this, 13,
-					ai.end1().inClass().name() + " (context property '"
-							+ ai.end1().name() + "')",
-					ai.end2().inClass().name() + " (context property '"
-							+ ai.end2().name() + "')",
-					tableName);
-		}
-
-		CreateTable createTable = new CreateTable();
-		this.createTableStatements.add(createTable);
-
-		Table table = map(tableName);
-		createTable.setTable(table);
-
-		table.setAssociativeTable(true);
-		table.setRepresentedAssociation(ai);
-
-		List<Column> columns = new ArrayList<Column>();
-		table.setColumns(columns);
-
-		/*
-		 * ensure that reference fields are created in lexicographical order of
-		 * their inClass names
-		 */
-		PropertyInfo pi1, pi2;
-
-		if (tableNameEnd1InClass.compareTo(tableNameEnd2InClass) <= 0) {
-			pi1 = ai.end1();
-			pi2 = ai.end2();
-		} else {
-			pi1 = ai.end2();
-			pi2 = ai.end1();
-		}
-
-		boolean reflexive = pi1.inClass().id().equals(pi2.inClass().id());
-
-		/*
-		 * column 1 references the table that represents pi1.inClass; column 1
-		 * therefore also represents pi2 (whose value type is pi1.inClass());
-		 * it's the other way round for column 2
-		 */
-
-		// add field for first reference
-		String name_1 = determineTableNameForType(pi1.inClass())
-				+ (reflexive ? "_" + pi1.name() : "") + SqlDdl.idColumnName;
-		Column cd1 = createColumn(table, pi2, name_1,
+				cd.addSpecification(SqlDdl.primaryKeySpec);
+				identifierSet = true;
+			}
+		}
+
+		table.setColumns(columns);
+
+		return table;
+	}
+
+	/**
+	 * Creates a comment statement for the given table or column, with the
+	 * documentation derived from the given Info object. If the derived
+	 * documentation is empty or if both table and column are <code>null</code>
+	 * then no comment statement will be created.
+	 * 
+	 * @param table
+	 * @param column
+	 * @param i
+	 */
+	private void createExplicitCommentUnlessNoDocumentation(Table table,
+			Column column, Info i) {
+
+		String s = i.derivedDocumentation(SqlDdl.documentationTemplate,
+				SqlDdl.documentationNoValue);
+
+		if (s != null && !s.trim().isEmpty()) {
+
+			Comment comment;
+			if (column == null) {
+				comment = new Comment(table, s.trim());
+			} else {
+				comment = new Comment(column, s.trim());
+			}
+			commentStatements.add(comment);
+		}
+	}
+
+	private boolean tableForAssociationExists(AssociationInfo ai) {
+
+		for (CreateTable cat : this.createTableStatements) {
+
+			Table t = cat.getTable();
+
+			if (t.isAssociativeTable() && t.getRepresentedAssociation() != null
+					&& t.getRepresentedAssociation() == ai) {
+				return true;
+			}
+		}
+
+		return false;
+	}
+
+	/**
+	 * @param ai
+	 */
+	private Table createAssociativeTable(AssociationInfo ai) {
+
+		// identify table name - using tagged value or default name
+		String tableName = ai.taggedValuesAll()
+				.getFirstValue(SqlConstants.TV_ASSOCIATIVETABLE);
+
+		String tableNameEnd1InClass = determineTableNameForType(
+				ai.end1().inClass());
+		String tableNameEnd2InClass = determineTableNameForType(
+				ai.end2().inClass());
+
+		if (tableName == null || tableName.trim().length() == 0) {
+
+			if (ai.end1().isNavigable() && ai.end2().isNavigable()) {
+
+				// choose name based on alphabetical order
+				if (tableNameEnd1InClass.compareTo(tableNameEnd2InClass) <= 0) {
+
+					tableName = tableNameEnd1InClass + "_" + ai.end1().name();
+
+				} else {
+
+					tableName = tableNameEnd2InClass + "_" + ai.end2().name();
+				}
+
+			} else if (ai.end1().isNavigable()) {
+
+				tableName = tableNameEnd1InClass + "_" + ai.end1().name();
+
+			} else {
+				// ai.end2 is navigable
+				tableName = tableNameEnd2InClass + "_" + ai.end2().name();
+			}
+
+			result.addInfo(this, 13,
+					ai.end1().inClass().name() + " (context property '"
+							+ ai.end1().name() + "')",
+					ai.end2().inClass().name() + " (context property '"
+							+ ai.end2().name() + "')",
+					tableName);
+		}
+
+		CreateTable createTable = new CreateTable();
+		this.createTableStatements.add(createTable);
+
+		Table table = map(tableName);
+		createTable.setTable(table);
+
+		table.setAssociativeTable(true);
+		table.setRepresentedAssociation(ai);
+
+		List<Column> columns = new ArrayList<Column>();
+		table.setColumns(columns);
+
+		/*
+		 * ensure that reference fields are created in lexicographical order of
+		 * their inClass names
+		 */
+		PropertyInfo pi1, pi2;
+
+		if (tableNameEnd1InClass.compareTo(tableNameEnd2InClass) <= 0) {
+			pi1 = ai.end1();
+			pi2 = ai.end2();
+		} else {
+			pi1 = ai.end2();
+			pi2 = ai.end1();
+		}
+
+		boolean reflexive = pi1.inClass().id().equals(pi2.inClass().id());
+
+		/*
+		 * column 1 references the table that represents pi1.inClass; column 1
+		 * therefore also represents pi2 (whose value type is pi1.inClass());
+		 * it's the other way round for column 2
+		 */
+
+		// add field for first reference
+		String name_1 = determineTableNameForType(pi1.inClass())
+				+ (reflexive ? "_" + pi1.name() : "") + SqlDdl.idColumnName;
+		Column cd1 = createColumn(table, pi2, name_1,
 				SqlDdl.foreignKeyColumnDataType, SqlConstants.NOT_NULL_COLUMN_SPEC, false, true);
-		cd1.setReferencedTable(map(pi1.inClass()));
-		columns.add(cd1);
-
-		// add field for second reference
-		String name_2 = determineTableNameForType(pi2.inClass())
-				+ (reflexive ? "_" + pi2.name() : "") + SqlDdl.idColumnName;
-		Column cd2 = createColumn(table, pi1, name_2,
+		cd1.setReferencedTable(map(pi1.inClass()));
+		columns.add(cd1);
+
+		// add field for second reference
+		String name_2 = determineTableNameForType(pi2.inClass())
+				+ (reflexive ? "_" + pi2.name() : "") + SqlDdl.idColumnName;
+		Column cd2 = createColumn(table, pi1, name_2,
 				SqlDdl.foreignKeyColumnDataType, SqlConstants.NOT_NULL_COLUMN_SPEC, false, true);
-		cd2.setReferencedTable(map(pi2.inClass()));
-		columns.add(cd2);
-
-		PrimaryKeyConstraint pkc = new PrimaryKeyConstraint();
-		pkc.setColumns(columns);
-		table.addConstraint(pkc);
-
-		return table;
-	}
-
-	private Table map(ClassInfo ci) {
-
-		String tableName = determineTableNameForType(ci);
-
-		return map(tableName);
-	}
-
-	/**
-	 * @param ci
-	 */
-	private Table createTableForCodeList(ClassInfo ci) {
-
-		CreateTable createTable = new CreateTable();
-		this.createTableStatements.add(createTable);
-
-		Table table = map(ci);
-		createTable.setTable(table);
-
-		table.setRepresentedClass(ci);
-		if (ci.matches(
-				SqlConstants.RULE_TGT_SQL_ALL_DOCUMENTATION_EXPLICIT_COMMENTS)) {
-			createExplicitCommentUnlessNoDocumentation(table, null, ci);
-		}
-
-		// --- create the columns for codes
-		List<Column> columns = new ArrayList<Column>();
-		table.setColumns(columns);
-
-		// create required column to store the code name
-		String name = SqlDdl.codeNameColumnName;
-		String fieldType;
-
-		if (SqlDdl.codeNameSize < 1) {
-			fieldType = SqlDdl.databaseStrategy
-					.unlimitedLengthCharacterDataType();
-		} else {
-			fieldType = SqlDdl.databaseStrategy
-					.limitedLengthCharacterDataType(SqlDdl.codeNameSize);
-		}
-
-		Column cd_codename = createColumn(table, null, name, fieldType,
-				SqlDdl.primaryKeySpecCodelist, true, false);
-		columns.add(cd_codename);
-
-		/*
-		 * now add one column for each descriptor, as specified via the
-		 * configuration
-		 */
-		for (DescriptorForCodeList descriptor : SqlDdl.descriptorsForCodelist) {
-
-			String descriptor_fieldType;
-			if (descriptor.getSize() == null) {
-				descriptor_fieldType = SqlDdl.databaseStrategy
-						.unlimitedLengthCharacterDataType();
-			} else {
-				descriptor_fieldType = SqlDdl.databaseStrategy
-						.limitedLengthCharacterDataType(descriptor.getSize());
-			}
-
-			Column cd_descriptor = createColumn(table, null,
-					descriptor.getColumnName(), descriptor_fieldType, "", false,
-					false);
-			columns.add(cd_descriptor);
-		}
-
-		if (ci.matches(SqlConstants.RULE_TGT_SQL_CLS_CODELISTS_PODS)) {
-
-			ClassInfo activeIndicatorLFType = model
-					.classByName(SqlDdl.activeIndicatorLFType);
-
-			ClassInfo sourceCLType = model.classByName(SqlDdl.sourceCLType);
-
-			if (ci != activeIndicatorLFType && ci != sourceCLType) {
-
-				// add activeIndicatorLF column
-				Column cd_activeIndicatorLF = new Column(
-						SqlDdl.nameActiveIndicatorLFColumn, table);
-
-				if (activeIndicatorLFType != null) {
-					cd_activeIndicatorLF
-							.setReferencedTable(map(activeIndicatorLFType));
-				} else {
-					result.addError(this, 26, SqlDdl.activeIndicatorLFType,
-							SqlDdl.nameActiveIndicatorLFColumn,
-							table.getName());
-				}
-
-				ColumnDataType cd_activeIndicatorLFDataType = new ColumnDataType(
-						SqlDdl.foreignKeyColumnDataType);
-				cd_activeIndicatorLF.setDataType(cd_activeIndicatorLFDataType);
-
-				// cd_activeIndicatorLF.addSpecification("NULL");
-
-				columns.add(cd_activeIndicatorLF);
-
-				/*
-				 * add "CONSTRAINT CKC_AI_" + ct.getTable().getName() +
-				 * " CHECK (ACTIVE_INDICATOR_LF IS NULL OR (ACTIVE_INDICATOR_LF IN ('Y','N'))),"
-				 */
-				// ColumnExpression colExp = new ColumnExpression(
-				// cd_activeIndicatorLF);
-				//
-				// IsNullExpression isnExp = new IsNullExpression();
-				// isnExp.setExpression(colExp);
-				//
-				// InExpression inExp = new InExpression();
-				// inExp.setLeftExpression(colExp);
-				// ExpressionList expList = new ExpressionList();
-				// List<Expression> values = new ArrayList<Expression>();
-				// values.add(new StringValueExpression("Y"));
-				// values.add(new StringValueExpression("N"));
-				// expList.setExpressions(values);
-				// inExp.setRightExpressionsList(expList);
-				//
-				// OrExpression orExp = new OrExpression(isnExp, inExp);
-				//
-				// CheckConstraint ckc = new CheckConstraint(
-				// "CKC_AI_" + table.getName(), orExp);
-				// table.addConstraint(ckc);
-
-				// add sourceCL column
-				Column cd_sourceCl = new Column(SqlDdl.nameSourceCLColumn,
-						table);
-
-				if (sourceCLType != null) {
-					cd_sourceCl.setReferencedTable(map(sourceCLType));
-				} else {
-					result.addError(this, 26, SqlDdl.sourceCLType,
-							SqlDdl.nameSourceCLColumn, table.getName());
-				}
-
-				ColumnDataType cd_sourceClDataType = new ColumnDataType(
-						SqlDdl.foreignKeyColumnDataType);
-				cd_sourceCl.setDataType(cd_sourceClDataType);
-				// cd_sourceCl.addSpecification("NULL");
-
-				columns.add(cd_sourceCl);
-
-			} else if (ci == activeIndicatorLFType) {
-
-				table.setRepresentsActiveIndicatorLFType(true);
-
-			} else if (ci == sourceCLType) {
-
-				table.setRepresentsSourceCLType(true);
-			}
-		}
-
-		return table;
-	}
-
-	/**
-	 * @param ci
-	 * @return If a map entry with param = {@value #ME_PARAM_TABLE} is defined
-	 *         for the given class, the targetType defined by the map entry is
-	 *         returned. Else if a table has already been created for the class,
-	 *         its name is returned. Otherwise the name of the class is
-	 *         returned.
-	 */
-	private String determineTableNameForType(ClassInfo ci) {
-
-		ProcessMapEntry pme = options.targetMapEntry(ci.name(),
-				ci.encodingRule("sql"));
-
-		if (pme != null && SqlDdl.mapEntryParamInfos.hasParameter(pme,
-				SqlConstants.ME_PARAM_TABLE)) {
-
-			return pme.getTargetType();
-
-		} else {
-
-			for (CreateTable ct : this.createTableStatements) {
-				if (ct.getTable() != null
-						&& ct.getTable().representsClass(ci)) {
-					return ct.getTable().getName();
-				}
-			}
-
-			return ci.name();
-		}
-	}
-
-	/**
-	 * @param table
-	 * @param pi
-	 */
-	private void alterTableAddCheckConstraintForEnumerationValueType(
-			Column column, PropertyInfo pi) {
-
-		/*
-		 * ignore the constraint if a type mapping exists for the value type of
-		 * pi
-		 */
-		ProcessMapEntry pme = options.targetMapEntry(pi.typeInfo().name,
-				pi.encodingRule("sql"));
-
-		if (pme != null) {
-			return;
-		}
-
-		Table tableWithColumn = column.getInTable();
-
-		// look up the enumeration type
-		ClassInfo enumCi = model.classById(pi.typeInfo().id);
-
-		if (enumCi == null || enumCi.properties().size() == 0) {
-
-			result.addError(this, 18, pi.typeInfo().name,
-					pi.fullNameInSchema());
-		} else {
-
-			String constraintName = namingScheme.nameForCheckConstraint(
-					tableWithColumn.getName(), pi.name());
-
-			Alter alter = new Alter();
-			alter.setTable(tableWithColumn);
-
-			ConstraintAlterExpression cae = new ConstraintAlterExpression();
-			alter.setExpression(cae);
-
-			cae.setOperation(AlterOperation.ADD);
-
-			CheckConstraint cc = new CheckConstraint();
-			cae.setConstraint(cc);
-
-			cc.setName(constraintName);
-
-			InExpression iexp = new InExpression();
-			cc.setExpression(iexp);
-
-			ColumnExpression col = new ColumnExpression(column);
-			iexp.setLeftExpression(col);
-
-			ExpressionList el = new ExpressionList();
-			List<Expression> el_tmp = new ArrayList<Expression>();
-			el.setExpressions(el_tmp);
-
-			for (PropertyInfo enumPi : enumCi.properties().values()) {
-
-				if (!SqlDdl.isEncoded(pi)) {
-					continue;
-				}
-
-				String value = enumPi.name();
-				if (enumPi.initialValue() != null) {
-					value = enumPi.initialValue();
-				}
-
-				// escape single quotes in the enumeration value
-				value = StringUtils.replace(value, "'", "''");
-
-				StringValueExpression sv = new StringValueExpression(value);
-
-				el_tmp.add(sv);
-			}
-
-			iexp.setRightExpressionsList(el);
-
-			this.checkConstraints.add(alter);
-		}
-	}
-
-	private void alterTableAddCheckConstraintToRestrictTimeOfDate(Column column,
-			PropertyInfo pi) {
-
-		Expression expr = SqlDdl.databaseStrategy
-				.expressionForCheckConstraintToRestrictTimeOfDate(pi, column);
-
-		if (expr != null) {
-
-			Table tableWithColumn = column.getInTable();
-
-			String constraintName = namingScheme.nameForCheckConstraint(
-					tableWithColumn.getName(), pi.name());
-
-			Alter alter = new Alter();
-			alter.setTable(tableWithColumn);
-
-			ConstraintAlterExpression cae = new ConstraintAlterExpression();
-			alter.setExpression(cae);
-
-			cae.setOperation(AlterOperation.ADD);
-
-			CheckConstraint cc = new CheckConstraint();
-			cae.setConstraint(cc);
-
-			cc.setName(constraintName);
-
-			cc.setExpression(expr);
-
-			this.checkConstraints.add(alter);
-		}
-	}
-
-	/**
-	 * @param pi
-	 * @return <code>true</code> if the value type of the given property is a
-	 *         geometry type - which requires a map entry for the value type
-	 *         whose param contains the {@value #ME_PARAM_GEOMETRY} parameter;
-	 *         otherwise <code>false</code> is returned.
-	 */
-	private boolean isGeometryTypedProperty(PropertyInfo pi) {
-
-		String valueTypeName = pi.typeInfo().name;
-		String piEncodingRule = pi.encodingRule("sql");
-
-		ProcessMapEntry pme = options.targetMapEntry(valueTypeName,
-				piEncodingRule);
-
-		return pme != null && SqlDdl.mapEntryParamInfos.hasParameter(
-				valueTypeName, piEncodingRule, SqlConstants.ME_PARAM_GEOMETRY);
-	}
-
-	/**
-	 * @param pi
-	 * @return If a map entry with param = {@value SqlDdl#ME_PARAM_TABLE} is
-	 *         defined for the value type of the property, the targetType
-	 *         defined by the map entry is returned. Otherwise the name of the
-	 *         value type is returned.
-	 */
-	private String determineTableNameForValueType(PropertyInfo pi) {
-
-		String valueTypeName = pi.typeInfo().name;
-		String piEncodingRule = pi.encodingRule("sql");
-
-		ProcessMapEntry pme = options.targetMapEntry(valueTypeName,
-				piEncodingRule);
-
-		if (pme != null && SqlDdl.mapEntryParamInfos.hasParameter(valueTypeName,
-				piEncodingRule, SqlConstants.ME_PARAM_TABLE)) {
-
-			return SqlDdl.mapEntryParamInfos
-					.getMapEntry(valueTypeName, piEncodingRule).getTargetType();
-		} else {
-
-			/*
-			 * If no map entry with table parameter was found for the value
-			 * type, try looking up the table that represents the value type
-			 * first; use the type name as fallback.
-			 */
-
-			ClassInfo valueType = model.classById(pi.typeInfo().id);
-			if (valueType == null) {
-				valueType = model.classByName(pi.typeInfo().name);
-			}
-
-			if (valueType != null) {
-				for (CreateTable ct : this.createTableStatements) {
-					if (ct.getTable().representsClass(valueType)) {
-						return ct.getTable().getName();
-					}
-				}
-			}
-
-			return pi.typeInfo().name;
-		}
-	}
-
-	/**
-	 * @param pi
-	 * @return If a map entry is defined for the type, then the return value is
-	 *         <code>true</code> if the entry specifies (via the parameter) a
-	 *         mapping to a table, else <code>false</code> is returned.
-	 *         Otherwise, if the value type of the property is a feature,
-	 *         object, data type, or code list that: 1) can be found in the
-	 *         model, 2) table creation for the type is allowed (defined by the
-	 *         conversion rules), and 3) is in the currently processed schema OR
-	 *         {@value SqlConstants#RULE_TGT_SQL_CLS_REFERENCES_TO_EXTERNAL_TYPES}
-	 *         is enabled, then the return value is <code>true</code> - else
-	 *         <code>false</code>.
-	 */
-	private boolean refersToTypeRepresentedByTable(PropertyInfo pi) {
-
-		String valueTypeName = pi.typeInfo().name;
-		String piEncodingRule = pi.encodingRule("sql");
-
-		ProcessMapEntry pme = options.targetMapEntry(valueTypeName,
-				piEncodingRule);
-
-		if (pme != null) {
-
-			if (SqlDdl.mapEntryParamInfos.hasParameter(valueTypeName,
-					piEncodingRule, SqlConstants.ME_PARAM_TABLE)) {
-				return true;
-			} else {
-				return false;
-			}
-
-		} else if (pi.categoryOfValue() == Options.FEATURE
-				|| pi.categoryOfValue() == Options.OBJECT
-				|| pi.categoryOfValue() == Options.DATATYPE
-				|| pi.categoryOfValue() == Options.CODELIST) {
-
-			ClassInfo typeCi = this.model.classById(pi.typeInfo().id);
-
-			if (typeCi != null) {
-
-				if ((pi.categoryOfValue() == Options.OBJECT && !typeCi
-						.matches(SqlConstants.RULE_TGT_SQL_CLS_OBJECT_TYPES))
-						|| (pi.categoryOfValue() == Options.FEATURE
-								&& !typeCi.matches(
-										SqlConstants.RULE_TGT_SQL_CLS_FEATURE_TYPES))
-						|| (pi.categoryOfValue() == Options.DATATYPE
-								&& !typeCi.matches(
-										SqlConstants.RULE_TGT_SQL_CLS_DATATYPES))
-						|| (pi.categoryOfValue() == Options.CODELIST
-								&& !typeCi.matches(
-										SqlConstants.RULE_TGT_SQL_CLS_CODELISTS))) {
-
-					return false;
-
-				} else {
-
-					if (model.isInSelectedSchemas(typeCi) || typeCi.matches(
-							SqlConstants.RULE_TGT_SQL_CLS_REFERENCES_TO_EXTERNAL_TYPES)) {
-
-						return true;
-
-						/*
-						 * NOTE: if the schema uses external types, map entries
-						 * should be defined. This helps avoiding confusion of
-						 * types that are not processed but used in the model
-						 * (e.g. from ISO packages, or application schemas that
-						 * were not selected for processing). The rule to allow
-						 * references to external types is a convenience
-						 * mechanism.
-						 */
-
-					} else {
-
-						return false;
-					}
-				}
-
-			} else {
-
-				return false;
-			}
-
-		} else {
-
-			return false;
-		}
-
-	}
-
-	private Column createColumn(Table inTable, PropertyInfo representedProperty,
-			String name, String type, String columnSpecification,
-			boolean isPrimaryKey, boolean isForeignKey) {
-
-		Column column = new Column(name, representedProperty, inTable);
-
-		if (representedProperty != null && representedProperty.matches(
-				SqlConstants.RULE_TGT_SQL_ALL_DOCUMENTATION_EXPLICIT_COMMENTS)) {
-			createExplicitCommentUnlessNoDocumentation(inTable, column,
-					representedProperty);
-		}
-
-		ColumnDataType colDataType = new ColumnDataType(type);
-		column.setDataType(colDataType);
-
-		if (columnSpecification != null
-				&& !columnSpecification.trim().isEmpty()) {
-			column.addSpecification(columnSpecification.trim());
-		}
-
-		column.setForeignKeyColumn(isForeignKey);
-
-		return column;
-	}
-
-	/**
-	 * Creates the column definition based upon the property name, its type, and
-	 * a possibly defined initial value. Also adds "NOT NULL" if indicated via
-	 * parameter or for all properties that can be nil/null (set via tagged
-	 * value or stereotype) or which are optional.
-	 *
-	 * @param pi
-	 * @param alwaysNotNull
-	 *            <code>true</code> if the column definition shall be created
-	 *            with NOT NULL, otherwise <code>false</code> (then default
-	 *            behavior applies)
-	 * @return The SQL statement with the definition of the column to represent
-	 *         the property
-	 */
-	private Column createColumn(Table inTable, PropertyInfo pi,
-			boolean alwaysNotNull) {
-
-		String name;
-		boolean isForeignKeyColumn = false;
-		if (refersToTypeRepresentedByTable(pi)) {
-			name = pi.name() + identifyForeignKeyColumnSuffix(pi);
-			isForeignKeyColumn = true;
-		} else {
-			name = pi.name();
-		}
-		Column cd = new Column(name, pi, inTable);
-
-		if (pi.matches(
-				SqlConstants.RULE_TGT_SQL_ALL_DOCUMENTATION_EXPLICIT_COMMENTS)) {
-			createExplicitCommentUnlessNoDocumentation(inTable, cd, pi);
-		}
-
-		String type = identifyType(pi);
-		ColumnDataType colDataType = new ColumnDataType(type);
-		cd.setDataType(colDataType);
-
-		if (isForeignKeyColumn) {
-			cd.setForeignKeyColumn(true);
-			cd.setReferencedTable(map(pi));
-		}
-
-		List<String> columnSpecStrings = new ArrayList<String>();
-
-		String columnDefault = pi.initialValue();
-
-		if (columnDefault != null && columnDefault.trim().length() > 0) {
-
-			Expression defaultValue = null;
-
-			String booleanTrue = "TRUE";
-			String booleanFalse = "FALSE";
-			boolean quoted = false;
-
-			/*
-			 * If the value type is a code list or enumeration, quote the
-			 * default value. This can be overridden via map entry param
-			 * characteristics.
-			 */
-			if (pi.categoryOfValue() == Options.CODELIST
-					|| pi.categoryOfValue() == Options.ENUMERATION) {
-				quoted = true;
-			}
-
-			/*
-			 * Check map entry parameter infos for any defaultValue
-			 * characteristics defined for the value type of pi.
-			 */
-			Map<String, String> characteristics = SqlDdl.mapEntryParamInfos
-					.getCharacteristics(pi.typeInfo().name,
-							pi.encodingRule("sql"),
-							SqlConstants.ME_PARAM_DEFAULTVALUE);
-
-			if (characteristics != null) {
-
-				if (characteristics.containsKey(
-						SqlConstants.ME_PARAM_DEFAULTVALUE_CHARACT_TRUE)) {
-					booleanTrue = characteristics.get(
-							SqlConstants.ME_PARAM_DEFAULTVALUE_CHARACT_TRUE);
-				}
-
-				if (characteristics.containsKey(
-						SqlConstants.ME_PARAM_DEFAULTVALUE_CHARACT_FALSE)) {
-					booleanFalse = characteristics.get(
-							SqlConstants.ME_PARAM_DEFAULTVALUE_CHARACT_FALSE);
-				}
-
-				if (characteristics.containsKey(
-						SqlConstants.ME_PARAM_DEFAULTVALUE_CHARACT_QUOTED)) {
-					quoted = characteristics
-							.get(SqlConstants.ME_PARAM_DEFAULTVALUE_CHARACT_QUOTED)
-							.equalsIgnoreCase("true");
-				}
-			}
-
-			if (pi.typeInfo().name.equals("Boolean")) {
-
-				if (pattern_find_true.matcher(columnDefault).find()) {
-
-					defaultValue = quoted
-							? new StringValueExpression(booleanTrue)
-							: new UnquotedStringExpression(booleanTrue);
-
-				} else if (pattern_find_false.matcher(columnDefault).find()) {
-
-					defaultValue = quoted
-							? new StringValueExpression(booleanFalse)
-							: new UnquotedStringExpression(booleanFalse);
-				}
-			}
-
-			if (defaultValue == null) {
-
-				defaultValue = quoted
-						? new StringValueExpression(
-								columnDefault.replaceAll("'", "''"))
-						: new UnquotedStringExpression(columnDefault);
-			}
-
-			cd.setDefaultValue(defaultValue);
-		}
-
-		// ----- add constraints
-
-		if (alwaysNotNull) {
+		cd2.setReferencedTable(map(pi2.inClass()));
+		columns.add(cd2);
+
+		PrimaryKeyConstraint pkc = new PrimaryKeyConstraint();
+		pkc.setColumns(columns);
+		table.addConstraint(pkc);
+
+		return table;
+	}
+
+	private Table map(ClassInfo ci) {
+
+		String tableName = determineTableNameForType(ci);
+
+		return map(tableName);
+	}
+
+	/**
+	 * @param ci
+	 */
+	private Table createTableForCodeList(ClassInfo ci) {
+
+		CreateTable createTable = new CreateTable();
+		this.createTableStatements.add(createTable);
+
+		Table table = map(ci);
+		createTable.setTable(table);
+
+		table.setRepresentedClass(ci);
+		if (ci.matches(
+				SqlConstants.RULE_TGT_SQL_ALL_DOCUMENTATION_EXPLICIT_COMMENTS)) {
+			createExplicitCommentUnlessNoDocumentation(table, null, ci);
+		}
+
+		// --- create the columns for codes
+		List<Column> columns = new ArrayList<Column>();
+		table.setColumns(columns);
+
+		// create required column to store the code name
+		String name = SqlDdl.codeNameColumnName;
+		String fieldType;
+
+		if (SqlDdl.codeNameSize < 1) {
+			fieldType = SqlDdl.databaseStrategy
+					.unlimitedLengthCharacterDataType();
+		} else {
+			fieldType = SqlDdl.databaseStrategy
+					.limitedLengthCharacterDataType(SqlDdl.codeNameSize);
+		}
+
+		Column cd_codename = createColumn(table, null, name, fieldType,
+				SqlDdl.primaryKeySpecCodelist, true, false);
+		columns.add(cd_codename);
+
+		/*
+		 * now add one column for each descriptor, as specified via the
+		 * configuration
+		 */
+		for (DescriptorForCodeList descriptor : SqlDdl.descriptorsForCodelist) {
+
+			String descriptor_fieldType;
+			if (descriptor.getSize() == null) {
+				descriptor_fieldType = SqlDdl.databaseStrategy
+						.unlimitedLengthCharacterDataType();
+			} else {
+				descriptor_fieldType = SqlDdl.databaseStrategy
+						.limitedLengthCharacterDataType(descriptor.getSize());
+			}
+
+			Column cd_descriptor = createColumn(table, null,
+					descriptor.getColumnName(), descriptor_fieldType, "", false,
+					false);
+			columns.add(cd_descriptor);
+		}
+
+		if (ci.matches(SqlConstants.RULE_TGT_SQL_CLS_CODELISTS_PODS)) {
+
+			ClassInfo codeStatusCLType = model
+					.classByName(SqlDdl.codeStatusCLType);
+
+			if (ci != codeStatusCLType) {
+
+				// add codeStatusCL column
+				Column cd_codeStatusCl = new Column(
+						SqlDdl.nameCodeStatusCLColumn, table);
+
+				if (codeStatusCLType != null) {
+					cd_codeStatusCl.setReferencedTable(map(codeStatusCLType));
+				} else {
+					result.addError(this, 26, SqlDdl.codeStatusCLType,
+							SqlDdl.nameCodeStatusCLColumn, table.getName());
+				}
+
+				ColumnDataType cd_codeStatusClDataType = new ColumnDataType(
+						SqlDdl.foreignKeyColumnDataType);
+				cd_codeStatusCl.setDataType(cd_codeStatusClDataType);
+
+				columns.add(cd_codeStatusCl);
+
+				// add codeStatusNotes column
+				Column cd_codeStatusNotes = new Column(SqlDdl.nameCodeStatusNotesColumn,
+						table);
+				ColumnDataType cd_codeStatusNotesDataType = new ColumnDataType(
+						SqlDdl.databaseStrategy
+								.limitedLengthCharacterDataType(255));
+				cd_codeStatusNotes.setDataType(cd_codeStatusNotesDataType);
+				columns.add(cd_codeStatusNotes);
+
+			} else if (ci == codeStatusCLType) {
+
+				table.setRepresentsCodeStatusCLType(true);
+			}
+		}
+
+		return table;
+	}
+
+	/**
+	 * @param ci
+	 * @return If a map entry with param = {@value #ME_PARAM_TABLE} is defined
+	 *         for the given class, the targetType defined by the map entry is
+	 *         returned. Else if a table has already been created for the class,
+	 *         its name is returned. Otherwise the name of the class is
+	 *         returned.
+	 */
+	private String determineTableNameForType(ClassInfo ci) {
+
+		ProcessMapEntry pme = options.targetMapEntry(ci.name(),
+				ci.encodingRule("sql"));
+
+		if (pme != null && SqlDdl.mapEntryParamInfos.hasParameter(pme,
+				SqlConstants.ME_PARAM_TABLE)) {
+
+			return pme.getTargetType();
+
+		} else {
+
+			for (CreateTable ct : this.createTableStatements) {
+				if (ct.getTable() != null
+						&& ct.getTable().representsClass(ci)) {
+					return ct.getTable().getName();
+				}
+			}
+
+			return ci.name();
+		}
+	}
+
+	/**
+	 * @param table
+	 * @param pi
+	 */
+	private void alterTableAddCheckConstraintForEnumerationValueType(
+			Column column, PropertyInfo pi) {
+
+		/*
+		 * ignore the constraint if a type mapping exists for the value type of
+		 * pi
+		 */
+		ProcessMapEntry pme = options.targetMapEntry(pi.typeInfo().name,
+				pi.encodingRule("sql"));
+
+		if (pme != null) {
+			return;
+		}
+
+		Table tableWithColumn = column.getInTable();
+
+		// look up the enumeration type
+		ClassInfo enumCi = model.classById(pi.typeInfo().id);
+
+		if (enumCi == null || enumCi.properties().size() == 0) {
+
+			result.addError(this, 18, pi.typeInfo().name,
+					pi.fullNameInSchema());
+		} else {
+
+			String constraintName = namingScheme.nameForCheckConstraint(
+					tableWithColumn.getName(), pi.name());
+
+			Alter alter = new Alter();
+			alter.setTable(tableWithColumn);
+
+			ConstraintAlterExpression cae = new ConstraintAlterExpression();
+			alter.setExpression(cae);
+
+			cae.setOperation(AlterOperation.ADD);
+
+			CheckConstraint cc = new CheckConstraint();
+			cae.setConstraint(cc);
+
+			cc.setName(constraintName);
+
+			InExpression iexp = new InExpression();
+			cc.setExpression(iexp);
+
+			ColumnExpression col = new ColumnExpression(column);
+			iexp.setLeftExpression(col);
+
+			ExpressionList el = new ExpressionList();
+			List<Expression> el_tmp = new ArrayList<Expression>();
+			el.setExpressions(el_tmp);
+
+			for (PropertyInfo enumPi : enumCi.properties().values()) {
+
+				if (!SqlDdl.isEncoded(pi)) {
+					continue;
+				}
+
+				String value = enumPi.name();
+				if (enumPi.initialValue() != null) {
+					value = enumPi.initialValue();
+				}
+
+				// escape single quotes in the enumeration value
+				value = StringUtils.replace(value, "'", "''");
+
+				StringValueExpression sv = new StringValueExpression(value);
+
+				el_tmp.add(sv);
+			}
+
+			iexp.setRightExpressionsList(el);
+
+			this.checkConstraints.add(alter);
+		}
+	}
+
+	private void alterTableAddCheckConstraintToRestrictTimeOfDate(Column column,
+			PropertyInfo pi) {
+
+		Expression expr = SqlDdl.databaseStrategy
+				.expressionForCheckConstraintToRestrictTimeOfDate(pi, column);
+
+		if (expr != null) {
+
+			Table tableWithColumn = column.getInTable();
+
+			String constraintName = namingScheme.nameForCheckConstraint(
+					tableWithColumn.getName(), pi.name());
+
+			Alter alter = new Alter();
+			alter.setTable(tableWithColumn);
+
+			ConstraintAlterExpression cae = new ConstraintAlterExpression();
+			alter.setExpression(cae);
+
+			cae.setOperation(AlterOperation.ADD);
+
+			CheckConstraint cc = new CheckConstraint();
+			cae.setConstraint(cc);
+
+			cc.setName(constraintName);
+
+			cc.setExpression(expr);
+
+			this.checkConstraints.add(alter);
+		}
+	}
+
+	/**
+	 * @param pi
+	 * @return <code>true</code> if the value type of the given property is a
+	 *         geometry type - which requires a map entry for the value type
+	 *         whose param contains the {@value #ME_PARAM_GEOMETRY} parameter;
+	 *         otherwise <code>false</code> is returned.
+	 */
+	private boolean isGeometryTypedProperty(PropertyInfo pi) {
+
+		String valueTypeName = pi.typeInfo().name;
+		String piEncodingRule = pi.encodingRule("sql");
+
+		ProcessMapEntry pme = options.targetMapEntry(valueTypeName,
+				piEncodingRule);
+
+		return pme != null && SqlDdl.mapEntryParamInfos.hasParameter(
+				valueTypeName, piEncodingRule, SqlConstants.ME_PARAM_GEOMETRY);
+	}
+
+	/**
+	 * @param pi
+	 * @return If a map entry with param = {@value SqlDdl#ME_PARAM_TABLE} is
+	 *         defined for the value type of the property, the targetType
+	 *         defined by the map entry is returned. Otherwise the name of the
+	 *         value type is returned.
+	 */
+	private String determineTableNameForValueType(PropertyInfo pi) {
+
+		String valueTypeName = pi.typeInfo().name;
+		String piEncodingRule = pi.encodingRule("sql");
+
+		ProcessMapEntry pme = options.targetMapEntry(valueTypeName,
+				piEncodingRule);
+
+		if (pme != null && SqlDdl.mapEntryParamInfos.hasParameter(valueTypeName,
+				piEncodingRule, SqlConstants.ME_PARAM_TABLE)) {
+
+			return SqlDdl.mapEntryParamInfos
+					.getMapEntry(valueTypeName, piEncodingRule).getTargetType();
+		} else {
+
+			/*
+			 * If no map entry with table parameter was found for the value
+			 * type, try looking up the table that represents the value type
+			 * first; use the type name as fallback.
+			 */
+
+			ClassInfo valueType = model.classById(pi.typeInfo().id);
+			if (valueType == null) {
+				valueType = model.classByName(pi.typeInfo().name);
+			}
+
+			if (valueType != null) {
+				for (CreateTable ct : this.createTableStatements) {
+					if (ct.getTable().representsClass(valueType)) {
+						return ct.getTable().getName();
+					}
+				}
+			}
+
+			return pi.typeInfo().name;
+		}
+	}
+
+	/**
+	 * @param pi
+	 * @return If a map entry is defined for the type, then the return value is
+	 *         <code>true</code> if the entry specifies (via the parameter) a
+	 *         mapping to a table, else <code>false</code> is returned.
+	 *         Otherwise, if the value type of the property is a feature,
+	 *         object, data type, or code list that: 1) can be found in the
+	 *         model, 2) table creation for the type is allowed (defined by the
+	 *         conversion rules), and 3) is in the currently processed schema OR
+	 *         {@value SqlConstants#RULE_TGT_SQL_CLS_REFERENCES_TO_EXTERNAL_TYPES}
+	 *         is enabled, then the return value is <code>true</code> - else
+	 *         <code>false</code>.
+	 */
+	private boolean refersToTypeRepresentedByTable(PropertyInfo pi) {
+
+		String valueTypeName = pi.typeInfo().name;
+		String piEncodingRule = pi.encodingRule("sql");
+
+		ProcessMapEntry pme = options.targetMapEntry(valueTypeName,
+				piEncodingRule);
+
+		if (pme != null) {
+
+			if (SqlDdl.mapEntryParamInfos.hasParameter(valueTypeName,
+					piEncodingRule, SqlConstants.ME_PARAM_TABLE)) {
+				return true;
+			} else {
+				return false;
+			}
+
+		} else if (pi.categoryOfValue() == Options.FEATURE
+				|| pi.categoryOfValue() == Options.OBJECT
+				|| pi.categoryOfValue() == Options.DATATYPE
+				|| pi.categoryOfValue() == Options.CODELIST) {
+
+			ClassInfo typeCi = this.model.classById(pi.typeInfo().id);
+
+			if (typeCi != null) {
+
+				if ((pi.categoryOfValue() == Options.OBJECT && !typeCi
+						.matches(SqlConstants.RULE_TGT_SQL_CLS_OBJECT_TYPES))
+						|| (pi.categoryOfValue() == Options.FEATURE
+								&& !typeCi.matches(
+										SqlConstants.RULE_TGT_SQL_CLS_FEATURE_TYPES))
+						|| (pi.categoryOfValue() == Options.DATATYPE
+								&& !typeCi.matches(
+										SqlConstants.RULE_TGT_SQL_CLS_DATATYPES))
+						|| (pi.categoryOfValue() == Options.CODELIST
+								&& !typeCi.matches(
+										SqlConstants.RULE_TGT_SQL_CLS_CODELISTS))) {
+
+					return false;
+
+				} else {
+
+					if (model.isInSelectedSchemas(typeCi) || typeCi.matches(
+							SqlConstants.RULE_TGT_SQL_CLS_REFERENCES_TO_EXTERNAL_TYPES)) {
+
+						return true;
+
+						/*
+						 * NOTE: if the schema uses external types, map entries
+						 * should be defined. This helps avoiding confusion of
+						 * types that are not processed but used in the model
+						 * (e.g. from ISO packages, or application schemas that
+						 * were not selected for processing). The rule to allow
+						 * references to external types is a convenience
+						 * mechanism.
+						 */
+
+					} else {
+
+						return false;
+					}
+				}
+
+			} else {
+
+				return false;
+			}
+
+		} else {
+
+			return false;
+		}
+
+	}
+
+	private Column createColumn(Table inTable, PropertyInfo representedProperty,
+			String name, String type, String columnSpecification,
+			boolean isPrimaryKey, boolean isForeignKey) {
+
+		Column column = new Column(name, representedProperty, inTable);
+
+		if (representedProperty != null && representedProperty.matches(
+				SqlConstants.RULE_TGT_SQL_ALL_DOCUMENTATION_EXPLICIT_COMMENTS)) {
+			createExplicitCommentUnlessNoDocumentation(inTable, column,
+					representedProperty);
+		}
+
+		ColumnDataType colDataType = new ColumnDataType(type);
+		column.setDataType(colDataType);
+
+		if (columnSpecification != null
+				&& !columnSpecification.trim().isEmpty()) {
+			column.addSpecification(columnSpecification.trim());
+		}
+
+		column.setForeignKeyColumn(isForeignKey);
+
+		return column;
+	}
+
+	/**
+	 * Creates the column definition based upon the property name, its type, and
+	 * a possibly defined initial value. Also adds "NOT NULL" if indicated via
+	 * parameter or for all properties that can be nil/null (set via tagged
+	 * value or stereotype) or which are optional.
+	 *
+	 * @param pi
+	 * @param alwaysNotNull
+	 *            <code>true</code> if the column definition shall be created
+	 *            with NOT NULL, otherwise <code>false</code> (then default
+	 *            behavior applies)
+	 * @return The SQL statement with the definition of the column to represent
+	 *         the property
+	 */
+	private Column createColumn(Table inTable, PropertyInfo pi,
+			boolean alwaysNotNull) {
+
+		String name;
+		boolean isForeignKeyColumn = false;
+		if (refersToTypeRepresentedByTable(pi)) {
+			name = pi.name() + identifyForeignKeyColumnSuffix(pi);
+			isForeignKeyColumn = true;
+		} else {
+			name = pi.name();
+		}
+		Column cd = new Column(name, pi, inTable);
+
+		if (pi.matches(
+				SqlConstants.RULE_TGT_SQL_ALL_DOCUMENTATION_EXPLICIT_COMMENTS)) {
+			createExplicitCommentUnlessNoDocumentation(inTable, cd, pi);
+		}
+
+		String type = identifyType(pi);
+		ColumnDataType colDataType = new ColumnDataType(type);
+		cd.setDataType(colDataType);
+
+		if (isForeignKeyColumn) {
+			cd.setForeignKeyColumn(true);
+			cd.setReferencedTable(map(pi));
+		}
+
+		List<String> columnSpecStrings = new ArrayList<String>();
+
+		String columnDefault = pi.initialValue();
+
+		if (columnDefault != null && columnDefault.trim().length() > 0) {
+
+			Expression defaultValue = null;
+
+			String booleanTrue = "TRUE";
+			String booleanFalse = "FALSE";
+			boolean quoted = false;
+
+			/*
+			 * If the value type is a code list or enumeration, quote the
+			 * default value. This can be overridden via map entry param
+			 * characteristics.
+			 */
+			if (pi.categoryOfValue() == Options.CODELIST
+					|| pi.categoryOfValue() == Options.ENUMERATION) {
+				quoted = true;
+			}
+
+			/*
+			 * Check map entry parameter infos for any defaultValue
+			 * characteristics defined for the value type of pi.
+			 */
+			Map<String, String> characteristics = SqlDdl.mapEntryParamInfos
+					.getCharacteristics(pi.typeInfo().name,
+							pi.encodingRule("sql"),
+							SqlConstants.ME_PARAM_DEFAULTVALUE);
+
+			if (characteristics != null) {
+
+				if (characteristics.containsKey(
+						SqlConstants.ME_PARAM_DEFAULTVALUE_CHARACT_TRUE)) {
+					booleanTrue = characteristics.get(
+							SqlConstants.ME_PARAM_DEFAULTVALUE_CHARACT_TRUE);
+				}
+
+				if (characteristics.containsKey(
+						SqlConstants.ME_PARAM_DEFAULTVALUE_CHARACT_FALSE)) {
+					booleanFalse = characteristics.get(
+							SqlConstants.ME_PARAM_DEFAULTVALUE_CHARACT_FALSE);
+				}
+
+				if (characteristics.containsKey(
+						SqlConstants.ME_PARAM_DEFAULTVALUE_CHARACT_QUOTED)) {
+					quoted = characteristics
+							.get(SqlConstants.ME_PARAM_DEFAULTVALUE_CHARACT_QUOTED)
+							.equalsIgnoreCase("true");
+				}
+			}
+
+			if (pi.typeInfo().name.equals("Boolean")) {
+
+				if (pattern_find_true.matcher(columnDefault).find()) {
+
+					defaultValue = quoted
+							? new StringValueExpression(booleanTrue)
+							: new UnquotedStringExpression(booleanTrue);
+
+				} else if (pattern_find_false.matcher(columnDefault).find()) {
+
+					defaultValue = quoted
+							? new StringValueExpression(booleanFalse)
+							: new UnquotedStringExpression(booleanFalse);
+				}
+			}
+
+			if (defaultValue == null) {
+
+				defaultValue = quoted
+						? new StringValueExpression(
+								columnDefault.replaceAll("'", "''"))
+						: new UnquotedStringExpression(columnDefault);
+			}
+
+			cd.setDefaultValue(defaultValue);
+		}
+
+		// ----- add constraints
+
+		if (alwaysNotNull) {
 			columnSpecStrings.add(SqlConstants.NOT_NULL_COLUMN_SPEC);
-		} else {
-			// set NOT NULL if required
-			if (pi.implementedByNilReason() || pi.nilReasonAllowed()
-					|| pi.voidable() || pi.cardinality().minOccurs < 1) {
-				/*
-				 * in these cases the default behavior (that the field can be
-				 * NULL) is ok
-				 */
-			} else {
+		} else {
+			// set NOT NULL if required
+			if (pi.implementedByNilReason() || pi.nilReasonAllowed()
+					|| pi.voidable() || pi.cardinality().minOccurs < 1) {
+				/*
+				 * in these cases the default behavior (that the field can be
+				 * NULL) is ok
+				 */
+			} else {
 				columnSpecStrings.add(SqlConstants.NOT_NULL_COLUMN_SPEC);
-			}
-		}
-
-		cd.setSpecifications(columnSpecStrings);
-
-		return cd;
-	}
-
-	private String identifyForeignKeyColumnSuffix(PropertyInfo pi) {
-
-		String typeName = pi.typeInfo().name;
-		String piEncodingRule = pi.encodingRule("sql");
-
-		ProcessMapEntry pme = options.targetMapEntry(typeName, piEncodingRule);
-
-		if (pme != null && SqlDdl.mapEntryParamInfos.hasCharacteristic(typeName,
-				piEncodingRule, SqlConstants.ME_PARAM_TABLE,
-				SqlConstants.ME_PARAM_TABLE_CHARACT_REP_CAT)) {
-
-			String repCat = SqlDdl.mapEntryParamInfos.getCharacteristic(
-					typeName, piEncodingRule, SqlConstants.ME_PARAM_TABLE,
-					SqlConstants.ME_PARAM_TABLE_CHARACT_REP_CAT);
-
-			if (repCat != null && repCat.equalsIgnoreCase("datatype")) {
-				return SqlDdl.foreignKeyColumnSuffixDatatype;
-			} else {
-				return SqlDdl.foreignKeyColumnSuffix;
-			}
-
-		} else if (pi.categoryOfValue() == Options.DATATYPE) {
-			return SqlDdl.foreignKeyColumnSuffixDatatype;
-		} else {
-			return SqlDdl.foreignKeyColumnSuffix;
-		}
-	}
-
-	/**
-	 * Identifies the type to use in the SQL definition of the property.
-	 *
-	 * At first, standard mappings (defined via the configuration) are applied.
-	 * If there is no direct standard mapping, then conditional mappings based
-	 * upon the category/stereotype of the type is performed: enumeration,
-	 * codelist and object types are mapped to 'text' or 'character varying'. If
-	 * the type is a feature, 'bigserial' is returned (actual foreign key
-	 * references can be added via a separate processing step, see
-	 * {@link #generateForeignKeyDefinitions(ClassInfo)}. If all else fails,
-	 * 'unknown' is returned as type.
-	 *
-	 * @param pi
-	 * @return the type to use in the SQL definition of the property
-	 */
-	private String identifyType(PropertyInfo pi) {
-
-		// first apply well-known mappings
-
-		// try to get type from map entries
-		ProcessMapEntry me = options.targetMapEntry(pi.typeInfo().name,
-				pi.encodingRule("sql"));
-
-		if (me != null) {
-
-			if (SqlDdl.mapEntryParamInfos.hasParameter(me,
-					SqlConstants.ME_PARAM_GEOMETRY)) {
-
-				return SqlDdl.databaseStrategy.geometryDataType(me,
-						SqlDdl.srid);
-
-			} else if (SqlDdl.mapEntryParamInfos.hasParameter(me,
-					SqlConstants.ME_PARAM_TABLE)) {
-
-				return SqlDdl.foreignKeyColumnDataType;
-
-			} else {
-
-				if (me.getTargetType()
-						.startsWith(SqlConstants.MAP_TARGETTYPE_COND_PART)) {
-
-					String conditionalCriterium = me.getTargetType().substring(
-							SqlConstants.MAP_TARGETTYPE_COND_PART.length());
-
-					if (conditionalCriterium.equalsIgnoreCase(
-							SqlConstants.MAP_TARGETTYPE_COND_TEXTORCHARACTERVARYING)) {
-						return determineCharacterVaryingOrText(pi);
-					}
-
-				} else if (SqlDdl.mapEntryParamInfos.hasParameter(me,
-						SqlConstants.ME_PARAM_TEXTORCHARACTERVARYING)) {
-
-					return determineCharacterVaryingOrText(pi);
-
-				} else {
-
-					return me.getTargetType();
-				}
-			}
-		}
-
-		// try to identify a type mapping based upon the category of the
-		// property value
-		int catOfValue = pi.categoryOfValue();
-
-		if (catOfValue == Options.ENUMERATION) {
-
-			return determineCharacterVaryingOrText(pi);
-
-		} else if (catOfValue == Options.OBJECT || catOfValue == Options.FEATURE
-				|| catOfValue == Options.DATATYPE
-				|| catOfValue == Options.CODELIST) {
-
-			ClassInfo typeCi = this.model.classById(pi.typeInfo().id);
-
-			if (typeCi != null) {
-
-				if ((catOfValue == Options.OBJECT && !typeCi
-						.matches(SqlConstants.RULE_TGT_SQL_CLS_OBJECT_TYPES))
-						|| (catOfValue == Options.FEATURE && !typeCi.matches(
-								SqlConstants.RULE_TGT_SQL_CLS_FEATURE_TYPES))
-						|| (catOfValue == Options.DATATYPE && !typeCi.matches(
-								SqlConstants.RULE_TGT_SQL_CLS_DATATYPES))
-						|| (catOfValue == Options.CODELIST && !typeCi.matches(
-								SqlConstants.RULE_TGT_SQL_CLS_CODELISTS))) {
-
-					/*
-					 * table creation for this category is not enabled -> assign
-					 * textual type
-					 */
-					return determineCharacterVaryingOrText(pi);
-
-				} else {
-
-					if (model.isInSelectedSchemas(typeCi) || typeCi.matches(
-							SqlConstants.RULE_TGT_SQL_CLS_REFERENCES_TO_EXTERNAL_TYPES)) {
-
-						if (catOfValue == Options.CODELIST) {
-
-							if (SqlDdl.codeNameSize < 1) {
-								return SqlDdl.databaseStrategy
-										.unlimitedLengthCharacterDataType();
-							} else {
-								return SqlDdl.databaseStrategy
-										.limitedLengthCharacterDataType(
-												SqlDdl.codeNameSize);
-							}
-
-						} else {
-
-							return SqlDdl.foreignKeyColumnDataType;
-						}
-
-					} else {
-						result.addWarning(this, 9, typeCi.name(), pi.name(),
-								pi.inClass().name());
-						return determineCharacterVaryingOrText(pi);
-					}
-				}
-
-			} else {
-				result.addWarning(this, 10, pi.typeInfo().name, pi.name(),
-						pi.inClass().name());
-				return determineCharacterVaryingOrText(pi);
-			}
-
-		}
-
-		result.addWarning(this, 21, pi.typeInfo().name);
-
-		return "unknown";
-	}
-
-	/**
-	 * Determines if the property should have a type that allows unlimited or
-	 * limited text size. This depends upon the setting of {@value #PARAM_SIZE},
-	 * locally via a tagged value or globally via a configuration parameter or
-	 * the default value defined by this class ({@value #DEFAULT_SIZE}): if
-	 * {@value #PARAM_SIZE} is 0 or negative, the type is for unlimited text
-	 * size; otherwise it is with limited size (as determined by the size tagged
-	 * value, parameter, or default).
-	 *
-	 * @param pi
-	 * @return the data type for unlimited or limited text size, depending upon
-	 *         the (local and global) settings of 'size' for the property
-	 */
-	private String determineCharacterVaryingOrText(PropertyInfo pi) {
-
-		int size = getSizeForProperty(pi);
-
-		// keep track of the result for use by the replication schema
-		this.sizeByCharacterValuedProperty.put(pi, size);
-
-		/*
-		 * TODO let database strategies create actual data type with field for
-		 * length? if we want to use a common textual data type (rather than
-		 * replicating the database system specific types) we would need
-		 * database system specific DDL writers (which would be a good thing to
-		 * have); then the replication schema target could read the length
-		 * limitiation of a textual data type directly from that data type, and
-		 * the SqlBuilder would no longer need to keep track of size for
-		 * character valued properties
-		 */
-
-		if (size < 1) {
-			return SqlDdl.databaseStrategy.unlimitedLengthCharacterDataType();
-		} else {
-			return SqlDdl.databaseStrategy.limitedLengthCharacterDataType(size);
-		}
-	}
-
-	/**
-	 * Determines the applicable 'size' for the given property. If the tagged
-	 * value {@value #PARAM_SIZE} is set for the property, its value is
-	 * returned. Otherwise the default value (given via the configuration
-	 * parameter {@value #PARAM_SIZE} or as defined by this class [
-	 * {@value #DEFAULT_SIZE}]) applies.
-	 *
-	 * @param pi
-	 * @return
-	 */
-	private int getSizeForProperty(PropertyInfo pi) {
-
-		String tvSize = pi.taggedValuesAll()
-				.getFirstValue(SqlConstants.PARAM_SIZE);
-
-		int size = SqlDdl.defaultSize;
-
-		if (tvSize != null) {
-			try {
-				size = Integer.parseInt(tvSize);
-			} catch (NumberFormatException e) {
-				MessageContext mc = result.addWarning(this, 5,
-						SqlConstants.PARAM_SIZE, e.getMessage(),
-						"" + SqlDdl.defaultSize);
-				mc.addDetail(this, 0);
-				mc.addDetail(this, 100, pi.fullNameInSchema());
-				size = SqlDdl.defaultSize;
-			}
-		}
-
-		return size;
-	}
-
-	/**
-	 * Generates index creation statements for all geometry properties/columns
-	 * contained in {@link #geometryPropsByTableName}. The statements are stored
-	 * in an internal list ({@link #geometryIndexCreationStatements}).
-	 */
-	private Statement generateGeometryIndex(Table tableWithColumn,
-			Column columnForProperty, PropertyInfo pi) {
-
-		Map<String, String> geometryCharacteristics = SqlDdl.mapEntryParamInfos
-				.getCharacteristics(pi.typeInfo().name, pi.encodingRule("sql"),
-						SqlConstants.ME_PARAM_GEOMETRY);
-
-		// TBD: UPDATE NAMING PATTERN?
-
-		String indexName = "idx_" + tableWithColumn.getName() + "_"
-				+ columnForProperty.getName();
-
-		Statement result = SqlDdl.databaseStrategy.geometryIndexColumnPart(
-				indexName, tableWithColumn, columnForProperty,
-				geometryCharacteristics);
-
-		return result;
-	}
-
-	public List<Statement> process(List<ClassInfo> cisToProcess) {
-
-		checkRequirements(cisToProcess);
-
-		// ----------------------------------------
-		// Create tables ("normal" and associative)
-		// ----------------------------------------
-		for (ClassInfo ci : cisToProcess) {
-
-			if (ci.category() == Options.CODELIST) {
-
-				createTableForCodeList(ci);
-
-			} else {
-
-				createTables(ci);
-			}
-		}
-
-		// ------------------------------------------------------
-		/*
-		 * Handle table creation and/or modification for
-		 * rule-sql-cls-data-types-oneToMany-oneTable and
-		 * rule-sql-cls-data-types-oneToMany-severalTables.
-		 */
-		// ------------------------------------------------------
-		for (ClassInfo ci : cisToProcess) {
-
-			if (ci.category() == Options.DATATYPE
-					&& ci.matches(SqlConstants.RULE_TGT_SQL_CLS_DATATYPES)) {
-
-				/*
-				 * NOTE: rule-sql-cls-data-types-oneToMany-severalTables has
-				 * higher priority than
-				 * rule-sql-cls-data-types-oneToMany-oneTable
-				 */
-
-				if (ci.matches(
-						SqlConstants.RULE_TGT_SQL_CLS_DATATYPES_ONETOMANY_SEVERALTABLES)) {
-
-					/*
-					 * Screen all cisToProcess to identify properties that have
-					 * ci as value type (in a one-to-many relationship); then a
-					 * specific table must be created for each such case.
-					 */
-					for (ClassInfo ci_other : cisToProcess) {
-
-						if (ci_other != ci) {
-
-							for (PropertyInfo pi_other : ci_other.properties()
-									.values()) {
-
-								if (pi_other.isAttribute()
-										&& pi_other.cardinality().maxOccurs > 1
-										&& ci.id().equals(
-												pi_other.typeInfo().id)) {
-
-									String tableName = ci_other.name() + "_"
-											+ pi_other.name();
-
-									Table table = createTables(ci, tableName);
-									table.setRepresentedProperty(pi_other);
-
-									/*
-									 * Add the column that supports referencing
-									 * the owner of the data type.
-									 */
-
-									String columnName = ci_other.name()
-											+ SqlDdl.idColumnName;
-
-									Column dtOwner_cd = createColumn(table,
-											null, columnName,
-											SqlDdl.foreignKeyColumnDataType,
+			}
+		}
+
+		cd.setSpecifications(columnSpecStrings);
+
+		return cd;
+	}
+
+	private String identifyForeignKeyColumnSuffix(PropertyInfo pi) {
+
+		String typeName = pi.typeInfo().name;
+		String piEncodingRule = pi.encodingRule("sql");
+
+		ProcessMapEntry pme = options.targetMapEntry(typeName, piEncodingRule);
+
+		if (pme != null && SqlDdl.mapEntryParamInfos.hasCharacteristic(typeName,
+				piEncodingRule, SqlConstants.ME_PARAM_TABLE,
+				SqlConstants.ME_PARAM_TABLE_CHARACT_REP_CAT)) {
+
+			String repCat = SqlDdl.mapEntryParamInfos.getCharacteristic(
+					typeName, piEncodingRule, SqlConstants.ME_PARAM_TABLE,
+					SqlConstants.ME_PARAM_TABLE_CHARACT_REP_CAT);
+
+			if (repCat != null && repCat.equalsIgnoreCase("datatype")) {
+				return SqlDdl.foreignKeyColumnSuffixDatatype;
+			} else {
+				return SqlDdl.foreignKeyColumnSuffix;
+			}
+
+		} else if (pi.categoryOfValue() == Options.DATATYPE) {
+			return SqlDdl.foreignKeyColumnSuffixDatatype;
+		} else {
+			return SqlDdl.foreignKeyColumnSuffix;
+		}
+	}
+
+	/**
+	 * Identifies the type to use in the SQL definition of the property.
+	 *
+	 * At first, standard mappings (defined via the configuration) are applied.
+	 * If there is no direct standard mapping, then conditional mappings based
+	 * upon the category/stereotype of the type is performed: enumeration,
+	 * codelist and object types are mapped to 'text' or 'character varying'. If
+	 * the type is a feature, 'bigserial' is returned (actual foreign key
+	 * references can be added via a separate processing step, see
+	 * {@link #generateForeignKeyDefinitions(ClassInfo)}. If all else fails,
+	 * 'unknown' is returned as type.
+	 *
+	 * @param pi
+	 * @return the type to use in the SQL definition of the property
+	 */
+	private String identifyType(PropertyInfo pi) {
+
+		// first apply well-known mappings
+
+		// try to get type from map entries
+		ProcessMapEntry me = options.targetMapEntry(pi.typeInfo().name,
+				pi.encodingRule("sql"));
+
+		if (me != null) {
+
+			if (SqlDdl.mapEntryParamInfos.hasParameter(me,
+					SqlConstants.ME_PARAM_GEOMETRY)) {
+
+				return SqlDdl.databaseStrategy.geometryDataType(me,
+						SqlDdl.srid);
+
+			} else if (SqlDdl.mapEntryParamInfos.hasParameter(me,
+					SqlConstants.ME_PARAM_TABLE)) {
+
+				return SqlDdl.foreignKeyColumnDataType;
+
+			} else {
+
+				if (me.getTargetType()
+						.startsWith(SqlConstants.MAP_TARGETTYPE_COND_PART)) {
+
+					String conditionalCriterium = me.getTargetType().substring(
+							SqlConstants.MAP_TARGETTYPE_COND_PART.length());
+
+					if (conditionalCriterium.equalsIgnoreCase(
+							SqlConstants.MAP_TARGETTYPE_COND_TEXTORCHARACTERVARYING)) {
+						return determineCharacterVaryingOrText(pi);
+					}
+
+				} else if (SqlDdl.mapEntryParamInfos.hasParameter(me,
+						SqlConstants.ME_PARAM_TEXTORCHARACTERVARYING)) {
+
+					return determineCharacterVaryingOrText(pi);
+
+				} else {
+
+					return me.getTargetType();
+				}
+			}
+		}
+
+		// try to identify a type mapping based upon the category of the
+		// property value
+		int catOfValue = pi.categoryOfValue();
+
+		if (catOfValue == Options.ENUMERATION) {
+
+			return determineCharacterVaryingOrText(pi);
+
+		} else if (catOfValue == Options.OBJECT || catOfValue == Options.FEATURE
+				|| catOfValue == Options.DATATYPE
+				|| catOfValue == Options.CODELIST) {
+
+			ClassInfo typeCi = this.model.classById(pi.typeInfo().id);
+
+			if (typeCi != null) {
+
+				if ((catOfValue == Options.OBJECT && !typeCi
+						.matches(SqlConstants.RULE_TGT_SQL_CLS_OBJECT_TYPES))
+						|| (catOfValue == Options.FEATURE && !typeCi.matches(
+								SqlConstants.RULE_TGT_SQL_CLS_FEATURE_TYPES))
+						|| (catOfValue == Options.DATATYPE && !typeCi.matches(
+								SqlConstants.RULE_TGT_SQL_CLS_DATATYPES))
+						|| (catOfValue == Options.CODELIST && !typeCi.matches(
+								SqlConstants.RULE_TGT_SQL_CLS_CODELISTS))) {
+
+					/*
+					 * table creation for this category is not enabled -> assign
+					 * textual type
+					 */
+					return determineCharacterVaryingOrText(pi);
+
+				} else {
+
+					if (model.isInSelectedSchemas(typeCi) || typeCi.matches(
+							SqlConstants.RULE_TGT_SQL_CLS_REFERENCES_TO_EXTERNAL_TYPES)) {
+
+						if (catOfValue == Options.CODELIST) {
+
+							if (SqlDdl.codeNameSize < 1) {
+								return SqlDdl.databaseStrategy
+										.unlimitedLengthCharacterDataType();
+							} else {
+								return SqlDdl.databaseStrategy
+										.limitedLengthCharacterDataType(
+												SqlDdl.codeNameSize);
+							}
+
+						} else {
+
+							return SqlDdl.foreignKeyColumnDataType;
+						}
+
+					} else {
+						result.addWarning(this, 9, typeCi.name(), pi.name(),
+								pi.inClass().name());
+						return determineCharacterVaryingOrText(pi);
+					}
+				}
+
+			} else {
+				result.addWarning(this, 10, pi.typeInfo().name, pi.name(),
+						pi.inClass().name());
+				return determineCharacterVaryingOrText(pi);
+			}
+
+		}
+
+		result.addWarning(this, 21, pi.typeInfo().name);
+
+		return "unknown";
+	}
+
+	/**
+	 * Determines if the property should have a type that allows unlimited or
+	 * limited text size. This depends upon the setting of {@value #PARAM_SIZE},
+	 * locally via a tagged value or globally via a configuration parameter or
+	 * the default value defined by this class ({@value #DEFAULT_SIZE}): if
+	 * {@value #PARAM_SIZE} is 0 or negative, the type is for unlimited text
+	 * size; otherwise it is with limited size (as determined by the size tagged
+	 * value, parameter, or default).
+	 *
+	 * @param pi
+	 * @return the data type for unlimited or limited text size, depending upon
+	 *         the (local and global) settings of 'size' for the property
+	 */
+	private String determineCharacterVaryingOrText(PropertyInfo pi) {
+
+		int size = getSizeForProperty(pi);
+
+		// keep track of the result for use by the replication schema
+		this.sizeByCharacterValuedProperty.put(pi, size);
+
+		/*
+		 * TODO let database strategies create actual data type with field for
+		 * length? if we want to use a common textual data type (rather than
+		 * replicating the database system specific types) we would need
+		 * database system specific DDL writers (which would be a good thing to
+		 * have); then the replication schema target could read the length
+		 * limitiation of a textual data type directly from that data type, and
+		 * the SqlBuilder would no longer need to keep track of size for
+		 * character valued properties
+		 */
+
+		if (size < 1) {
+			return SqlDdl.databaseStrategy.unlimitedLengthCharacterDataType();
+		} else {
+			return SqlDdl.databaseStrategy.limitedLengthCharacterDataType(size);
+		}
+	}
+
+	/**
+	 * Determines the applicable 'size' for the given property. If the tagged
+	 * value {@value #PARAM_SIZE} is set for the property, its value is
+	 * returned. Otherwise the default value (given via the configuration
+	 * parameter {@value #PARAM_SIZE} or as defined by this class [
+	 * {@value #DEFAULT_SIZE}]) applies.
+	 *
+	 * @param pi
+	 * @return
+	 */
+	private int getSizeForProperty(PropertyInfo pi) {
+
+		String tvSize = pi.taggedValuesAll()
+				.getFirstValue(SqlConstants.PARAM_SIZE);
+
+		int size = SqlDdl.defaultSize;
+
+		if (tvSize != null) {
+			try {
+				size = Integer.parseInt(tvSize);
+			} catch (NumberFormatException e) {
+				MessageContext mc = result.addWarning(this, 5,
+						SqlConstants.PARAM_SIZE, e.getMessage(),
+						"" + SqlDdl.defaultSize);
+				mc.addDetail(this, 0);
+				mc.addDetail(this, 100, pi.fullNameInSchema());
+				size = SqlDdl.defaultSize;
+			}
+		}
+
+		return size;
+	}
+
+	/**
+	 * Generates index creation statements for all geometry properties/columns
+	 * contained in {@link #geometryPropsByTableName}. The statements are stored
+	 * in an internal list ({@link #geometryIndexCreationStatements}).
+	 */
+	private Statement generateGeometryIndex(Table tableWithColumn,
+			Column columnForProperty, PropertyInfo pi) {
+
+		Map<String, String> geometryCharacteristics = SqlDdl.mapEntryParamInfos
+				.getCharacteristics(pi.typeInfo().name, pi.encodingRule("sql"),
+						SqlConstants.ME_PARAM_GEOMETRY);
+
+		// TBD: UPDATE NAMING PATTERN?
+
+		String indexName = "idx_" + tableWithColumn.getName() + "_"
+				+ columnForProperty.getName();
+
+		Statement result = SqlDdl.databaseStrategy.geometryIndexColumnPart(
+				indexName, tableWithColumn, columnForProperty,
+				geometryCharacteristics);
+
+		return result;
+	}
+
+	public List<Statement> process(List<ClassInfo> cisToProcess) {
+
+		checkRequirements(cisToProcess);
+
+		// ----------------------------------------
+		// Create tables ("normal" and associative)
+		// ----------------------------------------
+		for (ClassInfo ci : cisToProcess) {
+
+			if (ci.category() == Options.CODELIST) {
+
+				createTableForCodeList(ci);
+
+			} else {
+
+				createTables(ci);
+			}
+		}
+
+		// ------------------------------------------------------
+		/*
+		 * Handle table creation and/or modification for
+		 * rule-sql-cls-data-types-oneToMany-oneTable and
+		 * rule-sql-cls-data-types-oneToMany-severalTables.
+		 */
+		// ------------------------------------------------------
+		for (ClassInfo ci : cisToProcess) {
+
+			if (ci.category() == Options.DATATYPE
+					&& ci.matches(SqlConstants.RULE_TGT_SQL_CLS_DATATYPES)) {
+
+				/*
+				 * NOTE: rule-sql-cls-data-types-oneToMany-severalTables has
+				 * higher priority than
+				 * rule-sql-cls-data-types-oneToMany-oneTable
+				 */
+
+				if (ci.matches(
+						SqlConstants.RULE_TGT_SQL_CLS_DATATYPES_ONETOMANY_SEVERALTABLES)) {
+
+					/*
+					 * Screen all cisToProcess to identify properties that have
+					 * ci as value type (in a one-to-many relationship); then a
+					 * specific table must be created for each such case.
+					 */
+					for (ClassInfo ci_other : cisToProcess) {
+
+						if (ci_other != ci) {
+
+							for (PropertyInfo pi_other : ci_other.properties()
+									.values()) {
+
+								if (pi_other.isAttribute()
+										&& pi_other.cardinality().maxOccurs > 1
+										&& ci.id().equals(
+												pi_other.typeInfo().id)) {
+
+									String tableName = ci_other.name() + "_"
+											+ pi_other.name();
+
+									Table table = createTables(ci, tableName);
+									table.setRepresentedProperty(pi_other);
+
+									/*
+									 * Add the column that supports referencing
+									 * the owner of the data type.
+									 */
+
+									String columnName = ci_other.name()
+											+ SqlDdl.idColumnName;
+
+									Column dtOwner_cd = createColumn(table,
+											null, columnName,
+											SqlDdl.foreignKeyColumnDataType,
 											SqlConstants.NOT_NULL_COLUMN_SPEC, false, true);
-									dtOwner_cd
-											.setReferencedTable(map(ci_other));
-
-									table.addColumn(dtOwner_cd);
-								}
-							}
-						}
-					}
-
-				} else if (ci.matches(
-						SqlConstants.RULE_TGT_SQL_CLS_DATATYPES_ONETOMANY_ONETABLE)) {
-
-					/*
-					 * Get the table that has already been created for the data
-					 * type and add the column that supports referencing the
-					 * owner of the data type.
-					 */
-
-					Table table = map(ci);
-
-					/*
-					 * Use name defined via configuration parameter, unless TV
-					 * is set on the datatype.
-					 */
-					String columnName = SqlDdl.oneToManyReferenceColumnName;
-					String tv_oneToManyReferenceColumnName = ci.taggedValue(
-							SqlConstants.TV_ONE_TO_MANY_REF_COLUMN_NAME);
-					if (tv_oneToManyReferenceColumnName != null
-							&& tv_oneToManyReferenceColumnName.trim()
-									.length() > 0) {
-						columnName = tv_oneToManyReferenceColumnName.trim();
-					}
-
-					Column dtOwnerRef_cd = createColumn(table, null,
-							columnName + SqlDdl.idColumnName,
+									dtOwner_cd
+											.setReferencedTable(map(ci_other));
+
+									table.addColumn(dtOwner_cd);
+								}
+							}
+						}
+					}
+
+				} else if (ci.matches(
+						SqlConstants.RULE_TGT_SQL_CLS_DATATYPES_ONETOMANY_ONETABLE)) {
+
+					/*
+					 * Get the table that has already been created for the data
+					 * type and add the column that supports referencing the
+					 * owner of the data type.
+					 */
+
+					Table table = map(ci);
+
+					/*
+					 * Use name defined via configuration parameter, unless TV
+					 * is set on the datatype.
+					 */
+					String columnName = SqlDdl.oneToManyReferenceColumnName;
+					String tv_oneToManyReferenceColumnName = ci.taggedValue(
+							SqlConstants.TV_ONE_TO_MANY_REF_COLUMN_NAME);
+					if (tv_oneToManyReferenceColumnName != null
+							&& tv_oneToManyReferenceColumnName.trim()
+									.length() > 0) {
+						columnName = tv_oneToManyReferenceColumnName.trim();
+					}
+
+					Column dtOwnerRef_cd = createColumn(table, null,
+							columnName + SqlDdl.idColumnName,
 							SqlDdl.foreignKeyColumnDataType, SqlConstants.NOT_NULL_COLUMN_SPEC, false, true);
-
-					table.addColumn(dtOwnerRef_cd);
-				}
-			}
-		}
-
-		// -----------------------------------------------------------------------
-		/*
-		 * Adjust data type of foreign key columns according to primary key
-		 * column type of referenced table. For auto-generated ID columns that
-		 * type is provided by the database strategy. For <<identifier>> columns
-		 * the data type can be different.
-		 */
-		// -----------------------------------------------------------------------
-		for (Table table : tables) {
-
-			for (Column col : table.getColumns()) {
-
-				Table refTable = col.getReferencedTable();
-
-				if (refTable != null) {
-
-					for (Column refCol : refTable.getColumns()) {
-
-						if (refCol.isPrimaryKeyColumn()) {
-
-							col.getDataType()
-									.setName(refCol.getDataType().getName());
-						}
-					}
-				}
-			}
-		}
-
-		// ----------------------------------------
-		// normalize table and column names (alter
-		// statements use the latter as literals)
-		// ----------------------------------------
-		List<Statement> statements = this.statements();
-		Collections.sort(statements, STATEMENT_COMPARATOR);
-		this.namingScheme.getNameNormalizer().visit(statements);
-
-		// -------------------------------------------------
-		// Create alter statements to add check constraints
-		// -------------------------------------------------
-		// NOTE: order should be irrelevant, since naming scheme is not involved
-		for (CreateTable ct : this.createTableStatements) {
-
-			Table t = ct.getTable();
-
-			for (Column col : t.getColumns()) {
-
-				PropertyInfo pi = col.getRepresentedProperty();
-
-				if (pi != null) {
-
-					if (pi.categoryOfValue() == Options.ENUMERATION
-							&& pi.matches(
-									SqlConstants.RULE_TGT_SQL_PROP_CHECK_CONSTRAINTS_FOR_ENUMERATIONS)) {
-
-						alterTableAddCheckConstraintForEnumerationValueType(col,
-								pi);
-					}
-
-					if (pi.typeInfo().name.equalsIgnoreCase("Date")
-							&& pi.matches(
-									SqlConstants.RULE_TGT_SQL_PROP_CHECK_CONSTRAINT_RESTRICT_TIME_OF_DATE)) {
-
-						alterTableAddCheckConstraintToRestrictTimeOfDate(col,
-								pi);
-					}
-				}
-			}
-		}
-
-		// -------------------------------------------------------
-		// Create alter statements to add foreign key constraints
-		// -------------------------------------------------------
-		// NOTE: order is important, since naming scheme is involved
-		// which may adjust constraint names to make them unique
-		if (SqlDdl.createReferences) {
-
-			// Process in order of table and column names
-			List<CreateTable> cts = new ArrayList<CreateTable>(
-					this.createTableStatements);
-			Collections.sort(cts, CREATE_TABLE_COMPARATOR);
-
-			for (CreateTable ct : cts) {
-
-				Table t = ct.getTable();
-
-				List<Column> columns = new ArrayList<Column>(t.getColumns());
-				Collections.sort(columns, COLUMN_DEFINITION_COMPARATOR);
-
-				for (Column cd : columns) {
-
-					if (cd.getReferencedTable() != null) {
-
-						Table t_main = cd.getInTable();
-
-						Alter alter = alterTableAddForeignKeyConstraint(t_main,
-								namingScheme.nameForForeignKeyConstraint(
-										t_main.getName(), cd.getName(),
-										cd.getReferencedTable().getName()),
-								cd, cd.getReferencedTable());
-
-						foreignKeyConstraints.add(alter);
-					}
-				}
-			}
-		}
-
-		// ----------------------------------------
-		// Create geometryMetadataUpdateStatement
-		// ----------------------------------------
-
-		for (CreateTable ct : this.createTableStatements) {
-
-			Table t = ct.getTable();
-
-			for (Column col : t.getColumns()) {
-
-				PropertyInfo pi = col.getRepresentedProperty();
-
-				if (pi != null) {
-
-					if (isGeometryTypedProperty(pi)) {
-
-						Statement stmt = SqlDdl.databaseStrategy
-								.geometryMetadataUpdateStatement(t, col,
-										SqlDdl.srid);
-
-						if (stmt != null) {
-							this.geometryMetadataUpdateStatements.add(stmt);
-						}
-					}
-				}
-			}
-		}
-
-		// ----------------------------------------
-		// Create geometry indexes
-		// ----------------------------------------
-
-		for (CreateTable ct : this.createTableStatements) {
-
-			Table t = ct.getTable();
-
-			for (Column col : t.getColumns()) {
-
-				PropertyInfo pi = col.getRepresentedProperty();
-
-				if (pi != null) {
-
-					if (isGeometryTypedProperty(pi)) {
-
-						Statement stmt = this.generateGeometryIndex(t, col, pi);
-
-						if (stmt != null) {
-							this.geometryIndexStatements.add(stmt);
-						}
-					}
-				}
-			}
-		}
-
-		// -------------------------
-		// create INSERT statements
-		// -------------------------
-		for (CreateTable ct : this.createTableStatements) {
-
-			Table t = ct.getTable();
-			ClassInfo representedClass = t.getRepresentedClass();
-
-			if (representedClass != null
-					&& representedClass.category() == Options.CODELIST
-					&& representedClass
-							.matches(SqlConstants.RULE_TGT_SQL_CLS_CODELISTS)) {
-
-				List<Insert> insertStatements = new ArrayList<Insert>();
-
-				for (PropertyInfo codePi : representedClass.properties()
-						.values()) {
-
-					if (!SqlDdl.isEncoded(codePi)) {
-						continue;
-					}
-
-					Insert ins = new Insert();
-					ins.setTable(ct.getTable());
-					insertStatements.add(ins);
-
-					ins.setColumns(ct.getTable().getColumns());
-
-					ExpressionList el = new ExpressionList();
-					List<Expression> values = new ArrayList<Expression>();
-					el.setExpressions(values);
-					ins.setExpressionList(el);
-
-					// now add all values
-					String codeName = codePi.name();
-					if (codePi.initialValue() != null) {
-						codeName = codePi.initialValue();
-					}
-					codeName = codeName.replaceAll("'", "''");
-
-					values.add(new StringValueExpression(codeName));
-
-					for (DescriptorForCodeList descriptor : SqlDdl.descriptorsForCodelist) {
-
-						String descName = descriptor.getDescriptorName();
-						String value = null;
-
-						if (descName.equalsIgnoreCase("name")) {
-
-							value = codePi.name();
-
-						} else if (descName.equalsIgnoreCase("documentation")) {
-
-							value = codePi.derivedDocumentation(
-									SqlDdl.documentationTemplate,
-									SqlDdl.documentationNoValue);
-
-						} else if (descName.equalsIgnoreCase("alias")) {
-
-							value = codePi.aliasName();
-
-						} else if (descName.equalsIgnoreCase("definition")) {
-
-							value = codePi.definition();
-
-						} else if (descName.equalsIgnoreCase("description")) {
-
-							value = codePi.description();
-
-						} else if (descName.equalsIgnoreCase("example")) {
-
-							String[] examples = codePi.examples();
-							if (examples != null && examples.length > 0) {
-								value = StringUtils.join(examples, " ");
-							}
-
-						} else if (descName.equalsIgnoreCase("legalBasis")) {
-
-							value = codePi.legalBasis();
-
-						} else if (descName
-								.equalsIgnoreCase("dataCaptureStatement")) {
-
-							String[] dcss = codePi.dataCaptureStatements();
-							if (dcss != null && dcss.length > 0) {
-								value = StringUtils.join(dcss, " ");
-							}
-
-						} else if (descName.equalsIgnoreCase("primaryCode")) {
-
-							value = codePi.primaryCode();
-
-						} else if (descName
-								.equalsIgnoreCase("globalIdentifier")) {
-
-							value = codePi.globalIdentifier();
-						}
-
-						if (value == null) {
-
-							values.add(new NullValueExpression());
-
-						} else {
-
-							String valueWithEscapedQuotes = value
-									.replaceAll("'", "''");
-
-							values.add(new StringValueExpression(
-									valueWithEscapedQuotes));
-						}
-					}
-
-					if (representedClass.matches(
-							SqlConstants.RULE_TGT_SQL_CLS_CODELISTS_PODS)
-							&& !(t.representsActiveIndicatorLFType()
-									|| t.representsSourceCLType())) {
-						values.add(new StringValueExpression("Yes"));
-						values.add(new NullValueExpression());
-					}
-				}
-
-				this.insertStatements.addAll(insertStatements);
-			}
-		}
-
-		// -------------
-		// Build result
-		// -------------
-		List<Statement> result = this.statements();
-
-		// normalize names
-		this.namingScheme.getNameNormalizer().visit(result);
-
-		Collections.sort(result, STATEMENT_COMPARATOR);
-
-		return result;
-	}
-
-	private void checkRequirements(List<ClassInfo> cisToProcess) {
-
-		/*
-		 * TODO Checking requirements on an input model should be a common
-		 * pre-processing routine for targets and transformations
-		 */
-
-		for (ClassInfo ci : cisToProcess) {
-
-			/*
-			 * If rule for using <<identifier>> stereotype on attributes is
-			 * enabled, check that a type does not have more than one such
-			 * attribute, and that such an attribute has max cardinality 1.
-			 */
-			if (ci.matches(
-					SqlConstants.RULE_TGT_SQL_CLS_IDENTIFIER_STEREOTYPE)) {
-
-				int countIdentifierAttributes = 0;
-
-				for (PropertyInfo pi : ci.properties().values()) {
-
-					if (pi.isAttribute() && pi.stereotype("identifier")) {
-
-						countIdentifierAttributes++;
-
-						if (pi.cardinality().maxOccurs > 1) {
-							MessageContext mc = result.addError(this, 25,
-									pi.name());
-							if (mc != null) {
-								mc.addDetail(this, 100, pi.fullNameInSchema());
-							}
-						}
-					}
-				}
-
-				if (countIdentifierAttributes > 1) {
-
-					MessageContext mc = result.addWarning(this, 24, ci.name());
-					if (mc != null) {
-						mc.addDetail(this, 101, ci.fullNameInSchema());
-					}
-				}
-			}
-		}
-	}
-
-	private List<Statement> statements() {
-
-		List<Statement> stmts = new ArrayList<Statement>();
-
-		stmts.addAll(this.createTableStatements);
-		stmts.addAll(this.checkConstraints);
-		stmts.addAll(this.foreignKeyConstraints);
-		stmts.addAll(this.geometryMetadataUpdateStatements);
-		stmts.addAll(this.geometryIndexStatements);
-		stmts.addAll(this.insertStatements);
-		stmts.addAll(this.commentStatements);
-
-		return stmts;
-	}
-
-	private Alter alterTableAddForeignKeyConstraint(Table t_main,
-			String foreignKeyIdentifier, Column column, Table referenceTable) {
-
-		Alter alter = new Alter();
-		alter.setTable(t_main);
-
-		ConstraintAlterExpression cae = new ConstraintAlterExpression();
-		alter.setExpression(cae);
-
-		cae.setOperation(AlterOperation.ADD);
-
-		ForeignKeyConstraint fkc = new ForeignKeyConstraint(
-				foreignKeyIdentifier, referenceTable);
-		cae.setConstraint(fkc);
-
-		fkc.addColumn(column);
-
-		return alter;
-	}
-
-	/**
-	 * @param pi
-	 *            property, may be <code>null</code>
-	 * @return the size that is applicable for the property - or
-	 *         <code>null</code> if the property is not character valued or has
-	 *         no specific size set
-	 */
-	public Integer getSizeForCharacterValuedProperty(PropertyInfo pi) {
-		return pi == null ? null : sizeByCharacterValuedProperty.get(pi);
-	}
-
-	public boolean isForeignKeyField(PropertyInfo pi) {
-		return refersToTypeRepresentedByTable(pi);
-	}
-
-	/**
-	 * Looks up the table with the given name. If no such table exists, a new
-	 * one is created (this is logged on debug level) and returned.
-	 * 
-	 * @param tableName
-	 *            name of the table to look up, must not be <code>null</code>
-	 * @return
-	 */
-	private Table map(String tableName) {
-
-		for (Table t : this.tables) {
-			if (tableName.equals(t.getName())) {
-				return t;
-			}
-		}
-
-		result.addDebug(this, 23, tableName);
-		Table t = new Table(tableName);
-		this.tables.add(t);
-		return t;
-	}
-
-	/**
-	 * @see de.interactive_instruments.ShapeChange.MessageSource#message(int)
-	 */
-	public String message(int mnr) {
-
-		switch (mnr) {
-		case 0:
-			return "Context: class SqlBuilder";
-
-		case 5:
-			return "Number format exception while converting the tagged value '$1$' to an integer. Exception message: $2$. Using $3$ as default value.";
-
-		case 8:
-			return "??Many-to-many relationship represented by association between types with identity and maximum multiplicity > 1 on all navigable ends (in this case for classes: '$1$' [context is property '$2$'] <-> '$3$' [context is property '$4$']) is only supported if creation for associative tables is enabled (via inclusion of rule "
-					+ SqlConstants.RULE_TGT_SQL_ALL_ASSOCIATIVETABLES
-					+ "). Because the rule is not included, the relationship will be ignored.";
-		case 9:
-			return "Type '$1$' of property '$2$' in class '$3$' is not part of the schema that is being processed, no map entry is defined for it, and "
-					+ SqlConstants.RULE_TGT_SQL_CLS_REFERENCES_TO_EXTERNAL_TYPES
-					+ " is not enabled. Please ensure that map entries are defined for external types used in the schema - or allow referencing of external types in general by enabling "
-					+ SqlConstants.RULE_TGT_SQL_CLS_REFERENCES_TO_EXTERNAL_TYPES
-					+ ". Assigning textual type to the property.";
-		case 10:
-			return "Type '$1$' of property '$2$' in class '$3$' could not be found in the model. Assigning textual type to the property.";
-		case 11:
-			return "Attribute '$1$' in class '$2$' has maximum multiplicity greater than one. Creation of associative tables is not enabled. The property will thus be ignored.";
-		case 12:
-			return "Creating associative table to represent attribute '$1$' in class '$2$'. Tagged value '"
-					+ SqlConstants.TV_ASSOCIATIVETABLE
-					+ "' not set on this attribute, thus using default naming pattern, which leads to table name: '$3$'.";
-		case 13:
-			return "Creating associative table to represent association between $1$ and $2$. Tagged value '"
-					+ SqlConstants.TV_ASSOCIATIVETABLE
-					+ "' not set on this association, thus using default naming pattern, which leads to table name: '$3$'.";
-		case 14:
-			return "??Derived property '$1$' in class '$2$' has been ignored.";
-		case 15:
-			return "??Property '$1$' in class '$2$' is not encoded.";
-		case 16:
-			return "??The type of property '$1$' in class '$2$' is '$3$'. It is contained in the schema that is being processed. However, it is of a category not enabled for conversion, meaning that no table will be created to represent the type '$3$'. The property '$1$' in class '$2$' will therefore be ignored.";
-		case 17:
-			return "Could not find type '$1$' in the model. It was required to identify the correct map entry that applies for this type (based upon the encoding rule that applies to the type), when trying to determine if property '$2$' (that has this type) is a geometry typed property. Proceeding with the map entry that is retrieved when using the encoding rule that applies to the property.";
-		case 18:
-			return "Could not find enumeration '$1$' in the model - or no enum values defined for it. Check constraint for '$2$' will not be created.";
-		case 19:
-			return "Class $1$ is not encoded and no map entry (that applies in the SQL encoding) is defined for it. The relationship between class $1$ (context property is $2$) and class $3$ (context property is $4$), which in the model is defined via an association, thus does not exist in the SQL encoding.";
-		case 20:
-			return "??More than eleven occurrences of foreign key '$1$'. Resulting schema will be ambiguous.";
-		case 21:
-			return "?? The type '$1$' was not found in the schema(s) selected for processing or in map entries. It will be mapped to 'unknown'.";
-		case 22:
-			return "An association exists between class $1$ (context property is $2$) and class $3$ (context property is $4$). The association represents a 1:n relationship, which would be encoded by adding a foreign key field to the table representing $1$. A map entry is defined for $1$. Thus, the table defined in that map entry, which represents $1$, should have a foreign key field to reference the table that represents $3$.";
-		case 23:
-			return "Creating table with name '$1$'";
-		case 24:
-			return "Multiple attributes with stereotype <<identifier>> found for class '$1$'. The first - arbitrary one - will be set as primary key.";
-		case 25:
-			return "Identifier attribute '$1$' has max multiplicity > 1.";
-		case 26:
-			return "Type '$1$' is configured to be used as conceptual type of the '$2$' column in table '$3$' (which represents a code list). However, the type could not be found in the model and thus no reference table could be identified. No foreign key constraint will be created for the $2$ column.";
-
-		case 100:
-			return "Context: property '$1$'.";
-		case 101:
-			return "Context: class '$1$'.";
-		default:
-			return "(" + SqlBuilder.class.getName()
-					+ ") Unknown message with number: " + mnr;
-		}
-	}
-}
->>>>>>> 4aeb4aa3
+
+					table.addColumn(dtOwnerRef_cd);
+				}
+			}
+		}
+
+		// -----------------------------------------------------------------------
+		/*
+		 * Adjust data type of foreign key columns according to primary key
+		 * column type of referenced table. For auto-generated ID columns that
+		 * type is provided by the database strategy. For <<identifier>> columns
+		 * the data type can be different.
+		 */
+		// -----------------------------------------------------------------------
+		for (Table table : tables) {
+
+			for (Column col : table.getColumns()) {
+
+				Table refTable = col.getReferencedTable();
+
+				if (refTable != null) {
+
+					for (Column refCol : refTable.getColumns()) {
+
+						if (refCol.isPrimaryKeyColumn()) {
+
+							col.getDataType()
+									.setName(refCol.getDataType().getName());
+						}
+					}
+				}
+			}
+		}
+
+		// ----------------------------------------
+		// normalize table and column names (alter
+		// statements use the latter as literals)
+		// ----------------------------------------
+		List<Statement> statements = this.statements();
+		Collections.sort(statements, STATEMENT_COMPARATOR);
+		this.namingScheme.getNameNormalizer().visit(statements);
+
+		// -------------------------------------------------
+		// Create alter statements to add check constraints
+		// -------------------------------------------------
+		// NOTE: order should be irrelevant, since naming scheme is not involved
+		for (CreateTable ct : this.createTableStatements) {
+
+			Table t = ct.getTable();
+
+			for (Column col : t.getColumns()) {
+
+				PropertyInfo pi = col.getRepresentedProperty();
+
+				if (pi != null) {
+
+					if (pi.categoryOfValue() == Options.ENUMERATION
+							&& pi.matches(
+									SqlConstants.RULE_TGT_SQL_PROP_CHECK_CONSTRAINTS_FOR_ENUMERATIONS)) {
+
+						alterTableAddCheckConstraintForEnumerationValueType(col,
+								pi);
+					}
+
+					if (pi.typeInfo().name.equalsIgnoreCase("Date")
+							&& pi.matches(
+									SqlConstants.RULE_TGT_SQL_PROP_CHECK_CONSTRAINT_RESTRICT_TIME_OF_DATE)) {
+
+						alterTableAddCheckConstraintToRestrictTimeOfDate(col,
+								pi);
+					}
+				}
+			}
+		}
+
+		// -------------------------------------------------------
+		// Create alter statements to add foreign key constraints
+		// -------------------------------------------------------
+		// NOTE: order is important, since naming scheme is involved
+		// which may adjust constraint names to make them unique
+		if (SqlDdl.createReferences) {
+
+			// Process in order of table and column names
+			List<CreateTable> cts = new ArrayList<CreateTable>(
+					this.createTableStatements);
+			Collections.sort(cts, CREATE_TABLE_COMPARATOR);
+
+			for (CreateTable ct : cts) {
+
+				Table t = ct.getTable();
+
+				List<Column> columns = new ArrayList<Column>(t.getColumns());
+				Collections.sort(columns, COLUMN_DEFINITION_COMPARATOR);
+
+				for (Column cd : columns) {
+
+					if (cd.getReferencedTable() != null) {
+
+						Table t_main = cd.getInTable();
+
+						Alter alter = alterTableAddForeignKeyConstraint(t_main,
+								namingScheme.nameForForeignKeyConstraint(
+										t_main.getName(), cd.getName(),
+										cd.getReferencedTable().getName()),
+								cd, cd.getReferencedTable());
+
+						foreignKeyConstraints.add(alter);
+					}
+				}
+			}
+		}
+
+		// ----------------------------------------
+		// Create geometryMetadataUpdateStatement
+		// ----------------------------------------
+
+		for (CreateTable ct : this.createTableStatements) {
+
+			Table t = ct.getTable();
+
+			for (Column col : t.getColumns()) {
+
+				PropertyInfo pi = col.getRepresentedProperty();
+
+				if (pi != null) {
+
+					if (isGeometryTypedProperty(pi)) {
+
+						Statement stmt = SqlDdl.databaseStrategy
+								.geometryMetadataUpdateStatement(t, col,
+										SqlDdl.srid);
+
+						if (stmt != null) {
+							this.geometryMetadataUpdateStatements.add(stmt);
+						}
+					}
+				}
+			}
+		}
+
+		// ----------------------------------------
+		// Create geometry indexes
+		// ----------------------------------------
+
+		for (CreateTable ct : this.createTableStatements) {
+
+			Table t = ct.getTable();
+
+			for (Column col : t.getColumns()) {
+
+				PropertyInfo pi = col.getRepresentedProperty();
+
+				if (pi != null) {
+
+					if (isGeometryTypedProperty(pi)) {
+
+						Statement stmt = this.generateGeometryIndex(t, col, pi);
+
+						if (stmt != null) {
+							this.geometryIndexStatements.add(stmt);
+						}
+					}
+				}
+			}
+		}
+
+		// -------------------------
+		// create INSERT statements
+		// -------------------------
+		for (CreateTable ct : this.createTableStatements) {
+
+			Table t = ct.getTable();
+			ClassInfo representedClass = t.getRepresentedClass();
+
+			if (representedClass != null
+					&& representedClass.category() == Options.CODELIST
+					&& representedClass
+							.matches(SqlConstants.RULE_TGT_SQL_CLS_CODELISTS)) {
+
+				List<Insert> insertStatements = new ArrayList<Insert>();
+
+				for (PropertyInfo codePi : representedClass.properties()
+						.values()) {
+
+					if (!SqlDdl.isEncoded(codePi)) {
+						continue;
+					}
+
+					Insert ins = new Insert();
+					ins.setTable(ct.getTable());
+					insertStatements.add(ins);
+
+					ins.setColumns(ct.getTable().getColumns());
+
+					ExpressionList el = new ExpressionList();
+					List<Expression> values = new ArrayList<Expression>();
+					el.setExpressions(values);
+					ins.setExpressionList(el);
+
+					// now add all values
+					String codeName = codePi.name();
+					if (codePi.initialValue() != null) {
+						codeName = codePi.initialValue();
+					}
+					codeName = codeName.replaceAll("'", "''");
+
+					values.add(new StringValueExpression(codeName));
+
+					for (DescriptorForCodeList descriptor : SqlDdl.descriptorsForCodelist) {
+
+						String descName = descriptor.getDescriptorName();
+						String value = null;
+
+						if (descName.equalsIgnoreCase("name")) {
+
+							value = codePi.name();
+
+						} else if (descName.equalsIgnoreCase("documentation")) {
+
+							value = codePi.derivedDocumentation(
+									SqlDdl.documentationTemplate,
+									SqlDdl.documentationNoValue);
+
+						} else if (descName.equalsIgnoreCase("alias")) {
+
+							value = codePi.aliasName();
+
+						} else if (descName.equalsIgnoreCase("definition")) {
+
+							value = codePi.definition();
+
+						} else if (descName.equalsIgnoreCase("description")) {
+
+							value = codePi.description();
+
+						} else if (descName.equalsIgnoreCase("example")) {
+
+							String[] examples = codePi.examples();
+							if (examples != null && examples.length > 0) {
+								value = StringUtils.join(examples, " ");
+							}
+
+						} else if (descName.equalsIgnoreCase("legalBasis")) {
+
+							value = codePi.legalBasis();
+
+						} else if (descName
+								.equalsIgnoreCase("dataCaptureStatement")) {
+
+							String[] dcss = codePi.dataCaptureStatements();
+							if (dcss != null && dcss.length > 0) {
+								value = StringUtils.join(dcss, " ");
+							}
+
+						} else if (descName.equalsIgnoreCase("primaryCode")) {
+
+							value = codePi.primaryCode();
+
+						} else if (descName
+								.equalsIgnoreCase("globalIdentifier")) {
+
+							value = codePi.globalIdentifier();
+						}
+
+						if (value == null) {
+
+							values.add(new NullValueExpression());
+
+						} else {
+
+							String valueWithEscapedQuotes = value
+									.replaceAll("'", "''");
+
+							values.add(new StringValueExpression(
+									valueWithEscapedQuotes));
+						}
+					}
+
+					if (representedClass.matches(
+							SqlConstants.RULE_TGT_SQL_CLS_CODELISTS_PODS)
+							&& !(t.representsCodeStatusCLType())) {
+						values.add(new StringValueExpression("valid"));
+						values.add(new NullValueExpression());
+					}
+				}
+
+				this.insertStatements.addAll(insertStatements);
+			}
+		}
+
+		// -------------
+		// Build result
+		// -------------
+		List<Statement> result = this.statements();
+
+		// normalize names
+		this.namingScheme.getNameNormalizer().visit(result);
+
+		Collections.sort(result, STATEMENT_COMPARATOR);
+
+		return result;
+	}
+
+	private void checkRequirements(List<ClassInfo> cisToProcess) {
+
+		/*
+		 * TODO Checking requirements on an input model should be a common
+		 * pre-processing routine for targets and transformations
+		 */
+
+		for (ClassInfo ci : cisToProcess) {
+
+			/*
+			 * If rule for using <<identifier>> stereotype on attributes is
+			 * enabled, check that a type does not have more than one such
+			 * attribute, and that such an attribute has max cardinality 1.
+			 */
+			if (ci.matches(
+					SqlConstants.RULE_TGT_SQL_CLS_IDENTIFIER_STEREOTYPE)) {
+
+				int countIdentifierAttributes = 0;
+
+				for (PropertyInfo pi : ci.properties().values()) {
+
+					if (pi.isAttribute() && pi.stereotype("identifier")) {
+
+						countIdentifierAttributes++;
+
+						if (pi.cardinality().maxOccurs > 1) {
+							MessageContext mc = result.addError(this, 25,
+									pi.name());
+							if (mc != null) {
+								mc.addDetail(this, 100, pi.fullNameInSchema());
+							}
+						}
+					}
+				}
+
+				if (countIdentifierAttributes > 1) {
+
+					MessageContext mc = result.addWarning(this, 24, ci.name());
+					if (mc != null) {
+						mc.addDetail(this, 101, ci.fullNameInSchema());
+					}
+				}
+			}
+		}
+	}
+
+	private List<Statement> statements() {
+
+		List<Statement> stmts = new ArrayList<Statement>();
+
+		stmts.addAll(this.createTableStatements);
+		stmts.addAll(this.checkConstraints);
+		stmts.addAll(this.foreignKeyConstraints);
+		stmts.addAll(this.geometryMetadataUpdateStatements);
+		stmts.addAll(this.geometryIndexStatements);
+		stmts.addAll(this.insertStatements);
+		stmts.addAll(this.commentStatements);
+
+		return stmts;
+	}
+
+	private Alter alterTableAddForeignKeyConstraint(Table t_main,
+			String foreignKeyIdentifier, Column column, Table referenceTable) {
+
+		Alter alter = new Alter();
+		alter.setTable(t_main);
+
+		ConstraintAlterExpression cae = new ConstraintAlterExpression();
+		alter.setExpression(cae);
+
+		cae.setOperation(AlterOperation.ADD);
+
+		ForeignKeyConstraint fkc = new ForeignKeyConstraint(
+				foreignKeyIdentifier, referenceTable);
+		cae.setConstraint(fkc);
+
+		fkc.addColumn(column);
+
+		return alter;
+	}
+
+	/**
+	 * @param pi
+	 *            property, may be <code>null</code>
+	 * @return the size that is applicable for the property - or
+	 *         <code>null</code> if the property is not character valued or has
+	 *         no specific size set
+	 */
+	public Integer getSizeForCharacterValuedProperty(PropertyInfo pi) {
+		return pi == null ? null : sizeByCharacterValuedProperty.get(pi);
+	}
+
+	public boolean isForeignKeyField(PropertyInfo pi) {
+		return refersToTypeRepresentedByTable(pi);
+	}
+
+	/**
+	 * Looks up the table with the given name. If no such table exists, a new
+	 * one is created (this is logged on debug level) and returned.
+	 * 
+	 * @param tableName
+	 *            name of the table to look up, must not be <code>null</code>
+	 * @return
+	 */
+	private Table map(String tableName) {
+
+		for (Table t : this.tables) {
+			if (tableName.equals(t.getName())) {
+				return t;
+			}
+		}
+
+		result.addDebug(this, 23, tableName);
+		Table t = new Table(tableName);
+		this.tables.add(t);
+		return t;
+	}
+
+	/**
+	 * @see de.interactive_instruments.ShapeChange.MessageSource#message(int)
+	 */
+	public String message(int mnr) {
+
+		switch (mnr) {
+		case 0:
+			return "Context: class SqlBuilder";
+
+		case 5:
+			return "Number format exception while converting the tagged value '$1$' to an integer. Exception message: $2$. Using $3$ as default value.";
+
+		case 8:
+			return "??Many-to-many relationship represented by association between types with identity and maximum multiplicity > 1 on all navigable ends (in this case for classes: '$1$' [context is property '$2$'] <-> '$3$' [context is property '$4$']) is only supported if creation for associative tables is enabled (via inclusion of rule "
+					+ SqlConstants.RULE_TGT_SQL_ALL_ASSOCIATIVETABLES
+					+ "). Because the rule is not included, the relationship will be ignored.";
+		case 9:
+			return "Type '$1$' of property '$2$' in class '$3$' is not part of the schema that is being processed, no map entry is defined for it, and "
+					+ SqlConstants.RULE_TGT_SQL_CLS_REFERENCES_TO_EXTERNAL_TYPES
+					+ " is not enabled. Please ensure that map entries are defined for external types used in the schema - or allow referencing of external types in general by enabling "
+					+ SqlConstants.RULE_TGT_SQL_CLS_REFERENCES_TO_EXTERNAL_TYPES
+					+ ". Assigning textual type to the property.";
+		case 10:
+			return "Type '$1$' of property '$2$' in class '$3$' could not be found in the model. Assigning textual type to the property.";
+		case 11:
+			return "Attribute '$1$' in class '$2$' has maximum multiplicity greater than one. Creation of associative tables is not enabled. The property will thus be ignored.";
+		case 12:
+			return "Creating associative table to represent attribute '$1$' in class '$2$'. Tagged value '"
+					+ SqlConstants.TV_ASSOCIATIVETABLE
+					+ "' not set on this attribute, thus using default naming pattern, which leads to table name: '$3$'.";
+		case 13:
+			return "Creating associative table to represent association between $1$ and $2$. Tagged value '"
+					+ SqlConstants.TV_ASSOCIATIVETABLE
+					+ "' not set on this association, thus using default naming pattern, which leads to table name: '$3$'.";
+		case 14:
+			return "??Derived property '$1$' in class '$2$' has been ignored.";
+		case 15:
+			return "??Property '$1$' in class '$2$' is not encoded.";
+		case 16:
+			return "??The type of property '$1$' in class '$2$' is '$3$'. It is contained in the schema that is being processed. However, it is of a category not enabled for conversion, meaning that no table will be created to represent the type '$3$'. The property '$1$' in class '$2$' will therefore be ignored.";
+		case 17:
+			return "Could not find type '$1$' in the model. It was required to identify the correct map entry that applies for this type (based upon the encoding rule that applies to the type), when trying to determine if property '$2$' (that has this type) is a geometry typed property. Proceeding with the map entry that is retrieved when using the encoding rule that applies to the property.";
+		case 18:
+			return "Could not find enumeration '$1$' in the model - or no enum values defined for it. Check constraint for '$2$' will not be created.";
+		case 19:
+			return "Class $1$ is not encoded and no map entry (that applies in the SQL encoding) is defined for it. The relationship between class $1$ (context property is $2$) and class $3$ (context property is $4$), which in the model is defined via an association, thus does not exist in the SQL encoding.";
+		case 20:
+			return "??More than eleven occurrences of foreign key '$1$'. Resulting schema will be ambiguous.";
+		case 21:
+			return "?? The type '$1$' was not found in the schema(s) selected for processing or in map entries. It will be mapped to 'unknown'.";
+		case 22:
+			return "An association exists between class $1$ (context property is $2$) and class $3$ (context property is $4$). The association represents a 1:n relationship, which would be encoded by adding a foreign key field to the table representing $1$. A map entry is defined for $1$. Thus, the table defined in that map entry, which represents $1$, should have a foreign key field to reference the table that represents $3$.";
+		case 23:
+			return "Creating table with name '$1$'";
+		case 24:
+			return "Multiple attributes with stereotype <<identifier>> found for class '$1$'. The first - arbitrary one - will be set as primary key.";
+		case 25:
+			return "Identifier attribute '$1$' has max multiplicity > 1.";
+		case 26:
+			return "Type '$1$' is configured to be used as conceptual type of the '$2$' column in table '$3$' (which represents a code list). However, the type could not be found in the model and thus no reference table could be identified. No foreign key constraint will be created for the $2$ column.";
+
+		case 100:
+			return "Context: property '$1$'.";
+		case 101:
+			return "Context: class '$1$'.";
+		default:
+			return "(" + SqlBuilder.class.getName()
+					+ ") Unknown message with number: " + mnr;
+		}
+	}
+}
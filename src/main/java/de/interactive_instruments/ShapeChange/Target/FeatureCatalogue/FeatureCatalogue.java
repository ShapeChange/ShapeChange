/**
 * ShapeChange - processing application schemas for geographic information
 *
 * This file is part of ShapeChange. ShapeChange takes a ISO 19109 
 * Application Schema from a UML model and translates it into a 
 * GML Application Schema or other implementation representations.
 *
 * Additional information about the software can be found at
 * http://shapechange.net/
 *
 * (c) 2002-2015 interactive instruments GmbH, Bonn, Germany
 *
 * This program is free software: you can redistribute it and/or modify
 * it under the terms of the GNU General Public License as published by
 * the Free Software Foundation, either version 3 of the License, or
 * (at your option) any later version.
 * 
 * This program is distributed in the hope that it will be useful,
 * but WITHOUT ANY WARRANTY; without even the implied warranty of
 * MERCHANTABILITY or FITNESS FOR A PARTICULAR PURPOSE.  See the
 * GNU General Public License for more details.
 * 
 * You should have received a copy of the GNU General Public License
 * along with this program.  If not, see <http://www.gnu.org/licenses/>.
 *
 * Contact:
 * interactive instruments GmbH
 * Trierer Strasse 70-72
 * 53115 Bonn
 * Germany
 */

package de.interactive_instruments.ShapeChange.Target.FeatureCatalogue;

import java.awt.image.BufferedImage;
import java.io.BufferedOutputStream;
import java.io.File;
import java.io.FileOutputStream;
import java.io.IOException;
import java.io.OutputStream;
import java.io.OutputStreamWriter;
import java.net.URI;
import java.net.URISyntaxException;
import java.net.URL;
import java.time.ZoneOffset;
import java.time.ZonedDateTime;
import java.time.format.DateTimeFormatter;
import java.util.ArrayList;
import java.util.Arrays;
import java.util.Collections;
import java.util.HashMap;
import java.util.List;
import java.util.Locale;
import java.util.Map;
import java.util.Map.Entry;
import java.util.Properties;
import java.util.Set;
import java.util.SortedMap;
import java.util.SortedSet;
import java.util.TreeMap;
import java.util.TreeSet;
import java.util.logging.Level;
import java.util.logging.Logger;

import javax.imageio.ImageIO;
import javax.xml.parsers.DocumentBuilder;
import javax.xml.parsers.DocumentBuilderFactory;
import javax.xml.parsers.ParserConfigurationException;
import javax.xml.transform.Result;
import javax.xml.transform.Source;
import javax.xml.transform.Transformer;
import javax.xml.transform.TransformerFactory;
import javax.xml.transform.sax.SAXResult;
import javax.xml.transform.stream.StreamSource;

import org.apache.commons.io.FileUtils;
import org.apache.commons.lang3.StringUtils;
import org.apache.fop.apps.FOUserAgent;
import org.apache.fop.apps.Fop;
import org.apache.fop.apps.FopFactory;
import org.apache.fop.apps.MimeConstants;
import org.apache.http.NameValuePair;
import org.apache.http.client.utils.URLEncodedUtils;
import org.apache.http.message.BasicNameValuePair;
import org.apache.xml.serializer.OutputPropertiesFactory;
import org.apache.xml.serializer.Serializer;
import org.apache.xml.serializer.SerializerFactory;
import org.w3c.dom.Attr;
import org.w3c.dom.Document;
import org.w3c.dom.Element;
import org.xml.sax.SAXException;
import org.xml.sax.helpers.AttributesImpl;

import de.interactive_instruments.ShapeChange.DefaultModelProvider;
import de.interactive_instruments.ShapeChange.MessageSource;
import de.interactive_instruments.ShapeChange.Options;
import de.interactive_instruments.ShapeChange.RuleRegistry;
import de.interactive_instruments.ShapeChange.ShapeChangeAbortException;
import de.interactive_instruments.ShapeChange.ShapeChangeResult;
import de.interactive_instruments.ShapeChange.ShapeChangeResult.MessageContext;
import de.interactive_instruments.ShapeChange.Type;
import de.interactive_instruments.ShapeChange.Fop.FopErrorListener;
import de.interactive_instruments.ShapeChange.Fop.FopMsgHandler;
import de.interactive_instruments.ShapeChange.Model.AssociationInfo;
import de.interactive_instruments.ShapeChange.Model.ClassInfo;
import de.interactive_instruments.ShapeChange.Model.Constraint;
import de.interactive_instruments.ShapeChange.Model.ImageMetadata;
import de.interactive_instruments.ShapeChange.Model.Info;
import de.interactive_instruments.ShapeChange.Model.Model;
import de.interactive_instruments.ShapeChange.Model.PackageInfo;
import de.interactive_instruments.ShapeChange.Model.PropertyInfo;
import de.interactive_instruments.ShapeChange.Model.TaggedValues;
import de.interactive_instruments.ShapeChange.Model.TextConstraint;
import de.interactive_instruments.ShapeChange.Model.Generic.GenericModel;
import de.interactive_instruments.ShapeChange.ModelDiff.DiffElement;
import de.interactive_instruments.ShapeChange.ModelDiff.DiffElement.ElementType;
import de.interactive_instruments.ShapeChange.ModelDiff.DiffElement.Operation;
import de.interactive_instruments.ShapeChange.ModelDiff.Differ;
import de.interactive_instruments.ShapeChange.Target.DeferrableOutputWriter;
import de.interactive_instruments.ShapeChange.Target.SingleTarget;
import de.interactive_instruments.ShapeChange.Transformation.TransformationConstants;
import de.interactive_instruments.ShapeChange.UI.StatusBoard;
import de.interactive_instruments.ShapeChange.Util.XMLWriter;
import de.interactive_instruments.ShapeChange.Util.XsltWriter;
import de.interactive_instruments.ShapeChange.Util.ZipHandler;
import io.github.classgraph.ClassGraph;
import name.fraser.neil.plaintext.diff_match_patch;

/**
 * @author Clemens Portele (portele <at> interactive-instruments <dot> de)
 * @author Johannes Echterhoff (echterhoff <at> interactive-instruments <dot>
 *         de)
 * 
 */
public class FeatureCatalogue
		implements SingleTarget, MessageSource, DeferrableOutputWriter {

	public static final int STATUS_WRITE_PDF = 22;
	public static final int STATUS_WRITE_HTML = 23;
	public static final int STATUS_WRITE_XML = 24;
	public static final int STATUS_WRITE_RTF = 25;
	public static final int STATUS_WRITE_FRAMEHTML = 26;
	public static final int STATUS_WRITE_DOCX = 27;

	/**
	 * Default URI defining the location of the localizationMessages.xml file in
	 * XSLT(s). This can be overridden via the configuration parameter
	 * 'localizationMessagesUri'.
	 */
	public static final String localizationMessagesDefaultUri = "localizationMessages.xml";
	/**
	 * Default URI defining the location of the localization.xsl file. This can
	 * be overridden via the configuration parameter 'xslLocalizationUri'.
	 */
	public static final String localizationXslDefaultUri = "localization.xsl";

	/**
	 * The string used as placeholder in the docx template. The paragraph this
	 * placeholder text belongs to will be replaced with the feature catalogue.
	 */
	public static final String DOCX_PLACEHOLDER = "ShapeChangeFeatureCatalogue";
	public static final String DOCX_TEMPLATE_URL = "http://shapechange.net/resources/templates/template.docx";

	/**
	 * Can be used to only perform the deferrable output write if necessary.
	 */
	public static final String PARAM_DONT_TRANSFORM = "dontTransform";

	/**
	 * If set to <code>false</code>, the URI of code lists (available via tagged
	 * value 'codeList' or 'vocabulary') won't be encoded as hyperlink on the
	 * name of a code list type in the feature catalogue. This can be useful for
	 * example when the overall linking to external code lists is not ready for
	 * publication yet.
	 */
	public static final String PARAM_INCLUDE_CODELIST_URI = "includeCodelistURI";

	public static final String PARAM_XSL_TRANSFORMER_FACTORY = "xslTransformerFactory";

	public static final String PARAM_OUTPUT_FORMAT = "outputFormat";

	public static final String PARAM_DOCX_STYLE = "docxStyle";

	/**
	 * Path to a java executable (usually 64bit). This parameter should be used
	 * whenever the feature catalogue to produce will be very large (hundreds of
	 * megabytes to gigabytes). Set the options for execution - especially 'Xmx'
	 * - via the parameter {@value #PARAM_JAVA_OPTIONS}.
	 */
	public static final String PARAM_JAVA_EXE_PATH = "pathToJavaExecutable";
	/**
	 * Can be used to set options - especially 'Xmx' - for the invocation of the
	 * java executable identified via the parameter
	 * {@value #PARAM_JAVA_EXE_PATH}.
	 * 
	 * NOTE: when processing documents of 100Mbytes or more, it is recommended
	 * to allocate - via the Xmx parameter - at least 5 times the size of the
	 * source document.
	 */
	public static final String PARAM_JAVA_OPTIONS = "javaOptions";
	
	/**
	 * Suffix to add to the 'id' attribute of a Value element that represents an enum, and 
	 * to the 'idref' attribute of an enumeratedBy element that refers to that Value. Necessary
	 * in order to avoid same 'id' attributes for enums that are encoded both as FeatureAttribute
	 * (if target parameter {@link #includeCodelistsAndEnumerations} is true) and as Value elements.  
	 */
	private static final String VALUE_ID_SUFFIX = "_VALUE";

	private static boolean initialised = false;
	private static XMLWriter writer = null;
	private static String Package = "";
	private static TreeSet<ClassInfo> additionalClasses = new TreeSet<ClassInfo>();
	private static TreeSet<ClassInfo> enumerations = new TreeSet<ClassInfo>();

	/*
	 * NOTE: refModel, refPackage, diffs and differ are relevant for processing
	 * classes and during write all. They are not needed when the output is
	 * actually written during writeOutput(). Therefore, they are not
	 * initialized when the converter executes deferrable output writers.
	 * 
	 */
	private static GenericModel refModel = null;
	private static PackageInfo refPackage = null;
	private static SortedMap<Info, SortedSet<DiffElement>> diffs = new TreeMap<Info, SortedSet<DiffElement>>();
	private static Differ differ = null;

	/**
	 * key: (lowercase!) full name (in schema) of the class contained as value
	 * 
	 * value: a class from the input schema
	 */
	private static Map<String, ClassInfo> inputSchemaClassesByFullNameInSchema = null;

	private static boolean inheritedConstraints = true;
	private static boolean inheritedProperties = false;
	private static TreeSet<PropertyInfo> exportedRoles = new TreeSet<PropertyInfo>();
	private static TreeSet<PropertyInfo> exportedProperties = new TreeSet<PropertyInfo>();
	private static String OutputFormat = "";
	private static String outputDirectory = null;
	private static String outputFilename = null;
	private static String docxTemplateFilePath = DOCX_TEMPLATE_URL;
	private static String docxStyle = "default";
	private static String logoFilePath = null;
	private static boolean error = false;
	private static boolean printed = false;
	private static String encoding = null;
	private static String xslfofileName = "pdf.xsl";
	private static String xslTransformerFactory = null;
	private static String xslhtmlfileName = "html.xsl";
	private static final String DEFAULT_XSL_HTML_DIFF_FILE_NAME = "html_diff.xsl";
	private static String xslframeHtmlFileName = "frameHtml.xsl";
	private static String cssFileName = "stylesheet.css";
	private static String xslrtffileName = "rtf.xsl";
	private static String xsldocxfileName = "docx.xsl";
	private static String xsldocxrelsfileName = "docx_rels.xsl";
	private static String xsldocxContentTypesFileName = "docx_contentTypes.xsl";
	private static String xslxmlfileName = "xml.xsl";
	private static String xsltPath = "http://shapechange.net/resources/xslt";
	// private static String xsltPath = "src/main/resources/xslt";
	private static String cssPath = xsltPath;
	private static String lang = "en";
	private static String featureTerm = "Feature";
	private static String noAlphabeticSortingForProperties = "false";
	private static String includeCodelistsAndEnumerations = "false";
	private static boolean includeVoidable = true;
	private static boolean includeTitle = true;
	private static boolean includeCodelistURI = true;
	private static boolean deleteXmlFile = false;
	private static String representTaggedValues = null;

	private static boolean includeDiagrams = false;
	private static int imgIntegerIdCounter = 0;
	private static int imgIntegerIdStepwidth = 2;
	private static List<ImageMetadata> imageList = new ArrayList<ImageMetadata>();

	private static boolean dontTransform = false;

	private static String pathToJavaExe = null;
	private static String javaOptions = null;

	/**
	 * This map is used to keep track of the names of the application schema
	 * that are encountered during processing. Whenever this FeatureCatalogue is
	 * initialized with a new application schema package, the name of that
	 * schema is added to the map as a key - with a 1 integer as value in case
	 * that key was not present before, otherwise increasing the existing value
	 * by one (and in that case altering the name of the application schema
	 * during print accordingly [adding "(integer_value)"]). This is used to
	 * ensure that application schema with the same name are disambiguated
	 * during print.
	 */
	private static Map<String, Integer> encounteredAppSchemasByName = null;

	private TreeMap<String, String> transformationParameters = new TreeMap<String, String>();

	private PackageInfo pi = null;
	private Model model = null;
	private Options options = null;
	private ShapeChangeResult result = null;

	// set buffer size for streams (in bytes)
	private int streamBufferSize = 8 * 1042;

	/**
	 * Contains mappings for href values specified in XSLT scripts.
	 * 
	 * This information is used by the XsltUriResolver.
	 * 
	 * Key: href value (as used in the XSLTs, in import, include or as value of
	 * the document() function) Value: absolute URI to the actual file location.
	 * 
	 */
	private TreeMap<String, URI> hrefMappings = new TreeMap<String, URI>();

	@Override
	public String getTargetName() {
		return "Feature Catalogue";
	}

	public void reset() {
		initialised = false;
		writer = null;
		Package = "";
		additionalClasses.clear();
		enumerations.clear();
		inheritedConstraints = true;
		inheritedProperties = false;
		exportedRoles.clear();
		exportedProperties.clear();
		OutputFormat = "";
		outputDirectory = null;
		outputFilename = null;
		docxTemplateFilePath = DOCX_TEMPLATE_URL;
		docxStyle = "default";
		logoFilePath = null;
		error = false;
		printed = false;
		encoding = null;
		xslfofileName = "pdf.xsl";
		xslhtmlfileName = "html.xsl";
		xslframeHtmlFileName = "frameHtml.xsl";
		xslrtffileName = "rtf.xsl";
		xsldocxfileName = "docx.xsl";
		xsldocxrelsfileName = "docx_rels.xsl";
		xsldocxContentTypesFileName = "docx_contentTypes.xsl";
		xslxmlfileName = "xml.xsl";
		// xsltPath = "src/main/resources/xslt";
		xsltPath = "http://shapechange.net/resources/xslt";
		cssPath = xsltPath;
		xslTransformerFactory = null;
		lang = "en";
		noAlphabeticSortingForProperties = "false";
		includeCodelistsAndEnumerations = "false";
		hrefMappings = new TreeMap<String, URI>();
		featureTerm = "Feature";
		includeVoidable = true;
		includeTitle = true;
		includeCodelistURI = true;
		deleteXmlFile = false;
		dontTransform = false;
		representTaggedValues = null;

		refModel = null;
		refPackage = null;
		diffs = new TreeMap<Info, SortedSet<DiffElement>>();
		differ = null;
		inputSchemaClassesByFullNameInSchema = null;
		
		includeDiagrams = false;
		imgIntegerIdCounter = 0;
		imgIntegerIdStepwidth = 2;
		imageList = new ArrayList<ImageMetadata>();
	}

	// FIXME New diagnostics-only flag is to be considered
	public void initialise(PackageInfo p, Model m, Options o,
			ShapeChangeResult r, boolean diagOnly)
			throws ShapeChangeAbortException {
		pi = p;
		model = m;
		options = o;
		result = r;

		try {

			if (!initialised) {
				initialised = true;

				encounteredAppSchemasByName = new TreeMap<String, Integer>();

				initialiseFromOptions();

				String s = null;

				Model refModel_tmp = null;

				String imt = options.parameter(this.getClass().getName(),
						"referenceModelType");
				String mdl = options.parameter(this.getClass().getName(),
						"referenceModelFileNameOrConnectionString");

				if (StringUtils.isNotBlank(imt)
						&& StringUtils.isNotBlank(mdl)) {

					DefaultModelProvider mp = new DefaultModelProvider(result,
							options);
					refModel_tmp = mp.getModel(imt, mdl, null, null, false,
							null);
				}

				if (refModel_tmp != null) {

					/*
					 * Ensure that IDs used in the reference model are unique to
					 * that model and do not get mixed up with the IDs of the
					 * input model.
					 * 
					 * REQUIREMENT for model diff: two objects with equal ID
					 * must represent the same model element. If a model element
					 * is deleted in the reference model, then a new model
					 * element in the input model must not have the same ID.
					 * 
					 * It looks like this cannot be guaranteed. Therefore we add
					 * a prefix to the IDs of the model elements in the
					 * reference model.
					 */
					refModel = new GenericModel(refModel_tmp);
					refModel_tmp.shutdown();

					refModel.addPrefixToModelElementIDs("refmodel_");
				}

				String xmlName = outputFilename + ".tmp.xml";

				// Check whether we can use the given output directory
				File outputDirectoryFile = new File(outputDirectory);
				boolean exi = outputDirectoryFile.exists();
				if (!exi) {
					outputDirectoryFile.mkdirs();
					exi = outputDirectoryFile.exists();
				}
				boolean dir = outputDirectoryFile.isDirectory();
				boolean wrt = outputDirectoryFile.canWrite();
				boolean rea = outputDirectoryFile.canRead();
				if (!exi || !dir || !wrt || !rea) {
					result.addFatalError(this, 12, outputDirectory);
					throw new ShapeChangeAbortException();
				}

				String encoding_ = encoding == null ? "UTF-8"
						: model.characterEncoding();

				OutputStream fout = new FileOutputStream(
						outputDirectory + "/" + xmlName);
				OutputStream bout = new BufferedOutputStream(fout,
						streamBufferSize);
				OutputStreamWriter outputXML = new OutputStreamWriter(bout,
						encoding_);

				writer = new XMLWriter(outputXML, encoding_);

				writer.forceNSDecl("http://www.w3.org/2001/XMLSchema-instance",
						"xsi");

				writer.startDocument();

				writer.processingInstruction("xml-stylesheet",
						"type='text/xsl' href='./html.xsl'");

				writer.comment("Feature catalogue created using ShapeChange");

				AttributesImpl atts = new AttributesImpl();
				atts.addAttribute("http://www.w3.org/2001/XMLSchema-instance",
						"noNamespaceSchemaLocation",
						"xsi:noNamespaceSchemaLocation", "CDATA", "FC.xsd");
				writer.startElement("", "FeatureCatalogue", "", atts);

				s = options.parameter(this.getClass().getName(), "name");
				if (s != null && s.length() > 0)
					writer.dataElement("name", s);
				else
					writer.dataElement("name", "unknown");

				s = options.parameter(this.getClass().getName(), "scope");

				if (s != null && s.length() > 0)
					PrintLineByLine(s, "scope", null);
				else {
					writer.dataElement("scope", "unknown");
				}

				s = options.parameter(this.getClass().getName(),
						"versionNumber");
				if (s != null && s.length() > 0)
					writer.dataElement("versionNumber", s);
				else
					writer.dataElement("versionNumber", "unknown");

				s = options.parameter(this.getClass().getName(), "versionDate");
				if (StringUtils.isNotBlank(s)) {

					if (s.trim().equalsIgnoreCase("now")) {
						/* NOTE: cannot be unit tested */
						s = ZonedDateTime.now(ZoneOffset.systemDefault())
								.format(DateTimeFormatter.ISO_OFFSET_DATE_TIME);
					}
					writer.dataElement("versionDate", s);
				} else {
					writer.dataElement("versionDate", "unknown");
				}

				s = options.parameter(this.getClass().getName(), "producer");
				if (s != null && s.length() > 0)
					writer.dataElement("producer", s);
				else
					writer.dataElement("producer", "unknown");
			}

			// we need to compute the diff for each application schema
			if (refModel != null) {

				SortedSet<PackageInfo> set = refModel.schemas(p.name());

				if (set.size() == 1) {

					/*
					 * Get the full names of classes (in lower case) from the
					 * input schema so that later we can look them up by their
					 * full name (within the schema, not in the model).
					 */
					inputSchemaClassesByFullNameInSchema = new HashMap<String, ClassInfo>();
					for (ClassInfo ci : model.classes(pi)) {
						inputSchemaClassesByFullNameInSchema.put(ci
								.fullNameInSchema().toLowerCase(Locale.ENGLISH),
								ci);
					}

					// compute diffs
					differ = new Differ();
					refPackage = set.iterator().next();
					SortedMap<Info, SortedSet<DiffElement>> pi_diffs = differ
							.diff(p, refPackage);

					// merge diffs for pi with existing diffs (from other
					// schemas)
					differ.merge(diffs, pi_diffs);

					// log the diffs found for pi
					for (Entry<Info, SortedSet<DiffElement>> me : pi_diffs
							.entrySet()) {

						MessageContext mc = result.addInfo(
								"Model difference - " + me.getKey().fullName()
										.replace(p.fullName(), p.name()));

						for (DiffElement diff : me.getValue()) {
							String s = diff.change + " " + diff.subElementType;
							if (diff.subElementType == ElementType.TAG)
								s += "(" + diff.tag + ")";
							if (diff.subElement != null)
								s += " " + diff.subElement.name();
							else if (diff.diff != null)
								s += " " + (new diff_match_patch())
										.diff_prettyHtml(diff.diff);
							else
								s += " ???";
							mc.addDetail(s);
						}
					}

					/*
					 * switch to default xslt for html diff - unless the
					 * configuration explicitly names an XSLT file to use
					 */
					if (options.parameter(this.getClass().getName(),
							"xslhtmlFile") == null) {
						xslhtmlfileName = DEFAULT_XSL_HTML_DIFF_FILE_NAME;
					}

				} else {
					result.addWarning(null, 308, p.name());
					refModel = null;
				}
			}

			writer.startElement("ApplicationSchema", "id", packageId(pi));

			/*
			 * Determine if app schema with same name has been encountered
			 * before, and choose name accordingly
			 */

			String nameForAppSchema = null;

			if (encounteredAppSchemasByName.containsKey(pi.name())) {
				int count = encounteredAppSchemasByName.get(pi.name())
						.intValue();
				count++;
				nameForAppSchema = pi.name() + " (" + count + ")";
				encounteredAppSchemasByName.put(pi.name(),
						Integer.valueOf(count));
			} else {
				nameForAppSchema = pi.name();
				encounteredAppSchemasByName.put(pi.name(), Integer.valueOf(1));
			}

			// now set the name of the application schema
			writer.dataElement("name", nameForAppSchema);

			String s = pi.definition();
			if (s != null && s.length() > 0) {
				PrintLineByLine(s, "definition", null);
			}
			s = pi.description();
			if (s != null && s.length() > 0) {
				PrintLineByLine(s, "description", null);
			}

			s = pi.version();
			if (s != null && s.length() > 0) {
				writer.dataElement("versionNumber", s);
			}

			writer.startElement("taggedValues");

			s = pi.taggedValue(
					TransformationConstants.TRF_TV_NAME_GENERATIONDATETIME);
			if (s != null && s.trim().length() > 0) {
				writer.dataElement(
						TransformationConstants.TRF_TV_NAME_GENERATIONDATETIME,
						PrepareToPrint(s));
			}

			writer.endElement("taggedValues");

			if (pi.getDiagrams() != null) {
				appendImageInfo(pi.getDiagrams());
			}

			writer.endElement("ApplicationSchema");

			/*
			 * Check if there are any deletions of classes or packages that are
			 * owned by the application schema package.
			 */

			if (hasDiff(pi, ElementType.SUBPACKAGE, Operation.DELETE)) {

				Set<DiffElement> pkgdiffs = getDiffs(pi, ElementType.SUBPACKAGE,
						Operation.DELETE);

				for (DiffElement diff : pkgdiffs) {

					// child package was deleted
					PrintPackage((PackageInfo) diff.subElement,
							Operation.DELETE);
				}

			}

			printContainedPackages(pi);

			/*
			 * NOTE: inserted or unchanged classes are handled in
			 * process(ClassInfo) method
			 */
			printDeletedClasses(pi);

		} catch (Exception e) {

			String msg = e.getMessage();
			if (msg != null) {
				result.addError(msg);
			}
			e.printStackTrace(System.err);
		}
	}

	private String packageId(PackageInfo pkg) {
		return pkg.id().startsWith("P") ? "_" + pkg.id() : "_P" + pkg.id();
	}

	private String packageId(String pkgId) {
		return pkgId.startsWith("P") ? "_" + pkgId : "_P" + pkgId;
	}

	private void printDeletedClasses(PackageInfo pix) {

		if (hasDiff(pix, ElementType.CLASS, Operation.DELETE)) {

			Set<DiffElement> classdiffs = getDiffs(pix, ElementType.CLASS,
					Operation.DELETE);

			for (DiffElement diff : classdiffs) {

				// child class was deleted
				ClassInfo deletedCi = (ClassInfo) diff.subElement;

				/*
				 * Print the class if it is not a code list or enumeration
				 * (because these categories are not printed).
				 */
				if (deletedCi.category() != Options.CODELIST
						&& deletedCi.category() != Options.ENUMERATION) {

					PrintClass(deletedCi, true, Operation.DELETE, pix);
				}
			}

		} else {

			/*
			 * inserted and unchanged classes are handled in process(ClassInfo)
			 * method
			 */
		}
	}

	private void appendImageInfo(List<ImageMetadata> images)
			throws SAXException {

		if (!includeDiagrams) {
			return;
		}

		writer.startElement("images");

		for (ImageMetadata img : images) {

			// TBD: at the moment this is only used by the docx transformation
			// the information could therefore be moved to a separate file
			AttributesImpl atts = new AttributesImpl();
			atts.addAttribute("", "id", "", "CDATA", img.getId());
			atts.addAttribute("", "idAsInt", "", "CDATA",
					"" + imgIntegerIdCounter);
			imgIntegerIdCounter = imgIntegerIdCounter + imgIntegerIdStepwidth;
			atts.addAttribute("", "name", "", "CDATA", img.getName());
			atts.addAttribute("", "height", "", "CDATA", "" + img.getHeight());
			atts.addAttribute("", "width", "", "CDATA", "" + img.getWidth());
			atts.addAttribute("", "relPath", "", "CDATA",
					img.getRelPathToFile());

			writer.emptyElement("image", atts);

			// also keep track of the image metadata for later use
			imageList.add(img);
		}

		writer.endElement("images");
	}

	private void PrintDescriptors(Info i, boolean isClass, Operation op)
			throws SAXException {
		String s;
		String[] sa;

		s = i.name();
		s = checkDiff(s, i, ElementType.NAME);
		writer.dataElement("name", PrepareToPrint(s), op);

		s = i.aliasName();
		/*
		 * Always include the alias if a diff exists for it; otherwise only
		 * include the alias if requested via parameter and if it has a value
		 */
		if (hasDiff(i, ElementType.ALIAS)) {

			// get the diff
			Set<DiffElement> diffs = getDiffs(i, ElementType.ALIAS);
			// there can only be one change to the alias
			s = differ.diff_toString(diffs.iterator().next().diff);

			writer.dataElement("title", PrepareToPrint(s), op);

		} else {

			if (includeTitle && i.aliasName() != null
					&& i.aliasName().length() > 0) {
				// calling the element that holds the 'alias' value
				// TODO note that 'title' is legacy, it should be called 'alias'
				writer.dataElement("title", s, op);
			}
		}

		s = i.definition();
		s = checkDiff(s, i, ElementType.DEFINITION);
		if (s != null && s.length() > 0) {
			PrintLineByLine(s, "definition", op);
		}

		s = i.description();
		s = checkDiff(s, i, ElementType.DESCRIPTION);
		if (s != null && s.length() > 0) {
			PrintLineByLine(s, "description", op);
		}

		sa = i.examples();
		// TODO compute and check diffs
		if (sa != null) {
			Arrays.sort(sa);
			for (String s2 : sa)
				if (s2 != null)
					PrintLineByLine(s2, "example", null);
		}

		s = i.legalBasis();
		s = checkDiff(s, i, ElementType.LEGALBASIS);
		if (s != null && s.length() > 0) {
			PrintLineByLine(s, "legalBasis", op);
		}

		sa = i.dataCaptureStatements();
		// TODO compute and check diffs
		if (sa != null) {
			Arrays.sort(sa);
			for (String s2 : sa)
				if (s2 != null)
					PrintLineByLine(s2, "dataCaptureStatement", null);
		}

		s = i.primaryCode();
		s = checkDiff(s, i, ElementType.PRIMARYCODE);
		if (s != null && s.length() > 0) {
			writer.dataElement("code", PrepareToPrint(s), op);
		}

		s = i.globalIdentifier();
		s = checkDiff(s, i, ElementType.GLOBALIDENTIFIER);
		if (s != null && s.length() > 0) {
			writer.dataElement("globalIdentifier", PrepareToPrint(s), op);
		}
	}

	/**
	 * @param i
	 * @param type
	 * @return the diffs with the given ElementType for the given Info object,
	 *         if such diffs exist; can be empty but not <code>null</code>
	 */
	private SortedSet<DiffElement> getDiffs(Info i, ElementType type) {

		SortedSet<DiffElement> result = new TreeSet<DiffElement>();

		if (diffs != null && diffs.get(i) != null) {

			for (DiffElement diff : diffs.get(i)) {
				if (diff.subElementType == type) {
					result.add(diff);
				}
			}
		}

		return result;
	}

	/**
	 * @param i
	 * @param type
	 * @param op
	 * @return the diffs with the given ElementType and Operation for the given
	 *         Info object, if such diffs exist; can be empty but not
	 *         <code>null</code>
	 */
	private SortedSet<DiffElement> getDiffs(Info i, ElementType type,
			Operation op) {

		SortedSet<DiffElement> result = new TreeSet<DiffElement>();

		if (diffs != null && diffs.get(i) != null) {

			for (DiffElement diff : diffs.get(i)) {
				if (diff.subElementType == type && diff.change == op) {
					result.add(diff);
				}
			}
		}

		return result;
	}

	/**
	 * @param i
	 * @param type
	 * @return <code>true</code> if at least one diff with the given type exists
	 *         for the given Info object; else <code>false</code>
	 */
	private boolean hasDiff(Info i, ElementType type) {

		if (diffs != null && diffs.get(i) != null) {
			for (DiffElement diff : diffs.get(i)) {
				if (diff.subElementType == type) {
					return true;
				}
			}
		}

		return false;
	}

	/**
	 * Checks if a diff with the given ElementType exists for the given Info
	 * object. If so, the string representation of the diff is returned.
	 * Otherwise the given String is returned.
	 * 
	 * @param s
	 *                 original String
	 * @param i
	 *                 Info object for which a diff might exist
	 * @param type
	 *                 the type of element for which a diff shall be looked up
	 * @return the diff with the given ElementType for the given Info object, if
	 *         it exists - otherwise the original String
	 */
	private String checkDiff(String s, Info i, ElementType type) {

		if (diffs != null && diffs.get(i) != null) {
			for (DiffElement diff : diffs.get(i)) {
				if (diff.subElementType == type) {
					return differ.diff_toString(diff.diff);
				}
			}
		}

		return s;
	}

	// FIXME package structure
	private void PrintPackage(PackageInfo pix, Operation op) throws Exception {

		if (packageInPackage(pix)) {

			writer.startElement("Package", "id", packageId(pix), op);

			PrintDescriptors(pix, false, op);

			String pixOwnerId = pix.owner().id();

			/*
			 * if pix was deleted, use the id from the according diff as owner
			 * id
			 */
			Info ownerOfInputModel = getInfoWithDiff(ElementType.SUBPACKAGE,
					Operation.DELETE, pix);
			if (ownerOfInputModel != null) {
				pixOwnerId = ownerOfInputModel.id();
			}

			writer.emptyElement("parent", "idref", packageId(pixOwnerId));

			if (pix.getDiagrams() != null) {
				appendImageInfo(pix.getDiagrams());
			}

			writer.endElement("Package");
		}

		// now handle contained packages and potentially deleted classes

		// check if package pix has been deleted
		if (op != null && op == Operation.DELETE) {

			// package has been deleted: print all its classes and packages

			for (PackageInfo delpi : pix.containedPackages()) {

				if (!delpi.isSchema()) {
					PrintPackage(delpi, Operation.DELETE);
				}
			}

			for (ClassInfo delci : pix.containedClasses()) {

				PrintClass(delci, true, Operation.DELETE, pix);
			}

		} else {

			// pix itself has not been deleted; handle its content

			// check if subpackages of pix have been deleted
			if (hasDiff(pix, ElementType.SUBPACKAGE, Operation.DELETE)) {

				Set<DiffElement> pkgdiffs = getDiffs(pix,
						ElementType.SUBPACKAGE, Operation.DELETE);

				for (DiffElement diff : pkgdiffs) {

					// child package was deleted
					PrintPackage((PackageInfo) diff.subElement,
							Operation.DELETE);
				}

			}

			printContainedPackages(pix);

			/*
			 * NOTE: inserted or unchanged classes are handled in
			 * process(ClassInfo) method
			 */
			printDeletedClasses(pix);
		}
	}

	private void printContainedPackages(PackageInfo pix) throws Exception {

		for (PackageInfo pix2 : pix.containedPackages()) {

			if (!pix2.isSchema()) {

				/*
				 * Check for diffs concerning the children of the given package
				 * (pix).
				 */
				if (hasDiff(pix, ElementType.SUBPACKAGE, Operation.INSERT,
						pix2)) {

					// child package was inserted
					PrintPackage(pix2, Operation.INSERT);

				} else {

					/*
					 * child package has not been deleted (this is checked
					 * elsewhere) or inserted
					 */
					PrintPackage(pix2, null);
				}
			}
		}
	}

	private void PrintLineByLine(String s, String ename, Operation op)
			throws SAXException {

		boolean ins = false;
		boolean del = false;

		String[] lines = s.replace("[NEWLINE]", "\n").replace("\r\n", "\n")
				.replace("\r", "\n").split("\n");

		for (String line : lines) {

			String text = PrepareToPrint(line);

			if (ins) {
				text = "[[ins]]" + line;
				ins = false;
			} else if (del) {
				text = "[[del]]" + line;
				del = false;
			}

			if (countSubstringInString(text,
					"[[ins]]") > countSubstringInString(text, "[[/ins]]")) {
				ins = true;
				text += "[[/ins]]";
			} else if (countSubstringInString(text,
					"[[del]]") > countSubstringInString(text, "[[/del]]")) {
				del = true;
				text += "[[/del]]";
			}

			text = options.internalize(text);

			writer.dataElement(ename, text, op);
		}
	}

	private int countSubstringInString(String str, String substr) {

		int count = 0;
		int idx = 0;
		while ((idx = str.indexOf(substr, idx)) != -1) {
			idx++;
			count++;
		}

		return count;
	}

	private String PrepareToPrint(String s) {
	    return s == null ? "" : s.trim();
	}

	/** Add attribute to an element */
	protected void addAttribute(Document document, Element e, String name,
			String value) {
		Attr att = document.createAttribute(name);
		att.setValue(value);
		e.setAttributeNode(att);
	}

	protected Document createDocument() {
		Document document = null;
		try {
			DocumentBuilderFactory dbf = DocumentBuilderFactory.newInstance();
			DocumentBuilder db = dbf.newDocumentBuilder();
			document = db.newDocument();
		} catch (ParserConfigurationException e) {
			result.addFatalError(null, 2);
			String m = e.getMessage();
			if (m != null) {
				result.addFatalError(m);
			}
			e.printStackTrace(System.err);
			System.exit(1);
		} catch (Exception e) {
			result.addFatalError(e.getMessage());
			e.printStackTrace(System.err);
			System.exit(1);
		}

		return document;
	}

	private boolean packageInPackage(PackageInfo pi) {
		if (Package.length() == 0)
			return true;
		if (pi.name().equals(Package))
			return true;
		if (pi.isSchema())
			return false;
		return packageInPackage(pi.owner());
	}

	public void process(ClassInfo ci) {
		if (error)
			return;

		if (!packageInPackage(ci.pkg()))
			return;

		// determine diff operation for ci
		Operation op = null;
		if (diffs != null && diffs.get(ci.pkg()) != null)
			for (DiffElement diff : diffs.get(ci.pkg())) {
				if (diff.subElementType == ElementType.CLASS
						&& ((ClassInfo) diff.subElement) == ci
						&& diff.change == Operation.INSERT) {
					op = Operation.INSERT;
					break;
				}
			}
		if (op == null) {
			PackageInfo pix = ci.pkg();
			while (pix != null) {
				if (diffs != null && pix.owner() != null
						&& diffs.get(pix.owner()) != null)
					for (DiffElement diff : diffs.get(pix.owner())) {
						if (diff.subElementType == ElementType.SUBPACKAGE
								&& ((PackageInfo) diff.subElement) == pix
								&& diff.change == Operation.INSERT) {
							op = Operation.INSERT;
							pix = null;
							break;
						}
					}
				if (pix != null)
					pix = pix.owner();
			}
		}

		int cat = ci.category();
		switch (cat) {
		case Options.OKSTRAFID:
		case Options.FEATURE:
		case Options.OBJECT:
			PrintClass(ci, true, op, ci.pkg());
			break;
		case Options.MIXIN:
			if (!inheritedProperties)
				PrintClass(ci, true, op, ci.pkg());
			break;
		case Options.OKSTRAKEY:
		case Options.DATATYPE:
		case Options.UNION:
		case Options.BASICTYPE:
		case Options.CODELIST:
		case Options.ENUMERATION:
			PrintClass(ci, true, op, ci.pkg());
			for (String t : ci.supertypes()) {
				ClassInfo cix = model.classById(t);
				if (cix != null) {
					additionalClasses.add(cix);
				}
			}
			break;		
		}
	}

	private void PrintValue(PropertyInfo propi, Operation op)
			throws SAXException {

		String propiid = "_A" + propi.id() + VALUE_ID_SUFFIX;
		propiid = options.internalize(propiid);

		writer.startElement("Value", "id", propiid, op);

		String s = propi.aliasName();
		s = checkDiff(s, propi, ElementType.ALIAS);
		if (s == null || s.length() == 0) {
			s = propi.name();
			s = checkDiff(s, propi, ElementType.NAME);
		}
		writer.dataElement("label", s, op);

		s = propi.initialValue();
		if (s == null || s.length() == 0)
			s = propi.name();

		s = options.internalize(s);

		writer.dataElement("code", PrepareToPrint(s), op);

		s = propi.definition();
		s = checkDiff(s, propi, ElementType.DEFINITION);
		if (s != null && s.length() > 0) {
			PrintLineByLine(s, "definition", op);
		}
		s = propi.description();
		s = checkDiff(s, propi, ElementType.DESCRIPTION);
		if (s != null && s.length() > 0) {
			PrintLineByLine(s, "description", op);
		}

		/*
		 * 2019-05-14 JE - NOTE: code lists and their codes are only partially
		 * represented in the feature catalogues by ShapeChange (typically a
		 * table of the codes).
		 */
		if (representTaggedValues != null) {
			// TBD diff tagged values
			PrintTaggedValues(propi, representTaggedValues, null, true);
		}

		writer.endElement("Value");
	}

	private void PrintValues(ClassInfo ci, Operation op) throws SAXException {

		for (PropertyInfo propi : ci.properties().values()) {
			if (propi == null)
				continue;
			if (!ExportValue(propi))
				continue;

			Operation top = op;
			if (hasDiff(ci, ElementType.ENUM, Operation.INSERT, propi)) {
				top = Operation.INSERT;
			}

			PrintValue(propi, top);
		}

		if (diffs != null && diffs.get(ci) != null) {
			for (DiffElement diff : diffs.get(ci)) {
				if (diff.subElementType == ElementType.ENUM
						&& diff.change == Operation.DELETE) {
					PrintValue((PropertyInfo) diff.subElement,
							Operation.DELETE);
				}
			}
		}
	}

	private boolean ExportItem(Info i) {
		return true;
	}

	private boolean ExportValue(PropertyInfo propi) {
		return ExportItem(propi);
	}

	private boolean ExportProperty(PropertyInfo propi) {
		if (propi.name().length() == 0)
			return false;

		/*
		 * FIXME if (!propi.isNavigable()) return false;
		 */

		return ExportItem(propi);
	}

	private boolean ExportClass(ClassInfo ci, Boolean onlyProperties,
			Operation op) {

		if (!ci.inSchema(pi) && !onlyProperties && op != Operation.DELETE)
			return false;

		if (!packageInPackage(ci.pkg()) && !onlyProperties
				&& op != Operation.DELETE)
			return false;

		return ExportItem(ci);
	}

	private void PrintClass(ClassInfo ci, boolean onlyProperties, Operation op,
			PackageInfo pix) {

		if (!ExportClass(ci, onlyProperties, op))
			return;

		try {

			if (onlyProperties) {

				String ciid = "_C" + ci.id();
				ciid = options.internalize(ciid);

				writer.startElement("FeatureType", "id", ciid, op);

				PrintDescriptors(ci, true, op);

				// NOTE: the Differ currently does not check abstractness
				if (ci.isAbstract()) {
					writer.dataElement("isAbstract", "1");
				}

				for (String t : ci.supertypes()) {

					ClassInfo cix = lookupClassById(t);

					if (cix != null) {

						String name = cix.name();

						String cixid = "_C" + cix.id();
						cixid = options.internalize(cixid);

						// check for insertion
						boolean inserted = false;
						Operation opForGeneralization = op;
						if (hasDiff(ci, ElementType.SUPERTYPE, Operation.INSERT,
								cix)) {
							name = "[[ins]]" + name + "[[/ins]]";
							inserted = true;
							opForGeneralization = Operation.INSERT;
						}

						if (inserted || !inheritedProperties
								|| cix.category() != Options.MIXIN) {

							name = options.internalize(name);

							writer.dataElement("subtypeOf", cix.name(), "idref",
									cixid, opForGeneralization);
						}
					}
				}
				// Diff: check for potential deletions of supertypes
				if (hasDiff(ci, ElementType.SUPERTYPE, Operation.DELETE)) {

					for (DiffElement diff : getDiffs(ci, ElementType.SUPERTYPE,
							Operation.DELETE)) {

						String nameOfDeletedSupertype = "[[del]]"
								+ diff.subElement.name() + "[[/del]]";

						String supertypeId = diff.subElement.id();

						/*
						 * Don't simply use the id from the diff's subElement as
						 * reference. Rather, try to look up the class in the
						 * input model.
						 */
						ClassInfo supertype = lookupClassById(supertypeId);

						String cixid = "_C" + supertype.id();
						cixid = options.internalize(cixid);

						writer.dataElement("subtypeOf", nameOfDeletedSupertype,
								"idref", cixid, Operation.DELETE);
					}
				}

				PrintProperties(ci, true, op);
				/*
				 * TODO PrintOperations true;
				 */

				writer.emptyElement("package", "idref", packageId(pix));

				switch (ci.category()) {
				case Options.FEATURE:
				case Options.OKSTRAFID:

					String text = featureTerm + " Type";
					text = options.internalize(text);

					writer.dataElement("type", text, op);

					break;
				case Options.OBJECT:
					writer.dataElement("type", "Object Type", op);
					break;
				case Options.OKSTRAKEY:
				case Options.DATATYPE:
					writer.dataElement("type", "Data Type", op);
					break;
				case Options.UNION:
					writer.dataElement("type", "Union Data Type", op);
					break;
				case Options.CODELIST:
				    writer.dataElement("type", "Code List Type", op);
					break;
				case Options.ENUMERATION:
					writer.dataElement("type", "Enumeration Type", op);
					break;
				}

				String s;
				for (Constraint constraint : ci.constraints()) {

					// check if the constraint shall be encoded
					if (!inheritedConstraints
							&& isInheritedConstraint(constraint, ci)) {
						continue;
					}

					writer.startElement("constraint");

					writer.dataElement("name", constraint.name());

					s = constraint.text();
					String description = null;
					String expression = null;
					if(constraint instanceof TextConstraint) {
						expression = s;
					} else if (s != null && s.contains("/*") && s.contains("*/")) {
						String[] sa = s.split("\\*/");
						description = sa[0].replaceFirst("/\\*", "").trim();
						if (sa.length > 1) {
							expression = sa[1].trim();
						}
					} else {
						expression = s;
					}

					if (description != null && description.length() > 0) {
						writer.dataElement("description", description);
					}

					if (expression != null && expression.length() > 0) {
						writer.dataElement("expression", expression);
					}

					writer.endElement("constraint");
				}

				s = ci.taggedValue("alwaysVoid");
				if (s != null && s.length() > 0) {
					writer.startElement("constraint");
					writer.dataElement("description",
							"Properties that are always void: " + s);
					writer.endElement("constraint");
				}
				s = ci.taggedValue("neverVoid");
				if (s != null && s.length() > 0) {
					writer.startElement("constraint");
					writer.dataElement("description",
							"Properties that are never void: " + s);
					writer.endElement("constraint");
				}
				s = ci.taggedValue("appliesTo");
				if (s != null && s.length() > 0) {
					writer.startElement("constraint");
					writer.dataElement("description",
							"Applies to the following network elements: " + s);
					writer.endElement("constraint");
				}

				writer.startElement("taggedValues");

				// backwards compatibility
				s = ci.taggedValue("name");
				if (s != null && s.trim().length() > 0) {
					writer.dataElement("name", PrepareToPrint(s), op);
				}

				if (representTaggedValues != null) {
					// TODO diff tagged values
					PrintTaggedValues(ci, representTaggedValues, null, false);
				}

				writer.endElement("taggedValues");

				if (ci.getDiagrams() != null) {
					appendImageInfo(ci.getDiagrams());
				}

				writer.endElement("FeatureType");
			}

			PrintProperties(ci, false, op);
			/*
			 * TODO PrintOperations false;
			 */

		} catch (SAXException e) {

			String m = e.getMessage();
			if (m != null) {
				result.addError(m);
			}
			e.printStackTrace(System.err);
		}
	}

	/**
	 * Check if the given constraint is inherited, i.e. if one of the direct or
	 * indirect supertypes of the given class (to which the constraint belongs)
	 * has a constraint with the same name and text.
	 * 
	 * @param constraint
	 * @param ci
	 * @return <code>true</code> if the constraint is inherited, else
	 *         <code>false</code>
	 */
	private boolean isInheritedConstraint(Constraint constraint, ClassInfo ci) {

		for (ClassInfo supertype : ci.supertypesInCompleteHierarchy()) {

			for (Constraint stCon : supertype.constraints()) {
				if (stCon.name().equals(constraint.name())
						&& stCon.text().equals(constraint.text())) {
					return true;
				}
			}
		}

		return false;
	}

	/**
	 * @param i
	 * @param taglist
	 * @param op
	 * @param printTaggedValuesElement
	 *                                     <code>true</code>, if the surrounding
	 *                                     &lt;taggedValues&gt; element shall be
	 *                                     added, if the Info object has at
	 *                                     least one value for the tags from the
	 *                                     list; else <code>false</code> (in
	 *                                     that case, the &lt;taggedValues&gt;
	 *                                     element will never be added and is
	 *                                     assumed to be set outside of the
	 *                                     method)
	 * @throws SAXException
	 */
	private void PrintTaggedValues(Info i, String taglist, Operation op,
			boolean printTaggedValuesElement) throws SAXException {

		TaggedValues taggedValues = i.taggedValuesForTagList(taglist);

		if (!taggedValues.isEmpty()) {

			if (printTaggedValuesElement) {
				writer.startElement("taggedValues");
			}

			// sort results alphabetically by tag name for consistent output
			TreeSet<String> tags = new TreeSet<String>(taggedValues.keySet());
			for (String tag : tags) {
				// sort values
				String[] values = taggedValues.get(tag);
				List<String> valueList = Arrays.asList(values);
				Collections.sort(valueList);

				for (String v : values) {
					if (v.trim().length() > 0) {
						writer.dataElement("taggedValue", v, "tag", tag, op);
						// writer.dataElement(tag, PrepareToPrint(v));
					}
				}
			}

			if (printTaggedValuesElement) {
				writer.endElement("taggedValues");
			}
		}
	}

	private boolean hasDiff(Info i, ElementType subElementType,
			Operation diffChange, Info diffSubelement) {

		if (diffs != null && diffs.get(i) != null) {

			for (DiffElement diff : diffs.get(i)) {

				if (diff.subElementType == subElementType
						&& diff.change == diffChange
						&& diff.subElement == diffSubelement) {
					return true;
				}
			}
		}

		return false;
	}

	private Info getInfoWithDiff(ElementType subElementType,
			Operation diffChange, Info diffSubelement) {

		if (diffs != null) {

			for (Info i : diffs.keySet()) {

				for (DiffElement diff : diffs.get(i)) {

					if (diff.subElementType == subElementType
							&& diff.change == diffChange
							&& diff.subElement == diffSubelement) {
						return i;
					}
				}
			}
		}

		return null;
	}

	private boolean hasDiff(Info i, ElementType subElementType,
			Operation diffChange) {

		if (diffs != null && diffs.get(i) != null) {

			for (DiffElement diff : diffs.get(i)) {

				if (diff.subElementType == subElementType
						&& diff.change == diffChange) {
					return true;
				}
			}
		}

		return false;
	}

	private void PrintProperties(ClassInfo ci, boolean listOnly, Operation op)
			throws SAXException {

		/*
		 * IMPORTANT: it is important that inherited properties are printed
		 * before those that directly belong to the class (ci).
		 */
		if (/* FIXME listOnly && */inheritedProperties) {

			for (String cid : ci.supertypes()) {
				ClassInfo cix = model.classById(cid);
				if (cix != null)
					PrintProperties(cix, listOnly, op);
			}
		}

		for (PropertyInfo propi : ci.properties().values()) {

			Operation top = op;
			if (hasDiff(ci, ElementType.PROPERTY, Operation.INSERT, propi)) {
				top = Operation.INSERT;
			}

			if (listOnly)
				PrintPropertyRef(propi, top);
			else
				PrintProperty(propi, top);
		}

		// also check deletions
		if (diffs != null && diffs.get(ci) != null) {
			for (DiffElement diff : diffs.get(ci)) {
				if (diff.subElementType == ElementType.PROPERTY
						&& diff.change == Operation.DELETE) {
					if (listOnly)
						PrintPropertyRef((PropertyInfo) diff.subElement,
								Operation.DELETE);
					else
						PrintProperty((PropertyInfo) diff.subElement,
								Operation.DELETE);
				}
			}
		}
	}

	private void PrintPropertyRef(PropertyInfo propi, Operation op)
			throws SAXException {

		if (ExportProperty(propi)) {

			String propiid = "_A" + propi.id();
			propiid = options.internalize(propiid);

			writer.emptyElement("characterizedBy", "idref", propiid, op);
		}
	}

	private void PrintProperty(PropertyInfo propi, Operation op)
			throws SAXException {
		if (!ExportProperty(propi))
			return;

		if (exportedProperties.contains(propi))
			return;

		String assocId = "__FIXME";
		if (!propi.isAttribute()) {

			if (!exportedRoles.contains(propi)) {
				assocId = "__" + propi.id();

				writer.startElement("FeatureRelationship", "id", assocId, op);

				writer.dataElement("name", PrepareToPrint("(unbestimmt)"));

				AssociationInfo ai = propi.association();
				if (ai != null) {
					ClassInfo aci = ai.assocClass();
					if (aci != null) {

						String aciid = "_C" + aci.id();
						aciid = options.internalize(aciid);

						writer.dataElement("associationClass",
								PrepareToPrint(aci.name()), "idref", aciid, op);
					}
				}

				String propiid = "_A" + propi.id();
				propiid = options.internalize(propiid);

				// SAX Note: print roles first, then their details
				writer.emptyElement("roles", "idref", propiid, op);

				PropertyInfo propi2 = propi.reverseProperty();
				if (propi2 != null) {
					if (ExportProperty(propi2)) {

						String propi2id = "_A" + propi2.id();
						propi2id = options.internalize(propi2id);

						writer.emptyElement("roles", "idref", propi2id, op);
					}
				}

				writer.endElement("FeatureRelationship");

				// now print the property details
				PrintPropertyDetail(propi, assocId, op);
				exportedRoles.add(propi);

				if (propi2 != null) {
					if (ExportProperty(propi2)) {

						PrintPropertyDetail(propi2, assocId, op);
					}
					exportedRoles.add(propi2);
				}

			} else {
				PropertyInfo propi2 = propi.reverseProperty();
				if (propi2 != null) {
					assocId = "__" + propi2.id();
				}
			}
		} else {
			PrintPropertyDetail(propi, assocId, op);
		}

		exportedProperties.add(propi);
	}

	private void PrintPropertyDetail(PropertyInfo propi, String assocId,
			Operation op) throws SAXException {

		String propiid = "_A" + propi.id();
		propiid = options.internalize(propiid);

		if (propi.isAttribute()) {
			writer.startElement("FeatureAttribute", "id", propiid, op);
		} else {
			writer.startElement("RelationshipRole", "id", propiid, op);
		}

		PrintDescriptors(propi, false, op);

		String s = propi.cardinality().toString();
		s = checkDiff(s, propi, ElementType.MULTIPLICITY);
		String cardinalityText = PrepareToPrint(s);
		cardinalityText = options.internalize(cardinalityText);

		writer.dataElement("cardinality", cardinalityText, op);

		if (!propi.isAttribute() && !propi.isNavigable()) {
			PrintLineByLine("false", "isNavigable", op);
		}

		if (propi.isDerived()) {
			PrintLineByLine("true", "isDerived", op);
		}

		s = propi.initialValue();
		if (propi.isAttribute() && s != null && s.length() > 0) {
			PrintLineByLine(PrepareToPrint(s), "initialValue", op);
		}

		writer.startElement("taggedValues");

		// backwards compatibility
		s = propi.taggedValue("name");
		if (s != null && s.trim().length() > 0) {
			writer.dataElement("name", PrepareToPrint(s), op);
		}
		String[] tags = propi.taggedValuesForTag("length");
		if (tags != null && tags.length > 0) {
			for (String tag : tags) {
				writer.dataElement("length", PrepareToPrint(tag), op);
			}
		}

		if (representTaggedValues != null) {
			PrintTaggedValues(propi, representTaggedValues, null, false);
		}

		writer.endElement("taggedValues");

		if (includeVoidable) {
			if (propi.voidable()) {
				writer.dataElement("voidable", "true", op);
			} else {
				writer.dataElement("voidable", "false", op);
			}
		}

		if (propi.isOrdered()) {
			writer.dataElement("orderIndicator", "1", op);
		} else {
			writer.dataElement("orderIndicator", "0", op);
		}
		if (propi.isUnique()) {
			writer.dataElement("uniquenessIndicator", "1", op);
		} else {
			writer.dataElement("uniquenessIndicator", "0", op);
		}

		Type ti = propi.typeInfo();
		if (!propi.isAttribute() && !propi.isComposition()) {
			if (ti != null) {

				AttributesImpl atts = new AttributesImpl();

				ClassInfo cix = lookupClassById(ti.id);
				if (cix != null) {
					String tiid = "_C" + cix.id();
					tiid = options.internalize(tiid);

					atts.addAttribute("", "idref", "", "CDATA", tiid);
				}
				atts.addAttribute("", "category", "", "CDATA",
						featureTerm.toLowerCase() + " type");
				addOperationToAttributes(op, atts);
				writer.dataElement("", "FeatureTypeIncluded", "", atts,
						checkDiff(ti.name, propi, ElementType.VALUETYPE));
			}
			writer.emptyElement("relation", "idref", assocId);

			PropertyInfo propi2 = propi.reverseProperty();
			if (propi2 != null && ExportProperty(propi2)
					&& propi2.isNavigable()) {

				String propi2id = "_A" + propi2.id();
				propi2id = options.internalize(propi2id);

				writer.emptyElement("InverseRole", "idref", propi2id, op);
			}

		} else {
			if (ti != null) {

				ClassInfo cix;

				if (op != Operation.DELETE) {
					cix = model.classById(ti.id);
				} else {
					cix = refModel.classById(ti.id);
				}

				if (cix != null) {

					int cat = cix.category();
					String cixname = cix.name();
					cixname = checkDiff(cixname, propi, ElementType.VALUETYPE);
					cixname = options.internalize(cixname);

					switch (cat) {
					case Options.CODELIST:
					case Options.ENUMERATION:

						AttributesImpl atts = new AttributesImpl();

						if (cat == Options.CODELIST) {
							atts.addAttribute("", "category", "", "CDATA",
									"code list");

							if (includeCodelistURI) {
								String cl = cix.taggedValue("codeList");
								if (cl == null || cl.isEmpty()) {
									cl = cix.taggedValue("vocabulary");
								}
								if (cl != null && !cl.isEmpty()) {
									atts.addAttribute("", "codeList", "",
											"CDATA", options.internalize(cl));
								}
							}

						} else if (cat == Options.ENUMERATION
								&& !cixname.equals("Boolean")) {
							atts.addAttribute("", "category", "", "CDATA",
									"enumeration");
						}
						addOperationToAttributes(op, atts);
						writer.dataElement("", "ValueDataType", "", atts,
								PrepareToPrint(cixname));

						if (!cixname.equals("Boolean")) {
							writer.dataElement("ValueDomainType", "1", op);
							for (PropertyInfo ei : cix.properties().values()) {
								if (ei != null && ExportValue(ei)) {

									String eiid = "_A" + ei.id() + VALUE_ID_SUFFIX;
									eiid = options.internalize(eiid);

									writer.emptyElement("enumeratedBy", "idref",
											eiid);
								}
							}

							if (diffs != null && diffs.get(cix) != null) {
								for (DiffElement diff : diffs.get(cix)) {
									if (diff.subElementType == ElementType.ENUM
											&& diff.change == Operation.DELETE) {

										writer.emptyElement("enumeratedBy",
												"idref",
												"_A" + ((PropertyInfo) diff.subElement)
														.id()  + VALUE_ID_SUFFIX);
									}
								}
							}

							if (op != Operation.DELETE) {
								if (cix.inSchema(propi.inClass().pkg()))
									enumerations.add(cix);
							} else {
								if (cix.inSchema(refPackage))
									enumerations.add(cix);
							}

							// FIXME if (cix.inSchema(propi.inClass().pkg()))
							// enumerations.add(cix);
						} else {
							writer.dataElement("ValueDomainType", "0", op);
						}
						break;
					default:

						String cixid = "_C" + cix.id();
						cixid = options.internalize(cixid);

						AttributesImpl atts2 = new AttributesImpl();
						atts2.addAttribute("", "idref", "", "CDATA", cixid);

						if (cat == Options.FEATURE
								|| cat == Options.OKSTRAFID) {

							String fttext = featureTerm.toLowerCase() + " type";
							fttext = options.internalize(fttext);

							atts2.addAttribute("", "category", "", "CDATA",
									fttext);

						} else if (cat == Options.DATATYPE
								|| cat == Options.OKSTRAKEY) {
							atts2.addAttribute("", "category", "", "CDATA",
									"data type");
						} else if (cat == Options.UNION) {
							atts2.addAttribute("", "category", "", "CDATA",
									"union data type");
						} else if (cat == Options.BASICTYPE) {
							atts2.addAttribute("", "category", "", "CDATA",
									"basic type");
						}
						addOperationToAttributes(op, atts2);
						writer.dataElement("", "ValueDataType", "", atts2,
								PrepareToPrint(cixname));

						writer.dataElement("ValueDomainType", "0", op);
						break;
					}
				} else {
					String tiname = ti.name;
					tiname = checkDiff(tiname, propi, ElementType.VALUETYPE);
					tiname = options.internalize(tiname);

					writer.dataElement("ValueDataType", PrepareToPrint(tiname),
							op);
				}
			} else {
				writer.dataElement("ValueDataType", "(unknown)", op);
			}
		}

		if (propi.isAttribute()) {
			writer.endElement("FeatureAttribute");
		} else {
			writer.endElement("RelationshipRole");
		}
	}

	/**
	 * Looks up a class as follows: at first we search the class in the input
	 * model (this is the usual case).
	 * 
	 * If the input model does not contain a class with the given id, then we
	 * search in the reference model (which is supplied when a schema diff shall
	 * be computed). If the class was found there, we try to look up the
	 * corresponding class in the input model via the full name (in schema). If
	 * it is found, the ClassInfo from the input model is returned; otherwise
	 * the one from the reference model.
	 * 
	 * We do all this so that references to the class point to the class that
	 * exists in the input model rather than in the reference model (NOTE: when
	 * a diff is computed, then the IDs in the reference model are made unique
	 * by prepending a prefix).
	 * 
	 * @param id
	 * @return
	 */
	private ClassInfo lookupClassById(String id) {

		ClassInfo ci = null;

		if (id != null) {

			// look up class in the input model
			ci = model.classById(id);

			if (ci == null) {

				// is it contained in the reference model?
				if (refModel != null) {

					ci = refModel.classById(id);

					if (ci != null) {

						/*
						 * If we found it in the reference model, can we
						 * identify the class in the input model by its full
						 * name?
						 */
						String fullNameInSchema = ci.fullNameInSchema();
						String fullnamelowercase = fullNameInSchema
								.toLowerCase(Locale.ENGLISH);

						if (inputSchemaClassesByFullNameInSchema
								.containsKey(fullnamelowercase)) {

							// then we'll use the class from the input model
							ci = (ClassInfo) inputSchemaClassesByFullNameInSchema
									.get(fullnamelowercase);
						}
					}
				}
			}
		}

		return ci;
	}

	private void addOperationToAttributes(Operation op, AttributesImpl atts) {

		if (atts != null && op != null) {
			atts.addAttribute("", "mode", "", "CDATA", op.toString());
		}
	}

	public void write() {
	}

	public void writeAll(ShapeChangeResult r) {
		result = r;

		/*
		 * FIXME: workaround until we've decided about the best way to provide
		 * options when writing (currently required for string internalizing).
		 * We can make it a static field or add a parameter to method writeAll.
		 */
		options = r.options();

		if (error || printed)
			return;

		try {

			for (ClassInfo cix : additionalClasses) {

				Operation top = getDiffChange(cix.pkg(), ElementType.CLASS,
						cix);
				PrintClass(cix, false, top, cix.pkg());
			}
			for (ClassInfo cix : enumerations) {
				Operation top = getDiffChange(cix.pkg(), ElementType.CLASS,
						cix);
				PrintValues(cix, top);
			}

			writer.endElement("FeatureCatalogue");
			writer.endDocument();
			writer.close();

		} catch (Exception e) {

			String m = e.getMessage();
			if (m != null) {
				result.addError(m);
			}
			e.printStackTrace(System.err);

		} finally {

			if (writer != null) {
				try {
					writer.close();
				} catch (IOException e) {
					String m = e.getMessage();
					if (m != null) {
						result.addError(m);
					}
					e.printStackTrace(System.err);
				}
			}

			if (refModel != null) {
				refModel.shutdown();
				refModel = null;
			}
		}

		// TODO add an option to delete the temporary file
		// File outDir = new File(outputDirectory);
		// File xmlFile = new File(outDir, xmlName);
		// xmlFile.delete();

		printed = true;
	}

	/**
	 * @param i
	 * @param diffSubElementType
	 * @param diffSubElement
	 * @return if a diff exists for i with the given diffSubElementType and
	 *         diffSubElement, the according diff Operation (i.e., the kind of
	 *         change) is returned - else <code>null</code>
	 */
	private Operation getDiffChange(Info i, ElementType diffSubElementType,
			Info diffSubElement) {

		if (diffs != null && diffs.get(i) != null) {
			for (DiffElement diff : diffs.get(i)) {
				if (diff.subElementType == diffSubElementType
						&& diff.subElement == diffSubElement) {
					return diff.change;
				}
			}
		}
		return null;
	}

	private void writePDF(String xmlName, String outfileBasename) {

		if (!OutputFormat.toLowerCase().contains("pdf"))
			return;

		StatusBoard.getStatusBoard().statusChanged(STATUS_WRITE_PDF);

		String pdffileName = outfileBasename + ".pdf";
		String mime = MimeConstants.MIME_PDF;

		if (xmlName != null && xmlName.length() > 0 && xslfofileName != null
				&& xslfofileName.length() > 0 && pdffileName != null
				&& pdffileName.length() > 0) {
			fopWrite(xmlName, xslfofileName, pdffileName, mime);
		}
	}

	private void writeHTML(String xmlName, String outfileBasename) {

		if (!OutputFormat.toLowerCase().contains("html"))
			return;

		String htmlfileName = outfileBasename + ".html";

		if (OutputFormat.toLowerCase().contains("framehtml")) {

			StatusBoard.getStatusBoard().statusChanged(STATUS_WRITE_FRAMEHTML);

			transformationParameters.put("outputdir", outfileBasename);

			File outDir = new File(outputDirectory);
			File xmlFile = new File(outDir, xmlName);
			transformationParameters.put("catalogXmlPath",
					xmlFile.toURI().toString());

			// directory that will contain index.html etc.
			File outputDir = new File(outDir, outfileBasename);
			if (!outputDir.exists()) {
				try {
					FileUtils.forceMkdir(outputDir);
				} catch (IOException ioex) {
					result.addError(this, 31, outputDir.getAbsolutePath());
				}
			}

			if (logoFilePath != null) {
				String logoFileName = readAndStoreLogo(outputDir,
						outfileBasename);
				if (logoFileName != null) {
					transformationParameters.put("logoFileName", logoFileName);
				}
			}

			if (xmlName != null && xmlName.length() > 0
					&& xslframeHtmlFileName != null
					&& xslframeHtmlFileName.length() > 0) {
				xsltWrite(xmlName, xslframeHtmlFileName, htmlfileName);
			}

			File cssDestination = new File(outputDir, cssFileName);

			try {

				if (cssPath.toLowerCase().startsWith("http")) {
					URL css = new URL(cssPath + "/" + cssFileName);
					FileUtils.copyURLToFile(css, cssDestination);
				} else {
					File css = new File(cssPath + "/" + cssFileName);
					if (css.exists()) {
						FileUtils.copyFile(css, cssDestination);
					} else {
						result.addError(this, 18, css.getAbsolutePath());
						return;
					}
				}

			} catch (Exception e) {
				result.addWarning(this, 16, cssFileName, cssPath,
						outputDir.getAbsolutePath());
			}

			if (includeDiagrams) {

				/*
				 * Copy content of temporary images folder to output folder
				 */
				File tmpImgDir = options.imageTmpDir();

				try {

					FileUtils.copyDirectoryToDirectory(tmpImgDir, outputDir);

				} catch (IOException e) {
					result.addError(this, 28, tmpImgDir.getAbsolutePath(),
							outputDir.getAbsolutePath(), e.getMessage());
				}
			}

		} else {

			StatusBoard.getStatusBoard().statusChanged(STATUS_WRITE_HTML);

			File outDir = new File(outputDirectory);

			if (logoFilePath != null) {
				String logoFileName = readAndStoreLogo(outDir, outfileBasename);
				if (logoFileName != null) {
					transformationParameters.put("logoFileName", logoFileName);
				}
			}

			if (xmlName != null && xmlName.length() > 0
					&& xslhtmlfileName != null && xslhtmlfileName.length() > 0
					&& htmlfileName != null && htmlfileName.length() > 0) {
				xsltWrite(xmlName, xslhtmlfileName, htmlfileName);
			}
		}
	}

	private String readAndStoreLogo(File outputDir, String outfileBasename) {

		String logoFileName = outfileBasename + "_logo.png";
		File logoFile = new File(outputDir, logoFileName);

		try {

			BufferedImage img = null;

			if (logoFilePath.toLowerCase().startsWith("http")) {
				URL logoUrl = new URL(logoFilePath);
				img = ImageIO.read(logoUrl);
			} else {
				File localLogoFile = new File(logoFilePath);
				img = ImageIO.read(localLogoFile);
			}

			ImageIO.write(img, "png", logoFile);

			return logoFileName;

		} catch (Exception e) {
			result.addError(this, 30, logoFilePath, e.getMessage());
			return null;
		}
	}

	/**
	 * Transforms the contents of the temporary feature catalogue xml and
	 * inserts it into a specific place (denoted by a placeholder) of a docx
	 * template file. The result is copied into a new output file. The template
	 * file is not modified.
	 * 
	 * @param xmlName
	 *                            Name of the temporary feature catalogue xml
	 *                            file, located in the output directory.
	 * @param outfileBasename
	 *                            Base name of the output file, without file
	 *                            type ending.
	 */
	private void writeDOCX(String xmlName, String outfileBasename) {

		if (!OutputFormat.toLowerCase().contains("docx"))
			return;

		StatusBoard.getStatusBoard().statusChanged(STATUS_WRITE_DOCX);

		ZipHandler zipHandler = new ZipHandler();

		String docxfileName = outfileBasename + ".docx";

		try {

			// Setup directories
			File outDir = new File(outputDirectory);
			File tmpDir = new File(outDir, "tmpdocx");
			File tmpinputDir = new File(tmpDir, "input");
			File tmpoutputDir = new File(tmpDir, "output");

			// get docx template

			// create temporary file for the docx template copy
			File docxtemplate_copy = new File(tmpDir, "docxtemplatecopy.tmp");

			// populate temporary file either from remote or local URI
			if (docxTemplateFilePath.toLowerCase().startsWith("http")) {
				URL templateUrl = new URL(docxTemplateFilePath);
				FileUtils.copyURLToFile(templateUrl, docxtemplate_copy);
			} else {
				File docxtemplate = new File(docxTemplateFilePath);
				if (docxtemplate.exists()) {
					FileUtils.copyFile(docxtemplate, docxtemplate_copy);
				} else {
					result.addError(this, 19, docxtemplate.getAbsolutePath());
					return;
				}
			}

			/*
			 * Unzip the docx template to tmpinputDir and tmpoutputDir The
			 * contents of the tmpinputdir will be used as input for the
			 * transformation. The transformation result will overwrite the
			 * relevant files in the tmpoutputDir.
			 */
			zipHandler.unzip(docxtemplate_copy, tmpinputDir);
			zipHandler.unzip(docxtemplate_copy, tmpoutputDir);

			/*
			 * Get hold of the styles.xml file from which the transformation
			 * will get relevant information. The path to this file will be used
			 * as a transformation parameter.
			 */
			File styleXmlFile = new File(tmpinputDir, "word/styles.xml");
			if (!styleXmlFile.canRead()) {
				result.addError(null, 301, styleXmlFile.getName(),
						"styles.xml");
				return;
			}

			/*
			 * Get hold of the temporary feature catalog xml file. The path to
			 * this file will be used as a transformation parameter.
			 */
			File xmlFile = new File(outDir, xmlName);
			if (!xmlFile.canRead()) {
				result.addError(null, 301, xmlFile.getName(), xmlName);
				return;
			}

			/*
			 * Get hold of the input document.xml file (internal .xml file from
			 * the docxtemplate). It will be used as the source for the
			 * transformation.
			 */
			File indocumentxmlFile = new File(tmpinputDir, "word/document.xml");
			if (!indocumentxmlFile.canRead()) {
				result.addError(null, 301, indocumentxmlFile.getName(),
						"document.xml");
				return;
			}

			/*
			 * Get hold of the output document.xml file. It will be used as the
			 * transformation target.
			 */
			File outdocumentxmlFile = new File(tmpoutputDir,
					"word/document.xml");
			if (!outdocumentxmlFile.canWrite()) {
				result.addError(null, 307, outdocumentxmlFile.getName(),
						"document.xml");
				return;
			}

			/*
			 * Prepare the transformation.
			 */
			transformationParameters.put("styleXmlPath",
					styleXmlFile.toURI().toString());
			transformationParameters.put("catalogXmlPath",
					xmlFile.toURI().toString());
			transformationParameters.put("DOCX_PLACEHOLDER", DOCX_PLACEHOLDER);
			transformationParameters.put("docxStyle", docxStyle);

			/*
			 * Execute the transformation.
			 */
			this.xsltWrite(indocumentxmlFile, xsldocxfileName,
					outdocumentxmlFile);

			if (includeDiagrams && !imageList.isEmpty()) {
				/*
				 * === Process image information ===
				 */

				/*
				 * 1. Copy content of temporary images folder to output folder
				 */
				File mediaDir = new File(tmpoutputDir, "word/media");
				FileUtils.copyDirectoryToDirectory(options.imageTmpDir(),
						mediaDir);

				/*
				 * 2. Create image information file. The path to this file will
				 * be used as a transformation parameter.
				 */

				Document imgInfoDoc = createDocument();

				imgInfoDoc.appendChild(imgInfoDoc.createComment(
						"Temporary file containing image metadata"));

				Element imgInfoRoot = imgInfoDoc.createElement("images");
				imgInfoDoc.appendChild(imgInfoRoot);

				addAttribute(imgInfoDoc, imgInfoRoot, "xmlns:xsi",
						"http://www.w3.org/2001/XMLSchema-instance");

				for (ImageMetadata im : imageList) {

					Element e1 = imgInfoDoc.createElement("image");

					addAttribute(imgInfoDoc, e1, "id", im.getId());
					addAttribute(imgInfoDoc, e1, "relPath",
							im.getRelPathToFile());

					imgInfoRoot.appendChild(e1);
				}

				Properties outputFormat = OutputPropertiesFactory
						.getDefaultMethodProperties("xml");
				outputFormat.setProperty("indent", "yes");
				outputFormat.setProperty(
						"{http://xml.apache.org/xalan}indent-amount", "2");
				if (encoding != null)
					outputFormat.setProperty("encoding", encoding);

				File relsFile = new File(tmpDir, "docx_relationships.tmp.xml");

				try {

					OutputStream fout = new FileOutputStream(relsFile);
					OutputStream bout = new BufferedOutputStream(fout);
					OutputStreamWriter outputXML = new OutputStreamWriter(bout,
							outputFormat.getProperty("encoding"));

					Serializer serializer = SerializerFactory
							.getSerializer(outputFormat);
					serializer.setWriter(outputXML);
					serializer.asDOMSerializer().serialize(imgInfoDoc);
					outputXML.close();
				} catch (Exception e) {
					String m = e.getMessage();
					if (m != null) {
						result.addError(m);
					}
					e.printStackTrace(System.err);
				}

				/*
				 * 3. Apply transformation to relationships file
				 */

				/*
				 * Get hold of the input relationships file (internal file from
				 * the docx template). It will be used as the source for the
				 * transformation.
				 */

				File inRelsXmlFile = new File(tmpinputDir,
						"word/_rels/document.xml.rels");
				if (!inRelsXmlFile.canRead()) {
					result.addError(null, 301, inRelsXmlFile.getName(),
							"document.xml.rels");
					return;
				}

				/*
				 * Get hold of the output relationships file. It will be used as
				 * the transformation target.
				 */
				File outRelsXmlFile = new File(tmpoutputDir,
						"word/_rels/document.xml.rels");
				if (!outRelsXmlFile.canWrite()) {
					result.addError(null, 307, outRelsXmlFile.getName(),
							"document.xml.rels");
					return;
				}

				/*
				 * Prepare the transformation.
				 */
				transformationParameters.put("imageInfoXmlPath",
						relsFile.toURI().toString());

				/*
				 * Execute the transformation.
				 */
				this.xsltWrite(inRelsXmlFile, xsldocxrelsfileName,
						outRelsXmlFile);

				/*
				 * 4. Apply transformation to content types file
				 * 
				 * NOTE: To ensure it contains: <Default Extension="jpg"
				 * ContentType="image/jpeg"/>
				 */

				/*
				 * Get hold of the input content types file (internal file from
				 * the docx template). It will be used as the source for the
				 * transformation.
				 */

				File inContentTypesXmlFile = new File(tmpinputDir,
						"[Content_Types].xml");
				if (!inContentTypesXmlFile.canRead()) {
					result.addError(null, 301, inContentTypesXmlFile.getName(),
							"[Content_Types].xml");
					return;
				}

				/*
				 * Get hold of the output content types file. It will be used as
				 * the transformation target.
				 */
				File outContentTypesXmlFile = new File(tmpoutputDir,
						"[Content_Types].xml");
				if (!outContentTypesXmlFile.canWrite()) {
					result.addError(null, 307, outContentTypesXmlFile.getName(),
							"[Content_Types].xml");
					return;
				}

				/*
				 * Execute the transformation.
				 */
				this.xsltWrite(inContentTypesXmlFile,
						xsldocxContentTypesFileName, outContentTypesXmlFile);
			}

			/*
			 * === Create the docx result file ===
			 */

			// Get hold of the output docx file (it will be overwritten or
			// initialized).
			File outFile = new File(outDir, docxfileName);

			/*
			 * Zip the temporary output directory and copy it to the output docx
			 * file.
			 */
			zipHandler.zip(tmpoutputDir, outFile);

			/*
			 * === Delete the temporary directory ===
			 */

			try {
				FileUtils.deleteDirectory(tmpDir);
			} catch (IOException e) {
				result.addWarning(this, 20, e.getMessage());
			}

			result.addResult(getTargetName(), outputDirectory, docxfileName,
					null);

		} catch (Exception e) {
			String m = e.getMessage();
			if (m != null) {
				result.addError(m);
			}
			e.printStackTrace(System.err);
		}
	}

	private void writeRTF(String xmlName, String outfileBasename) {

		if (!OutputFormat.toLowerCase().contains("rtf"))
			return;

		StatusBoard.getStatusBoard().statusChanged(STATUS_WRITE_RTF);

		String rtffileName = outfileBasename + ".rtf";

		if (xmlName != null && xmlName.length() > 0 && xslrtffileName != null
				&& xslrtffileName.length() > 0 && rtffileName != null
				&& rtffileName.length() > 0) {
			xsltWrite(xmlName, xslrtffileName, rtffileName);
		}
	}

	private void writeXML(String xmlName, String outfileBasename) {

		if (!OutputFormat.toLowerCase().contains("xml"))
			return;

		StatusBoard.getStatusBoard().statusChanged(STATUS_WRITE_XML);

		String xmloutFileName = outfileBasename + ".xml";

		if (xmlName != null && xmlName.length() > 0 && xslxmlfileName != null
				&& xslxmlfileName.length() > 0 && xmloutFileName != null
				&& xmloutFileName.length() > 0) {
			xsltWrite(xmlName, xslxmlfileName, xmloutFileName);
		}
	}

	private void fopWrite(String xmlName, String xslfofileName,
			String outfileName, String outputMimetype) {
		Properties outputFormat = OutputPropertiesFactory
				.getDefaultMethodProperties("xml");
		outputFormat.setProperty("indent", "yes");
		outputFormat.setProperty("{http://xml.apache.org/xalan}indent-amount",
				"2");
		outputFormat.setProperty("encoding", encoding);

		// redirect FOP-logging to our system, Level 'Warning' by default
		Logger fl = Logger.getLogger("org.apache.fop");
		fl.setLevel(Level.WARNING);
		FopMsgHandler fmh = new FopMsgHandler(result, this);
		fl.addHandler(fmh);

		try {
<<<<<<< HEAD
			/*
			 * 2019-07-16 JE: with FOP 1.0 it was just FopFactory.newInstance().
			 * It is not clear how the factory should be configured.
			 */
=======
			// configure fopFactory as desired
>>>>>>> 82cc7397
			FopFactory fopFactory = FopFactory
					.newInstance(new File(".").toURI());

			FOUserAgent foUserAgent = fopFactory.newFOUserAgent();
			// configure foUserAgent as desired

			boolean skip = false;

			// Setup directories
			File outDir = new File(outputDirectory);

			// Setup input and output files
			File xmlFile = new File(outDir, xmlName);
			File xsltFile = new File(xsltPath, xslfofileName);
			File outFile = new File(outDir, outfileName);

			if (!xmlFile.canRead()) {
				result.addError(null, 301, xmlFile.getName(), outfileName);
				skip = true;
			}
			if (!xsltFile.canRead()) {
				result.addError(null, 301, xsltFile.getName(), outfileName);
				skip = true;
			}

			if (skip == false) {
				// Setup output
				OutputStream out = null;
				try {
					out = new java.io.FileOutputStream(outFile);
					out = new java.io.BufferedOutputStream(out);
				} catch (Exception e) {
					result.addError(null, 304, outFile.getName(),
							e.getMessage());
					skip = true;
				}
				if (skip == false) {
					try {
						// Construct fop with desired output format
						Fop fop = fopFactory.newFop(MimeConstants.MIME_PDF,
								foUserAgent, out);

						// Setup XSLT
						if (xslTransformerFactory != null) {
							// use TransformerFactory specified in configuration
							System.setProperty(
									"javax.xml.transform.TransformerFactory",
									xslTransformerFactory);
						} else {
							// use TransformerFactory determined by system
						}
						TransformerFactory factory = TransformerFactory
								.newInstance();
						Transformer transformer = factory
								.newTransformer(new StreamSource(xsltFile));

						FopErrorListener el = new FopErrorListener(
								xmlFile.getName(), result, this);
						transformer.setErrorListener(el);

						// Set the value of a <param> in the stylesheet
						transformer.setParameter("versionParam", "2.0");

						// Setup input for XSLT transformation
						Source src = new StreamSource(xmlFile);

						// Resulting SAX events (the generated FO) must be piped
						// through to FOP
						Result res = new SAXResult(fop.getDefaultHandler());

						// Start XSLT transformation and FOP processing
						transformer.transform(src, res);

					} catch (Exception e) {
						result.addError(null, 304, outfileName, e.getMessage());
						skip = true;
					} finally {
						out.close();
						result.addResult(getTargetName(), outputDirectory,
								outfileName, null);
						if (deleteXmlFile)
							xmlFile.delete();
					}
				}
			}

		} catch (Exception e) {
			String m = e.getMessage();
			if (m != null) {
				result.addError(m);
			}
			e.printStackTrace(System.err);
		}
	}

	public void xsltWrite(String xmlName, String xsltfileName,
			String outfileName) {

		// =========================================
		// ensure that the source file is available
		// =========================================

		File outDir = new File(outputDirectory);

		File transformationTargetFile = new File(outDir, outfileName);

		File transformationSourceFile = new File(outDir, xmlName);
		if (!transformationSourceFile.canRead()) {
			result.addError(null, 301,
					transformationSourceFile.getAbsolutePath(),
					transformationTargetFile.getAbsolutePath());
			return;
		}

		xsltWrite(transformationSourceFile, xsltfileName,
				transformationTargetFile);

		if (transformationTargetFile.exists()
				&& transformationTargetFile.length() == 0) {
			FileUtils.deleteQuietly(transformationTargetFile);
			result.addDebug(this, 32,
					transformationTargetFile.getAbsolutePath());
		}
	}

	public void xsltWrite(File transformationSource, String xsltfileName,
			File transformationTarget) {

		try {

			// ==============================
			// 1. perform additional checks
			// ==============================

			URI xsltMainFileUri = null;
			if (xsltPath.toLowerCase().startsWith("http")) {
				URL url = new URL(xsltPath + "/" + xsltfileName);
				xsltMainFileUri = url.toURI();
			} else {
				File xsl = new File(xsltPath + "/" + xsltfileName);
				if (xsl.exists()) {
					xsltMainFileUri = xsl.toURI();
				} else {
					result.addError(this, 18, xsl.getAbsolutePath());
					return;
				}
			}

			// ==============================
			// 2. perform the transformation
			// ==============================
						
			// determine if we need to run with a specific JRE
			if (pathToJavaExe == null) {

				// continue using current runtime environment
				XsltWriter writer = new XsltWriter(xslTransformerFactory,
						hrefMappings, transformationParameters, result);

				writer.xsltWrite(transformationSource, xsltMainFileUri,
						transformationTarget);

			} else {

				// execute with JRE from configuration

				List<String> cmds = new ArrayList<String>();

				cmds.add(pathToJavaExe);

				if (javaOptions != null) {
					cmds.add(javaOptions);
				}

				cmds.add("-cp");
				List<String> cpEntries = new ArrayList<String>();
				
				ClassGraph cg = new ClassGraph();	
				List<URL> cpUrls = cg.getClasspathURLs();
				for(URL u : cpUrls) {
					String path = FileUtils.toFile(u).getAbsolutePath();
					cpEntries.add(path);
				}

				String cpValue = StringUtils.join(cpEntries,
						System.getProperty("path.separator"));
				cmds.add("\"" + cpValue + "\"");

				/* add fully qualified name of XsltWriter class to command */
				cmds.add(XsltWriter.class.getName());

				// add parameter for hrefMappings (if defined)
				if (!hrefMappings.isEmpty()) {

					List<NameValuePair> hrefMappingsList = new ArrayList<NameValuePair>();
					for (Entry<String, URI> hrefM : hrefMappings.entrySet()) {
						hrefMappingsList.add(new BasicNameValuePair(
								hrefM.getKey(), hrefM.getValue().toString()));
					}
					String hrefMappingsString = URLEncodedUtils.format(
							hrefMappingsList, XsltWriter.ENCODING_CHARSET);

					/*
					 * NOTE: surrounding href mapping string with double quotes
					 * to avoid issues with using '=' inside the string when
					 * passed as parameter in invocation of java executable.
					 */
					cmds.add(XsltWriter.PARAM_hrefMappings);
					cmds.add("\"" + hrefMappingsString + "\"");
				}

				if (!transformationParameters.isEmpty()) {

					List<NameValuePair> transformationParametersList = new ArrayList<NameValuePair>();
					for (Entry<String, String> transParam : transformationParameters
							.entrySet()) {
						transformationParametersList.add(new BasicNameValuePair(
								transParam.getKey(), transParam.getValue()));
					}
					String transformationParametersString = URLEncodedUtils
							.format(transformationParametersList,
									XsltWriter.ENCODING_CHARSET);

					/*
					 * NOTE: surrounding transformation parameter string with
					 * double quotes to avoid issues with using '=' inside the
					 * string when passed as parameter in invocation of java
					 * executable.
					 */
					cmds.add(XsltWriter.PARAM_transformationParameters);
					cmds.add("\"" + transformationParametersString + "\"");
				}

				if (xslTransformerFactory != null) {
					cmds.add(XsltWriter.PARAM_xslTransformerFactory);
					cmds.add(xslTransformerFactory);
				}

				String transformationSourcePath = transformationSource
						.getPath();
				String xsltMainFileUriString = xsltMainFileUri.toString();
				String transformationTargetPath = transformationTarget
						.getPath();

				cmds.add(XsltWriter.PARAM_transformationSourcePath);
				cmds.add("\"" + transformationSourcePath + "\"");

				cmds.add(XsltWriter.PARAM_transformationTargetPath);
				cmds.add("\"" + transformationTargetPath + "\"");

				cmds.add(XsltWriter.PARAM_xsltMainFileUri);
				cmds.add("\"" + xsltMainFileUriString + "\"");

				result.addInfo(this, 26, StringUtils.join(cmds, " "));

				ProcessBuilder pb = new ProcessBuilder(cmds);

				try {
					Process proc = pb.start();

					StreamGobbler outputGobbler = new StreamGobbler(
							proc.getInputStream());
					StreamGobbler errorGobbler = new StreamGobbler(
							proc.getErrorStream());

					errorGobbler.start();
					outputGobbler.start();

					errorGobbler.join();
					outputGobbler.join();

					int exitVal = proc.waitFor();

					if (outputGobbler.hasResult()) {
						result.addInfo(this, 25, outputGobbler.getResult());
					}

					if (exitVal != 0 || errorGobbler.hasResult()) {

						// log error
						if (errorGobbler.hasResult()) {
							result.addError(this, 23, errorGobbler.getResult(),
									"" + exitVal);
						} else {
							result.addError(this, 24, "" + exitVal);
						}
					}

				} catch (InterruptedException e) {
					result.addFatalError(this, 22);
					throw new ShapeChangeAbortException();
				}
			}

			// ==============
			// 2. log result
			// ==============

			if (OutputFormat.toLowerCase().contains("docx")) {

				// nothing to do here, the writeDOCX method adds the proper
				// result

			} else if (OutputFormat.toLowerCase().contains("framehtml")) {

				String outputDir = outputDirectory + "/" + outputFilename;

				result.addResult(getTargetName(), outputDir, "index.html",
						null);
			} else {
				result.addResult(getTargetName(), outputDirectory,
						transformationTarget.getName(), null);
			}

		} catch (Exception e) {
			String m = e.getMessage();
			if (m != null) {
				result.addError(m);
			}
			e.printStackTrace(System.err);
		}
	}

	/**
	 * <p>
	 * This method returns messages belonging to the Feature Catalogue target by
	 * their message number. The organization corresponds to the logic in module
	 * ShapeChangeResult. All functions in that class, which require an message
	 * number can be redirected to the function at hand.
	 * </p>
	 * 
	 * @param mnr
	 *                Message number
	 * @return Message text, including $x$ substitution points.
	 */
	public String message(int mnr) {
		// Get the message proper and return it with an identification prefixed
		String mess = messageText(mnr);
		if (mess == null)
			return null;
		String prefix = "";
		if (mess.startsWith("??")) {
			prefix = "??";
			mess = mess.substring(2);
		}
		return prefix + "Feature Catalogue Target: " + mess;
	}

	public void writeOutput() {

		if (dontTransform) {
			// TODO log message
			return;
		}

		String xmlName = outputFilename + ".tmp.xml";

		writePDF(xmlName, outputFilename);
		writeHTML(xmlName, outputFilename);
		writeXML(xmlName, outputFilename);
		writeRTF(xmlName, outputFilename);
		writeDOCX(xmlName, outputFilename);

	}

	public void initialise(Options o, ShapeChangeResult r) {

		options = o;
		result = r;

		// String interning only used for creation of temporary XML

		initialiseFromOptions();
		initialiseTransformationParameters();

	}

	/**
	 * Set up any common parameters for the XSL transformation.
	 */
	private void initialiseTransformationParameters() {

		this.transformationParameters.put("featureTypeSynonym",
				featureTerm + " Type");
		this.transformationParameters.put("lang", lang);
		this.transformationParameters.put("noAlphabeticSortingForProperties",
				noAlphabeticSortingForProperties);
		this.transformationParameters.put("includeCodelistsAndEnumerations",
			includeCodelistsAndEnumerations);
	}

	private void initialiseFromOptions() {

		outputDirectory = options.parameter(this.getClass().getName(),
				"outputDirectory");
		if (outputDirectory == null)
			outputDirectory = options.parameter("outputDirectory");
		if (outputDirectory == null)
			outputDirectory = ".";

		outputFilename = options.parameter(this.getClass().getName(),
				"outputFilename");
		if (outputFilename == null)
			outputFilename = "FeatureCatalogue";

		docxTemplateFilePath = options.parameter(this.getClass().getName(),
				"docxTemplateFilePath");
		if (docxTemplateFilePath == null)
			docxTemplateFilePath = options.parameter("docxTemplateFilePath");
		// if no path is provided, use the directory of the default template
		if (docxTemplateFilePath == null) {
			docxTemplateFilePath = DOCX_TEMPLATE_URL;
			result.addDebug(this, 17, "docxTemplateFilePath",
					DOCX_TEMPLATE_URL);
		}

		String docxStyleParamValue = options.parameter(
				this.getClass().getName(), FeatureCatalogue.PARAM_DOCX_STYLE);
		if (docxStyleParamValue != null) {
			// configuration validation will ensure that parameter value is
			// valid
			docxStyle = docxStyleParamValue;
		}

		logoFilePath = options.parameter(this.getClass().getName(),
				"logoFilePath");

		String s = options.parameter(this.getClass().getName(),
				"inheritedConstraints");
		if (s != null && s.equalsIgnoreCase("false"))
			inheritedConstraints = false;

		s = options.parameter(this.getClass().getName(), "inheritedProperties");
		if (s != null && s.equalsIgnoreCase("true"))
			inheritedProperties = true;

		s = options.parameter(this.getClass().getName(), "deleteXmlfile");
		if (s != null && s.equalsIgnoreCase("true"))
			deleteXmlFile = true;

		s = options.parameter(this.getClass().getName(), "package");
		if (s != null && s.length() > 0)
			Package = s;
		else
			Package = "";

		s = options.parameter(this.getClass().getName(), PARAM_OUTPUT_FORMAT);
		if (s != null && s.length() > 0)
			OutputFormat = s;
		else
			OutputFormat = "";

		s = options.parameter(this.getClass().getName(), "featureTerm");
		if (s != null && s.length() > 0)
			featureTerm = s;

		s = options.parameter(this.getClass().getName(), "includeDiagrams");
		if (s != null && s.equalsIgnoreCase("true"))
			includeDiagrams = true;

		s = options.parameter(this.getClass().getName(), PARAM_DONT_TRANSFORM);
		if (s != null && s.equalsIgnoreCase("true"))
			dontTransform = true;

		s = options.parameter(this.getClass().getName(),
				PARAM_INCLUDE_CODELIST_URI);
		if (s != null && s.equalsIgnoreCase("false"))
			includeCodelistURI = false;

		representTaggedValues = options.parameter("representTaggedValues");

		// TBD: one could check that input has actually loaded the diagrams;
		// however, in future a transformation could create images as well

		s = options.parameter(this.getClass().getName(), "includeVoidable");
		if (s != null && s.equalsIgnoreCase("false"))
			includeVoidable = false;

		s = options.parameter(this.getClass().getName(), "includeAlias");
		if (s != null) {
			if (s.equalsIgnoreCase("false"))
				includeTitle = false;
		} else {
			// support for old, somewhat misleading, name for this parameter
			s = options.parameter(this.getClass().getName(), "includeTitle");
			if (s != null && s.equalsIgnoreCase("false"))
				includeTitle = false;
		}

		if (model != null) {
			encoding = model.characterEncoding();
		}

		s = options.parameter(this.getClass().getName(),
				PARAM_XSL_TRANSFORMER_FACTORY);
		if (s != null && s.length() > 0)
			xslTransformerFactory = s;

		s = options.parameter(this.getClass().getName(), "xslhtmlFile");
		if (s != null && s.length() > 0)
			xslhtmlfileName = s;

		s = options.parameter(this.getClass().getName(),
				"xslframeHtmlFileName");
		if (s != null && s.length() > 0)
			xslframeHtmlFileName = s;

		s = options.parameter(this.getClass().getName(), "xslfoFile");
		if (s != null && s.length() > 0)
			xslfofileName = s;

		s = options.parameter(this.getClass().getName(), "xslrtfFile");
		if (s != null && s.length() > 0)
			xslrtffileName = s;

		s = options.parameter(this.getClass().getName(), "xsldocxFile");
		if (s != null && s.length() > 0)
			xsldocxfileName = s;

		s = options.parameter(this.getClass().getName(), "xslxmlFile");
		if (s != null && s.length() > 0)
			xslxmlfileName = s;

		/*
		 * first check the xslt path setting(s), then anything that depends on
		 * it for example the css path defaults to the xslt path
		 */
		s = options.parameter(this.getClass().getName(), "xsltPfad");
		if (s != null && s.length() > 0)
			xsltPath = s;

		s = options.parameter(this.getClass().getName(), "xsltPath");
		if (s != null && s.length() > 0)
			xsltPath = s;

		/*
		 * check cssPath only after xslt path has been checked if no value is
		 * provided for cssPath it defaults to the xslt path
		 */
		s = options.parameter(this.getClass().getName(), "cssPath");
		if (s != null && s.length() > 0) {
			cssPath = s;
		} else {
			cssPath = xsltPath;
		}

		s = options.parameter(this.getClass().getName(), "lang");
		if (s != null && s.length() > 0)
			lang = s;

		s = options.parameter(this.getClass().getName(),
				"noAlphabeticSortingForProperties");
		if (s != null && s.equalsIgnoreCase("true"))
			noAlphabeticSortingForProperties = "true";
		
		s = options.parameter(this.getClass().getName(),
			"includeCodelistsAndEnumerations");
		if (s != null && s.equalsIgnoreCase("true"))
		    includeCodelistsAndEnumerations = "true";
		
		s = options.parameter(this.getClass().getName(), "xslLocalizationUri");
		if (s != null && s.length() > 0) {

			try {

				URI locXslUri;
				if (s.startsWith("http")) {
					locXslUri = new URI(s);
				} else {
					locXslUri = new URI(s);
					File f;
					if (!locXslUri.isAbsolute()) {
						f = new File(s);
						locXslUri = f.toURI();
					}
				}

				hrefMappings.put(localizationXslDefaultUri, locXslUri);

			} catch (URISyntaxException e) {
				result.addError(this, 15, "xslLocalizationUri", s,
						e.toString());
			}

		}

		s = options.parameter(this.getClass().getName(),
				"localizationMessagesUri");
		if (s != null && s.length() > 0) {

			try {

				URI locMsgUri;
				if (s.startsWith("http")) {
					locMsgUri = new URI(s);
				} else {
					locMsgUri = new URI(s);
					File f;
					if (!locMsgUri.isAbsolute()) {
						f = new File(s);
						locMsgUri = f.toURI();
					}
				}

				hrefMappings.put(localizationMessagesDefaultUri, locMsgUri);

			} catch (URISyntaxException e) {
				result.addError(this, 15, "localizationMessagesUri", s,
						e.toString());
			}
		}

		String pathToJavaExe_ = options.parameter(this.getClass().getName(),
				PARAM_JAVA_EXE_PATH);
		if (pathToJavaExe_ != null && pathToJavaExe_.trim().length() > 0) {
			pathToJavaExe = pathToJavaExe_.trim();
			if (!pathToJavaExe.startsWith("\"")) {
				pathToJavaExe = "\"" + pathToJavaExe;
			}
			if (!pathToJavaExe.endsWith("\"")) {
				pathToJavaExe = pathToJavaExe + "\"";
			}

			String jo_tmp = options.parameter(this.getClass().getName(),
					PARAM_JAVA_OPTIONS);
			if (jo_tmp != null && jo_tmp.trim().length() > 0) {
				javaOptions = jo_tmp.trim();
			}
		}
	}
	
	@Override
	public void registerRulesAndRequirements(RuleRegistry r) {
	 // no rules or requirements defined for this target, thus nothing to do
	}
	
	@Override
	public String getTargetIdentifier() {
	    return "fc";
	}
	
	@Override
	public String getDefaultEncodingRule() {
		return "*";
	}

	/**
	 * This is the message text provision proper. It returns a message for a
	 * number.
	 * 
	 * @param mnr
	 *                Message number
	 * @return Message text or null
	 */
	protected String messageText(int mnr) {
		switch (mnr) {
		case 12:
			return "Directory named '$1$' does not exist or is not accessible.";
		case 13:
			return "File '$1$' does not exist or is not accessible.";
		case 14:
			return "TBD";
		case 15:
			return "URI syntax exception for configuration parameter '$1$'. Value was: '$2$'. Using default URI stated in XSLT. Exception message: $3$";
		case 16:
			return "Could not copy stylesheet '$1$' from '$2$' to '$3$'.";
		case 17:
			return "No value provided for configuration parameter '$1$', defaulting to: '$2$'.";
		case 18:
			return "XSLT stylesheet $1$ not found.";
		case 19:
			return "DOCX template $1$ not found.";
		case 20:
			return "Could not delete temporary directory created for docx transformation; IOException message is: $1$";
		case 21:
			return "Invalid command for invocation of external java executable. Return code was: $2$. Command was: $1$";
		case 22:
			return "Interruption exception during execution of external java executable.";
		case 23:
			return "Execution of XSLT write with external java executable did not succeed (return code was '$2$'). Error message is: $1$.";
		case 24:
			return "Execution of XSLT write with external java executable did not succeed (return code was '$2$'). No error message was provided.";
		case 25:
			return "Execution of XSLT write with external java executable produced the following log message(s): $1$";
		case 26:
			return "Invoking external JRE with command: $1$";
		case 27:
			return "Message from external java executable: $1$";
		case 28:
			return "Exception occurred when copying content from temporary image directory at '$1$' to directory '$2$'. Message is: $3$.";
		case 30:
			return "Exception occurred while trying to read and store logo file from '$1$'. Exception message is: $2$";
		case 31:
			return "Directory '$1$' could not be created.";
		case 32:
			return "Removed empty XSLT transformation target file at $1$.";
		}
		return null;
	}
}<|MERGE_RESOLUTION|>--- conflicted
+++ resolved
@@ -2681,14 +2681,10 @@
 		fl.addHandler(fmh);
 
 		try {
-<<<<<<< HEAD
 			/*
 			 * 2019-07-16 JE: with FOP 1.0 it was just FopFactory.newInstance().
 			 * It is not clear how the factory should be configured.
 			 */
-=======
-			// configure fopFactory as desired
->>>>>>> 82cc7397
 			FopFactory fopFactory = FopFactory
 					.newInstance(new File(".").toURI());
 

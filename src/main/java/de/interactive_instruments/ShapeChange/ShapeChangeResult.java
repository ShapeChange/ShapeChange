--- conflicted
+++ resolved
@@ -685,15 +685,11 @@
 		case 16:
 			return "The XMI file is not associated with a DTD. The DTD is required for validating and processing the XMI file.";
 		case 18:
-<<<<<<< HEAD
 			return "Unsupported Java version: '$1$'. Java 11 or higher required.";
 		case 19:
 			return "Model object could not be instantiated: '$1$'.";
 		case 20:
 			return "Model object could not be accessed: '$1$'.";
-=======
-			return "Unsupported Java version: '$1$'. Java 1.8 or higher required.";
->>>>>>> 82cc7397
 		case 21:
 			return "??Rule name '$1$' is not valid. The rule is ignored.";
 		case 22:

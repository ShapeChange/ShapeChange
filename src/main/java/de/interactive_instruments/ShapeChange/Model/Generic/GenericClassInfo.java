--- conflicted
+++ resolved
@@ -140,11 +140,7 @@
     /**
      * @param list the constraints to set, may be <code>null</code>
      */
-<<<<<<< HEAD
-    public void setConstraints(Vector<Constraint> list) {
-=======
     public void setDirectConstraints(Vector<Constraint> list) {
->>>>>>> 4f0eabff
 	this.constraints = list;
     }
 
@@ -359,11 +355,7 @@
 	    return false;
     }
 
-<<<<<<< HEAD
-    public boolean hasConstraints() {
-=======
     public boolean hasDirectConstraints() {
->>>>>>> 4f0eabff
 	if (this.constraints == null || this.constraints.isEmpty()) {
 	    return false;
 	} else {
@@ -381,17 +373,12 @@
     }
 
     @Override
-<<<<<<< HEAD
-    public List<Constraint> constraints() {
-=======
     public List<Constraint> directConstraints() {
 
->>>>>>> 4f0eabff
 	if (constraints == null) {
 	    return new Vector<Constraint>(1);
 	} else {
 	    return constraints;
-<<<<<<< HEAD
 	}
     }
 
@@ -402,18 +389,6 @@
 	    if (pi.name().equals(name))
 		return pi;
 	}
-=======
-	}
-    }
-
-    @Override
-    public PropertyInfo property(String name) {
-	// Search in own properties
-	for (PropertyInfo pi : properties.values()) {
-	    if (pi.name().equals(name))
-		return pi;
-	}
->>>>>>> 4f0eabff
 	// Go and search in base class, if it exists
 	Map<String, ClassInfo> baseClassesById = new HashMap<String, ClassInfo>();
 	if (supertypes != null && !supertypes.isEmpty()) {
@@ -512,15 +487,9 @@
     }
 
     /**
-<<<<<<< HEAD
      * Adds the new property to the set of properties of this class (and also
      * registers the property in the model). The behavior for adding a property that
      * has the same name as an existing one is determined by a parameter.
-=======
-     * Adds the new property to the set of properties of this class. The behavior
-     * for adding a property that has the same name as an existing one is determined
-     * by a parameter.
->>>>>>> 4f0eabff
      * 
      * WARNING1: if the given property does not have the same name as an existing
      * one but the same sequence number, this will overwrite the existing property
@@ -618,13 +587,9 @@
      * Adds the given constraints to the constraints of this class, preventing
      * duplicates (references to same constraint object).
      * 
-<<<<<<< HEAD
-=======
+     * @param list constraints to add; can be empty or <code>null</code>
      * NOTE: This may also add constraints defined for a different context element, 
      * e.g. when flattening types.
-     * 
->>>>>>> 4f0eabff
-     * @param list constraints to add; can be empty or <code>null</code>
      */
     public void addConstraints(List<Constraint> list) {
 	if (list == null || list.isEmpty())
@@ -739,15 +704,9 @@
 	copy.setProperties(copyProperties);
 
 	if (this.constraints == null) {
-<<<<<<< HEAD
-	    copy.setConstraints(null);
-	} else {
-	    copy.setConstraints((Vector<Constraint>) constraints.clone());
-=======
 	    copy.setDirectConstraints(null);
 	} else {
 	    copy.setDirectConstraints((Vector<Constraint>) constraints.clone());
->>>>>>> 4f0eabff
 	}
 
 	return copy;

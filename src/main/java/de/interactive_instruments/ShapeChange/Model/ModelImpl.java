<<<<<<< HEAD
/**
 * ShapeChange - processing application schemas for geographic information
 *
 * This file is part of ShapeChange. ShapeChange takes a ISO 19109 
 * Application Schema from a UML model and translates it into a 
 * GML Application Schema or other implementation representations.
 *
 * Additional information about the software can be found at
 * http://shapechange.net/
 *
 * (c) 2002-2012 interactive instruments GmbH, Bonn, Germany
 *
 * This program is free software: you can redistribute it and/or modify
 * it under the terms of the GNU General Public License as published by
 * the Free Software Foundation, either version 3 of the License, or
 * (at your option) any later version.
 * 
 * This program is distributed in the hope that it will be useful,
 * but WITHOUT ANY WARRANTY; without even the implied warranty of
 * MERCHANTABILITY or FITNESS FOR A PARTICULAR PURPOSE.  See the
 * GNU General Public License for more details.
 * 
 * You should have received a copy of the GNU General Public License
 * along with this program.  If not, see <http://www.gnu.org/licenses/>.
 *
 * Contact:
 * interactive instruments GmbH
 * Trierer Strasse 70-72
 * 53115 Bonn
 * Germany
 */

package de.interactive_instruments.ShapeChange.Model;

import java.util.Collections;
import java.util.Comparator;
import java.util.HashSet;
import java.util.List;
import java.util.SortedSet;
import java.util.TreeSet;
import de.interactive_instruments.ShapeChange.Options;
import de.interactive_instruments.ShapeChange.ShapeChangeAbortException;
import de.interactive_instruments.ShapeChange.ShapeChangeResult;
import de.interactive_instruments.ShapeChange.Type;
import de.interactive_instruments.ShapeChange.ShapeChangeResult.MessageContext;
import de.interactive_instruments.ShapeChange.FOL.FolExpression;
import de.interactive_instruments.ShapeChange.Model.Generic.GenericClassInfo;
import de.interactive_instruments.ShapeChange.Model.Generic.GenericPropertyInfo;
import de.interactive_instruments.ShapeChange.SBVR.Sbvr2FolParser;
import de.interactive_instruments.ShapeChange.SBVR.SbvrConstants;
import de.interactive_instruments.ShapeChange.SBVR.SbvrRuleLoader;

public abstract class ModelImpl implements Model {

	/*
	 * flags whether postprocessing/validation has been executed
	 */
	protected boolean postprocessed = false;

	/*
	 * the list of tagged values specified by ISO 19109 (2015)
	 * 
	 * note: designation is not included, it is considered to be the same as
	 * alias
	 */
	protected static String[] iso19109Tags = { "language", "definition",
			"description" };

	/*
	 * the list of tagged values specified by the GML encoding rule
	 */
	protected static String[] gmlTags = { "targetNamespace", "xmlns", "version",
			"xsdDocument", "gmlProfileSchema", "sequenceNumber",
			"noPropertyType", "byValuePropertyType", "isCollection",
			"asDictionary", "inlineOrByReference", "isMetadata",
			"defaultCodeSpace", "xmlSchemaType", "documentation", "resourceURI",
			"codeList" };
	// TODO clean-up list

	/*
	 * the list of tagged values specified by the JSON encoding rule
	 */
	protected static String[] jsonTags = { "jsonBaseURI", "jsonLayerTableURI",
			"jsonDirectory" };

	/*
	 * the list of tagged values specified by the ArcGIS encoding rule
	 */
	protected static String[] arcgisTags = { "HasZ", "HasM", "fieldType" };

	/*
	 * the list of tagged values specified by the ontology target
	 */
	protected static String[] owlTags = { "owlSubPropertyOf",
			"owlEquivalentProperties", "owlDisjointProperties",
			"owlInverseProperties", "owlLogicalCharacteristics" };

	/*
	 * the list of tagged values specified by other encoding rules
	 */
	protected static String[] shapeChangeTags = { "xsdEncodingRule",
			"xsdAsAttribute", "xsdDerivation", "gmlAsGroup", "length",
			"maxLength", "base", "rangeMinimum", "rangeMaximum", "default",
			"nilReasonAllowed", "gmlImplementedByNilReason", "primaryCode",
			"secondaryCode", "oclExpressions", "schPatterns", "unitMeasure",
			"voidable", "alias", "gmlAsCharacterString", "gmlMixin", "nillable",
			"suppress", "codeListValuePattern", "codeListRepresentation",
			"uomResourceURI", "uomResourceValuePattern",
			"uomResourceRepresentation", "physicalQuantity",
			"recommendedMeasure", "noncomparableMeasure", "asXMLAttribute",
			"soft-typed", "parent", "AAA:Kennung", "AAA:Datum",
			"AAA:Organisation", "AAA:Modellart", "AAA:Profile",
			"AAA:Grunddatenbestand", "AAA:Nutzungsart",
			"AAA:Nutzungsartkennung", "AAA:objektbildend", "AAA:Themen",
			"AAA:Revisionsnummer", "reverseRoleNAS", "allowedTypesNAS",
			"gmlArrayProperty", "gmlListProperty", "example",
			"dataCaptureStatement", "legalBasis", "profiles", "name", "infoURL",
			"broaderListedValue", "skosConceptSchemeSubclassName", "size",
			"omitWhenFlattened", "maxOccurs", "isFlatTarget", "Title",
			"formrows", "formcols", "validate", "Reiter", "generationDateTime",
			"ontologyName", "alwaysVoid", "neverVoid", "appliesTo",
			"vocabulary", "associativeTable", "jsonEncodingRule",
			"sqlEncodingRule", "status", "geometry",
			"oneToManyReferenceColumnName", "dissolveAssociation", "precision",
			"scale", "numericType", "toFeatureType", "toCodelist", "sqlUnique",
			"codelistType", "sqlOnUpdate", "sqlOnDelete", "shortName",
			"codeListSource", "codeListSourceCharset",
			"codeListSourceRepresentation", "codeListRestriction",
			"arcgisDefaultSubtype", "arcgisSubtypeCode", "arcgisUsedBySubtypes",
			"arcgisSubtypeInitialValues" };

	/*
	 * temporary storage for validating the names of the XML Schema documents to
	 * be created when processing the model
	 */
	HashSet<String> xsdDocNames;

	/*
	 * temporary storage for validating the names of classes in an application
	 * schema
	 */
	HashSet<String> classNames;

	/*
	 * List of allowed tags of tagged values
	 */
	protected HashSet<String> allowedTags = null;

	@Override
	public void postprocessAfterLoadingAndValidate() {

		if (postprocessed)
			return;

		if (options().parameter("checkingConstraints") == null || options()
				.parameter("checkingConstraints").equalsIgnoreCase("enabled")) {
			postprocessFolConstraints();
		}

		xsdDocNames = new HashSet<String>();
		classNames = new HashSet<String>();

		Options options = options();
		for (PackageInfo pi : schemas("")) {
			if (options.skipSchema(pi))
				continue;
			classNames.clear();
			postprocessPackage(pi, true);
		}
		postprocessed = true;
	}

	private void postprocessFolConstraints() {

		/*
		 * First order logic expressions can be parsed from different sources.
		 * For those where the parser does not need to be set up per constraint,
		 * we can create them outside of the following loops.
		 */
		Sbvr2FolParser sbvrParser = new Sbvr2FolParser(this);

		for (PackageInfo pi : schemas("")) {

			if (options().skipSchema(pi))
				continue;

			for (ClassInfo ci : this.classes(pi)) {

				List<Constraint> cons = ci.constraints();

				if (cons != null) {

					// sort the constraints by name
					Collections.sort(cons, new Comparator<Constraint>() {
						@Override
						public int compare(Constraint o1, Constraint o2) {
							return o1.name().compareTo(o2.name());
						}
					});
				}

				for (Constraint con : cons) {

					if (con instanceof FolConstraint) {

						FolConstraint folCon = (FolConstraint) con;

						if (folCon.sourceType()
								.equals(SbvrConstants.FOL_SOURCE_TYPE)) {

							folCon.setComments(new String[] { folCon.text() });

							FolExpression folExpr = sbvrParser.parse(folCon);

							if (folExpr != null) {
								folCon.setFolExpression(folExpr);
							} else {
								/*
								 * the parser already logged why the expression
								 * was not created
								 */
							}

						} else {

							/*
							 * Apparently a new source for FOL constraints
							 * exists - add parsing it here; in the meantime,
							 * log this as an error
							 */
							MessageContext ctx = this.result().addError(null,
									38, folCon.sourceType());
							ctx.addDetail(null, 39, folCon.name(), folCon
									.contextModelElmt().fullNameInSchema());
						}
					}
				}
			}
		}
	}

	@Override
	public void loadInformationFromExternalSources() {

		// do not execute this once the model has been postprocessed
		if (postprocessed)
			return;

		Options options = options();
		ShapeChangeResult result = result();

		// ============================================================
		// load SBVR constraint info from excel file
		// NOTE: can also be done via ConstraintLoader transformation

		String sbvrFileLocation = options()
				.parameter(Options.PARAM_CONSTRAINT_EXCEL_FILE);

		if (sbvrFileLocation != null) {

			/*
			 * if no sbvr file is provided, the loader will simply not contain
			 * any sbvr rules
			 */
			SbvrRuleLoader sbvrLoader = new SbvrRuleLoader(sbvrFileLocation,
					options, result, this);

			for (PackageInfo pi : selectedSchemas()) {

				sbvrLoader.loadSBVRRulesAsConstraints(pi);
			}
		}
	}

	@Override
	public SortedSet<PackageInfo> selectedSchemas() {
		SortedSet<PackageInfo> res = new TreeSet<PackageInfo>();

		Options options = options();
		for (PackageInfo pi : schemas("")) {
			if (!options.skipSchema(pi))
				res.add(pi);
		}
		return res;
	}

	@Override
	public SortedSet<? extends ClassInfo> selectedSchemaClasses() {

		SortedSet<ClassInfo> res = new TreeSet<ClassInfo>();

		for (PackageInfo selectedSchema : selectedSchemas()) {

			SortedSet<ClassInfo> cisOfSelectedSchema = this
					.classes(selectedSchema);

			for (ClassInfo ci : cisOfSelectedSchema) {

				res.add(ci);
			}
		}

		return res;
	}

	@Override
	public SortedSet<? extends PropertyInfo> selectedSchemaProperties() {

		SortedSet<? extends ClassInfo> selCis = this.selectedSchemaClasses();

		SortedSet<PropertyInfo> res = new TreeSet<PropertyInfo>();

		for (ClassInfo selCi : selCis) {

			for (PropertyInfo pi : selCi.properties().values()) {

				res.add(pi);
			}
		}

		return res;
	}

	@Override
	public SortedSet<ClassInfo> classes() {

		SortedSet<ClassInfo> result = new TreeSet<>();

		SortedSet<PackageInfo> packages = packages();

		for (PackageInfo pkg : packages) {
			result.addAll(pkg.containedClasses());
		}

		return result;
	}

	@Override
	public SortedSet<PropertyInfo> properties() {

		SortedSet<PropertyInfo> result = new TreeSet<>();

		SortedSet<ClassInfo> classes = classes();

		for (ClassInfo cls : classes) {
			result.addAll(cls.properties().values());
		}

		return result;
	}

	@Override
	public PropertyInfo propertyByFullNameInSchema(String fullNameInSchema) {

		for (PropertyInfo pi : properties()) {

			if (pi.fullNameInSchema().equals(fullNameInSchema)) {
				return pi;
			}
		}

		return null;
	}

	/**
	 * {@inheritDoc}
	 * <p>
	 * WARNING: This method is intended to be "final", but not actually declared
	 * as such. A depending project can thus extend the method, if absolutely
	 * necessary.
	 */
	@Override
	public SortedSet<PackageInfo> allPackagesFromSelectedSchemas() {

		SortedSet<PackageInfo> result = new TreeSet<PackageInfo>();

		for (PackageInfo selSchema : selectedSchemas()) {

			result.add(selSchema);
			result.addAll(selSchema.containedPackagesInSameTargetNamespace());
		}

		return result;
	}

	private void postprocessPackage(PackageInfo pi, boolean processClasses) {
		if (pi == null)
			return;

		pi.postprocessAfterLoadingAndValidate();

		if (pi.matches("req-xsd-pkg-xsdDocument-unique")) {
			String xsdDocName = pi.xsdDocument();
			if (xsdDocName != null && !xsdDocName.trim().isEmpty()) {
				if (xsdDocNames.contains(xsdDocName)) {
					MessageContext mc = result().addError(null, 162,
							xsdDocName);
					if (mc != null)
						mc.addDetail(null, 400, "Package", pi.fullName());
				} else
					xsdDocNames.add(xsdDocName);
			}
		}

		if (processClasses) {
			for (ClassInfo ci : classes(pi)) {
				postprocessClass(ci);
			}
		}

		for (PackageInfo pi2 : pi.containedPackages()) {
			if (!pi2.isSchema())
				postprocessPackage(pi2, false);
		}
	}

	private void postprocessClass(ClassInfo ci) {
		if (ci == null)
			return;

		ci.postprocessAfterLoadingAndValidate();

		if (ci.matches("req-xsd-cls-name-unique")) {
			String className = ci.name();
			if (classNames.contains(className)) {
				MessageContext mc = result().addError(null, 163, className,
						ci.pkg().targetNamespace());
				if (mc != null)
					mc.addDetail(null, 400, "Package", ci.fullName());
			} else
				classNames.add(className);
		}

		for (PropertyInfo propi : ci.properties().values()) {
			postprocessProperty(propi);
		}

		// TODO currently there is no way to get all operations of a class, so
		// we cannot validate them right now
	}

	private void postprocessProperty(PropertyInfo propi) {
		if (propi == null)
			return;

		propi.postprocessAfterLoadingAndValidate();

		if (!propi.isAttribute()) {
			postprocessAssociation(propi.association());
		}
	}

	private void postprocessAssociation(AssociationInfo ai) {
		if (ai == null)
			return;

		ai.postprocessAfterLoadingAndValidate();
	}

	// Tagged values normalization. This returns the tag given or a
	// de-deprecated tag or null.
	public String normalizeTaggedValue(String tag) {

		// If not yet done, set up the tagged values, which we allow
		if (allowedTags == null) {
			allowedTags = new HashSet<String>(100);
			for (String s : iso19109Tags)
				allowedTags.add(s);
			for (String s : gmlTags)
				allowedTags.add(s);
			for (String s : jsonTags)
				allowedTags.add(s);
			for (String s : arcgisTags)
				allowedTags.add(s);
			for (String s : owlTags)
				allowedTags.add(s);
			for (String s : shapeChangeTags)
				allowedTags.add(s);
			for (String s : options().parameter("representTaggedValues")
					.split("\\,"))
				allowedTags.add(s.trim());
			for (String s : options().parameter("addTaggedValues").split("\\,"))
				allowedTags.add(s.trim());
		}

		// Note: UML tools may have their own way of naming tagged values.
		// Therefore, tool specific mappings are included here, too. Currently
		// specific
		// support exists for Rational Rose and Enterprise Architect.
		if (tag.startsWith("RationalRose$UGAS:")) {
			tag = tag.substring(18);
		} else if (tag.startsWith("RationalRose$ShapeChange:")) {
			tag = tag.substring(25);
		} else if (tag.startsWith("RationalRose$")) {
			tag = tag.substring(13);
		} else if (tag.contains("::")) {
			// tagged value is qualified - remove name space
			tag = tag.substring(tag.lastIndexOf("::") + 2);
		}

		// Now check tag aliases provided in the configuration
		tag = options().normalizeTag(tag);

		// So, if it's one of these just return the argument ...
		if (allowedTags.contains(tag))
			return tag;
		// Now allow for some deprecated stuff
		if (tag.equals("xmlNamespace"))
			return "targetNamespace";
		if (tag.equals("xmlNamespaceAbbreviation"))
			return "xmlns";
		if (tag.equals("xsdName"))
			return "xsdDocument";
		if (tag.equals("asGroup"))
			return "gmlAsGroup";
		if (tag.equals("implementedByNilReason"))
			return "gmlImplementedByNilReason";

		// TBD: add input parameter to allow any tag

		// None of these, return null
		return null;
	}

	public void initialise(ShapeChangeResult r, Options o,
			String repositoryFileNameOrConnectionString, String user,
			String pwd) throws ShapeChangeAbortException {

		throw new ShapeChangeAbortException(
				"Initialization of repository with username and password not supported for this type of input model.");
	}

	/**
	 * {@inheritDoc}
	 * <p>
	 * WARNING: This method is intended to be "final", but not actually declared
	 * as such. A depending project can thus extend the method, if absolutely
	 * necessary.
	 */
	@Override
	public boolean isInSelectedSchemas(ClassInfo ci) {

		SortedSet<? extends PackageInfo> selectedSchemas = this
				.selectedSchemas();

		if (selectedSchemas == null || selectedSchemas.isEmpty()) {

			return false;

		} else {

			for (PackageInfo selectedSchema : selectedSchemas) {

				if (ci.inSchema(selectedSchema)) {
					return true;
				}
			}

			// ci is not part of any of the selected schemas
			return false;
		}
	}

	/**
	 * {@inheritDoc}
	 * <p>
	 * WARNING: This method is intended to be "final", but not actually declared
	 * as such. A depending project can thus extend the method, if absolutely
	 * necessary.
	 */
	@Override
	public PackageInfo schemaPackage(ClassInfo ci) {

		PackageInfo p = ci.pkg();

		do {
			if (p.isSchema() || p.isAppSchema()) {
				return p;
			} else {
				p = p.owner();
			}
		} while (p != null);

		return null;
	}

	/**
	 * {@inheritDoc}
	 * <p>
	 * WARNING: This method is intended to be "final", but not actually declared
	 * as such. A depending project can thus extend the method, if absolutely
	 * necessary.
	 */
	@Override
	public SortedSet<PackageInfo> packages(PackageInfo pkg) {

		SortedSet<PackageInfo> result = new TreeSet<PackageInfo>();

		if (pkg.targetNamespace() != null) {

			SortedSet<PackageInfo> allPackages = this.packages();

			for (PackageInfo pi : allPackages) {
				if (pi.targetNamespace() != null
						&& pi.targetNamespace().equals(pkg.targetNamespace())) {
					result.add(pi);
				}
			}
		}

		return result;
	}

	/**
	 * {@inheritDoc}
	 * <p>
	 * WARNING: This method is intended to be "final", but not actually declared
	 * as such. A depending project can thus extend the method, if absolutely
	 * necessary.
	 */
	@Override
	public SortedSet<PackageInfo> schemas(String name) {

		SortedSet<PackageInfo> res = new TreeSet<PackageInfo>();

		for (PackageInfo pi : packages()) {

			if (pi.isSchema()) {
				if (name != null && !name.equals("")) {
					if (pi.name().equals(name)) {

						res.add(pi);
					}
				} else {
					res.add(pi);
				}
			}
		}
		return res;
	}

	@Override
	public ClassInfo classByIdOrName(Type typeInfo) {
		if (typeInfo == null) {
			return null;
		} else {
			ClassInfo result = this.classById(typeInfo.id);
			if (result == null) {
				result = this.classByName(typeInfo.name);
			}
			return result;
		}
	}
}
=======
/**
 * ShapeChange - processing application schemas for geographic information
 *
 * This file is part of ShapeChange. ShapeChange takes a ISO 19109 
 * Application Schema from a UML model and translates it into a 
 * GML Application Schema or other implementation representations.
 *
 * Additional information about the software can be found at
 * http://shapechange.net/
 *
 * (c) 2002-2012 interactive instruments GmbH, Bonn, Germany
 *
 * This program is free software: you can redistribute it and/or modify
 * it under the terms of the GNU General Public License as published by
 * the Free Software Foundation, either version 3 of the License, or
 * (at your option) any later version.
 * 
 * This program is distributed in the hope that it will be useful,
 * but WITHOUT ANY WARRANTY; without even the implied warranty of
 * MERCHANTABILITY or FITNESS FOR A PARTICULAR PURPOSE.  See the
 * GNU General Public License for more details.
 * 
 * You should have received a copy of the GNU General Public License
 * along with this program.  If not, see <http://www.gnu.org/licenses/>.
 *
 * Contact:
 * interactive instruments GmbH
 * Trierer Strasse 70-72
 * 53115 Bonn
 * Germany
 */

package de.interactive_instruments.ShapeChange.Model;

import java.util.Collections;
import java.util.Comparator;
import java.util.HashSet;
import java.util.List;
import java.util.SortedSet;
import java.util.TreeSet;
import de.interactive_instruments.ShapeChange.Options;
import de.interactive_instruments.ShapeChange.ShapeChangeAbortException;
import de.interactive_instruments.ShapeChange.ShapeChangeResult;
import de.interactive_instruments.ShapeChange.Type;
import de.interactive_instruments.ShapeChange.ShapeChangeResult.MessageContext;
import de.interactive_instruments.ShapeChange.FOL.FolExpression;
import de.interactive_instruments.ShapeChange.Model.Generic.GenericClassInfo;
import de.interactive_instruments.ShapeChange.Model.Generic.GenericPropertyInfo;
import de.interactive_instruments.ShapeChange.SBVR.Sbvr2FolParser;
import de.interactive_instruments.ShapeChange.SBVR.SbvrConstants;
import de.interactive_instruments.ShapeChange.SBVR.SbvrRuleLoader;

public abstract class ModelImpl implements Model {

	/*
	 * flags whether postprocessing/validation has been executed
	 */
	protected boolean postprocessed = false;

	/*
	 * the list of tagged values specified by ISO 19109 (2015)
	 * 
	 * note: designation is not included, it is considered to be the same as
	 * alias
	 */
	protected static String[] iso19109Tags = { "language", "definition",
			"description" };

	/*
	 * the list of tagged values specified by the GML encoding rule
	 */
	protected static String[] gmlTags = { "targetNamespace", "xmlns", "version",
			"xsdDocument", "gmlProfileSchema", "sequenceNumber",
			"noPropertyType", "byValuePropertyType", "isCollection",
			"asDictionary", "inlineOrByReference", "isMetadata",
			"defaultCodeSpace", "xmlSchemaType", "documentation", "resourceURI",
			"codeList" };
	// TODO clean-up list

	/*
	 * the list of tagged values specified by the JSON encoding rule
	 */
	protected static String[] jsonTags = { "jsonBaseURI", "jsonLayerTableURI",
			"jsonDirectory" };

	/*
	 * the list of tagged values specified by the ArcGIS encoding rule
	 */
	protected static String[] arcgisTags = { "HasZ", "HasM", "fieldType" };

	/*
	 * the list of tagged values specified by other encoding rules
	 */
	protected static String[] shapeChangeTags = { "xsdEncodingRule",
			"xsdAsAttribute", "xsdDerivation", "gmlAsGroup", "length",
			"maxLength", "base", "rangeMinimum", "rangeMaximum", "default",
			"nilReasonAllowed", "gmlImplementedByNilReason", "primaryCode",
			"secondaryCode", "oclExpressions", "schPatterns", "unitMeasure",
			"voidable", "alias", "gmlAsCharacterString", "gmlMixin", "nillable",
			"suppress", "codeListValuePattern", "codeListRepresentation",
			"uomResourceURI", "uomResourceValuePattern",
			"uomResourceRepresentation", "physicalQuantity",
			"recommendedMeasure", "noncomparableMeasure", "asXMLAttribute",
			"soft-typed", "parent", "AAA:Kennung", "AAA:Datum",
			"AAA:Organisation", "AAA:Modellart", "AAA:Profile",
			"AAA:Grunddatenbestand", "AAA:Nutzungsart",
			"AAA:Nutzungsartkennung", "AAA:objektbildend", "AAA:Themen",
			"AAA:Revisionsnummer", "reverseRoleNAS", "allowedTypesNAS",
			"gmlArrayProperty", "gmlListProperty", "example",
			"dataCaptureStatement", "legalBasis", "profiles", "name", "infoURL",
			"broaderListedValue", "skosConceptSchemeSubclassName", "size",
			"omitWhenFlattened", "maxOccurs", "isFlatTarget", "Title",
			"formrows", "formcols", "validate", "Reiter", "generationDateTime",
			"ontologyName", "alwaysVoid", "neverVoid", "appliesTo",
			"vocabulary", "associativeTable", "jsonEncodingRule",
			"sqlEncodingRule", "status", "geometry",
			"oneToManyReferenceColumnName", "dissolveAssociation", "precision",
			"scale", "numericType", "toFeatureType", "toCodelist", "sqlUnique",
			"codelistType", "sqlOnUpdate", "sqlOnDelete", "shortName",
			"codeListSource", "codeListSourceCharset",
			"codeListSourceRepresentation", "codeListRestriction",
			"arcgisDefaultSubtype", "arcgisSubtypeCode", "arcgisUsedBySubtypes",
			"arcgisSubtypeInitialValues", "codeListXML", "reportable" };

	/*
	 * temporary storage for validating the names of the XML Schema documents to
	 * be created when processing the model
	 */
	HashSet<String> xsdDocNames;

	/*
	 * temporary storage for validating the names of classes in an application
	 * schema
	 */
	HashSet<String> classNames;

	/*
	 * List of allowed tags of tagged values
	 */
	protected HashSet<String> allowedTags = null;

	@Override
	public void postprocessAfterLoadingAndValidate() {

		if (postprocessed)
			return;

		if (options().parameter("checkingConstraints") == null || options()
				.parameter("checkingConstraints").equalsIgnoreCase("enabled")) {
			postprocessFolConstraints();
		}

		xsdDocNames = new HashSet<String>();
		classNames = new HashSet<String>();

		Options options = options();
		for (PackageInfo pi : schemas("")) {
			if (options.skipSchema(pi))
				continue;
			classNames.clear();
			postprocessPackage(pi, true);
		}
		postprocessed = true;
	}

	private void postprocessFolConstraints() {

		/*
		 * First order logic expressions can be parsed from different sources.
		 * For those where the parser does not need to be set up per constraint,
		 * we can create them outside of the following loops.
		 */
		Sbvr2FolParser sbvrParser = new Sbvr2FolParser(this);

		for (PackageInfo pi : schemas("")) {

			if (options().skipSchema(pi))
				continue;

			for (ClassInfo ci : this.classes(pi)) {

				List<Constraint> cons = ci.constraints();

				if (cons != null) {

					// sort the constraints by name
					Collections.sort(cons, new Comparator<Constraint>() {
						@Override
						public int compare(Constraint o1, Constraint o2) {
							return o1.name().compareTo(o2.name());
						}
					});
				}

				for (Constraint con : cons) {

					if (con instanceof FolConstraint) {

						FolConstraint folCon = (FolConstraint) con;

						if (folCon.sourceType()
								.equals(SbvrConstants.FOL_SOURCE_TYPE)) {

							folCon.setComments(new String[] { folCon.text() });

							FolExpression folExpr = sbvrParser.parse(folCon);

							if (folExpr != null) {
								folCon.setFolExpression(folExpr);
							} else {
								/*
								 * the parser already logged why the expression
								 * was not created
								 */
							}

						} else {

							/*
							 * Apparently a new source for FOL constraints
							 * exists - add parsing it here; in the meantime,
							 * log this as an error
							 */
							MessageContext ctx = this.result().addError(null,
									38, folCon.sourceType());
							ctx.addDetail(null, 39, folCon.name(), folCon
									.contextModelElmt().fullNameInSchema());
						}
					}
				}
			}
		}
	}

	@Override
	public void loadInformationFromExternalSources() {

		// do not execute this once the model has been postprocessed
		if (postprocessed)
			return;

		Options options = options();
		ShapeChangeResult result = result();

		// ============================================================
		// load SBVR constraint info from excel file
		// NOTE: can also be done via ConstraintLoader transformation

		String sbvrFileLocation = options()
				.parameter(Options.PARAM_CONSTRAINT_EXCEL_FILE);

		if (sbvrFileLocation != null) {

			/*
			 * if no sbvr file is provided, the loader will simply not contain
			 * any sbvr rules
			 */
			SbvrRuleLoader sbvrLoader = new SbvrRuleLoader(sbvrFileLocation,
					options, result, this);

			for (PackageInfo pi : selectedSchemas()) {

				sbvrLoader.loadSBVRRulesAsConstraints(pi);
			}
		}
	}

	@Override
	public SortedSet<PackageInfo> selectedSchemas() {
		SortedSet<PackageInfo> res = new TreeSet<PackageInfo>();

		Options options = options();
		for (PackageInfo pi : schemas("")) {
			if (!options.skipSchema(pi))
				res.add(pi);
		}
		return res;
	}

	@Override
	public SortedSet<? extends ClassInfo> selectedSchemaClasses() {

		SortedSet<ClassInfo> res = new TreeSet<ClassInfo>();

		for (PackageInfo selectedSchema : selectedSchemas()) {

			SortedSet<ClassInfo> cisOfSelectedSchema = this
					.classes(selectedSchema);

			for (ClassInfo ci : cisOfSelectedSchema) {

				res.add(ci);
			}
		}

		return res;
	}

	@Override
	public SortedSet<? extends PropertyInfo> selectedSchemaProperties() {

		SortedSet<? extends ClassInfo> selCis = this.selectedSchemaClasses();

		SortedSet<PropertyInfo> res = new TreeSet<PropertyInfo>();

		for (ClassInfo selCi : selCis) {

			for (PropertyInfo pi : selCi.properties().values()) {

				res.add(pi);
			}
		}

		return res;
	}

	/**
	 * {@inheritDoc}
	 * <p>
	 * WARNING: This method is intended to be "final", but not actually declared
	 * as such. A depending project can thus extend the method, if absolutely
	 * necessary.
	 */
	@Override
	public SortedSet<PackageInfo> allPackagesFromSelectedSchemas() {

		SortedSet<PackageInfo> result = new TreeSet<PackageInfo>();

		for (PackageInfo selSchema : selectedSchemas()) {

			result.add(selSchema);
			result.addAll(selSchema.containedPackagesInSameTargetNamespace());
		}

		return result;
	}

	private void postprocessPackage(PackageInfo pi, boolean processClasses) {
		if (pi == null)
			return;

		pi.postprocessAfterLoadingAndValidate();

		if (pi.matches("req-xsd-pkg-xsdDocument-unique")) {
			String xsdDocName = pi.xsdDocument();
			if (xsdDocName != null && !xsdDocName.trim().isEmpty()) {
				if (xsdDocNames.contains(xsdDocName)) {
					MessageContext mc = result().addError(null, 162,
							xsdDocName);
					if (mc != null)
						mc.addDetail(null, 400, "Package", pi.fullName());
				} else
					xsdDocNames.add(xsdDocName);
			}
		}

		if (processClasses) {
			for (ClassInfo ci : classes(pi)) {
				postprocessClass(ci);
			}
		}

		for (PackageInfo pi2 : pi.containedPackages()) {
			if (!pi2.isSchema())
				postprocessPackage(pi2, false);
		}
	}

	private void postprocessClass(ClassInfo ci) {
		if (ci == null)
			return;

		ci.postprocessAfterLoadingAndValidate();

		if (ci.matches("req-xsd-cls-name-unique")) {
			String className = ci.name();
			if (classNames.contains(className)) {
				MessageContext mc = result().addError(null, 163, className,
						ci.pkg().targetNamespace());
				if (mc != null)
					mc.addDetail(null, 400, "Package", ci.fullName());
			} else
				classNames.add(className);
		}

		for (PropertyInfo propi : ci.properties().values()) {
			postprocessProperty(propi);
		}

		// TODO currently there is no way to get all operations of a class, so
		// we cannot validate them right now
	}

	private void postprocessProperty(PropertyInfo propi) {
		if (propi == null)
			return;

		propi.postprocessAfterLoadingAndValidate();

		if (!propi.isAttribute()) {
			postprocessAssociation(propi.association());
		}
	}

	private void postprocessAssociation(AssociationInfo ai) {
		if (ai == null)
			return;

		ai.postprocessAfterLoadingAndValidate();
	}

	// Tagged values normalization. This returns the tag given or a
	// de-deprecated tag or null.
	public String normalizeTaggedValue(String tag) {

		// If not yet done, set up the tagged values, which we allow
		if (allowedTags == null) {
			allowedTags = new HashSet<String>(100);
			for (String s : iso19109Tags)
				allowedTags.add(s);
			for (String s : gmlTags)
				allowedTags.add(s);
			for (String s : jsonTags)
				allowedTags.add(s);
			for (String s : arcgisTags)
				allowedTags.add(s);
			for (String s : shapeChangeTags)
				allowedTags.add(s);
			for (String s : options().parameter("representTaggedValues")
					.split("\\,"))
				allowedTags.add(s.trim());
			for (String s : options().parameter("addTaggedValues").split("\\,"))
				allowedTags.add(s.trim());
		}

		// Note: UML tools may have their own way of naming tagged values.
		// Therefore, tool specific mappings are included here, too. Currently
		// specific
		// support exists for Rational Rose and Enterprise Architect.
		if (tag.startsWith("RationalRose$UGAS:")) {
			tag = tag.substring(18);
		} else if (tag.startsWith("RationalRose$ShapeChange:")) {
			tag = tag.substring(25);
		} else if (tag.startsWith("RationalRose$")) {
			tag = tag.substring(13);
		} else if (tag.contains("::")) {
			// tagged value is qualified - remove name space
			tag = tag.substring(tag.lastIndexOf("::") + 2);
		}

		// Now check tag aliases provided in the configuration
		tag = options().normalizeTag(tag);

		// So, if it's one of these just return the argument ...
		if (allowedTags.contains(tag))
			return tag;
		// Now allow for some deprecated stuff
		if (tag.equals("xmlNamespace"))
			return "targetNamespace";
		if (tag.equals("xmlNamespaceAbbreviation"))
			return "xmlns";
		if (tag.equals("xsdName"))
			return "xsdDocument";
		if (tag.equals("asGroup"))
			return "gmlAsGroup";
		if (tag.equals("implementedByNilReason"))
			return "gmlImplementedByNilReason";

		// TBD: add input parameter to allow any tag

		// None of these, return null
		return null;
	}

	public void initialise(ShapeChangeResult r, Options o,
			String repositoryFileNameOrConnectionString, String user,
			String pwd) throws ShapeChangeAbortException {

		throw new ShapeChangeAbortException(
				"Initialization of repository with username and password not supported for this type of input model.");
	}

	/**
	 * {@inheritDoc}
	 * <p>
	 * WARNING: This method is intended to be "final", but not actually declared
	 * as such. A depending project can thus extend the method, if absolutely
	 * necessary.
	 */
	@Override
	public boolean isInSelectedSchemas(ClassInfo ci) {

		SortedSet<? extends PackageInfo> selectedSchemas = this
				.selectedSchemas();

		if (selectedSchemas == null || selectedSchemas.isEmpty()) {

			return false;

		} else {

			for (PackageInfo selectedSchema : selectedSchemas) {

				if (ci.inSchema(selectedSchema)) {
					return true;
				}
			}

			// ci is not part of any of the selected schemas
			return false;
		}
	}

	/**
	 * {@inheritDoc}
	 * <p>
	 * WARNING: This method is intended to be "final", but not actually declared
	 * as such. A depending project can thus extend the method, if absolutely
	 * necessary.
	 */
	@Override
	public PackageInfo schemaPackage(ClassInfo ci) {

		PackageInfo p = ci.pkg();

		do {
			if (p.isSchema() || p.isAppSchema()) {
				return p;
			} else {
				p = p.owner();
			}
		} while (p != null);

		return null;
	}

	/**
	 * {@inheritDoc}
	 * <p>
	 * WARNING: This method is intended to be "final", but not actually declared
	 * as such. A depending project can thus extend the method, if absolutely
	 * necessary.
	 */
	@Override
	public SortedSet<PackageInfo> packages(PackageInfo pkg) {

		SortedSet<PackageInfo> result = new TreeSet<PackageInfo>();

		if (pkg.targetNamespace() != null) {

			SortedSet<PackageInfo> allPackages = this.packages();

			for (PackageInfo pi : allPackages) {
				if (pi.targetNamespace() != null
						&& pi.targetNamespace().equals(pkg.targetNamespace())) {
					result.add(pi);
				}
			}
		}

		return result;
	}

	/**
	 * {@inheritDoc}
	 * <p>
	 * WARNING: This method is intended to be "final", but not actually declared
	 * as such. A depending project can thus extend the method, if absolutely
	 * necessary.
	 */
	@Override
	public SortedSet<PackageInfo> schemas(String name) {

		SortedSet<PackageInfo> res = new TreeSet<PackageInfo>();

		for (PackageInfo pi : packages()) {

			if (pi.isSchema()) {
				if (name != null && !name.equals("")) {
					if (pi.name().equals(name)) {

						res.add(pi);
					}
				} else {
					res.add(pi);
				}
			}
		}
		return res;
	}

	@Override
	public ClassInfo classByIdOrName(Type typeInfo) {
		if (typeInfo == null) {
			return null;
		} else {
			ClassInfo result = this.classById(typeInfo.id);
			if (result == null) {
				result = this.classByName(typeInfo.name);
			}
			return result;
		}
	}
}
>>>>>>> 9b206846
<|MERGE_RESOLUTION|>--- conflicted
+++ resolved
@@ -1,4 +1,3 @@
-<<<<<<< HEAD
 /**
  * ShapeChange - processing application schemas for geographic information
  *
@@ -128,7 +127,7 @@
 			"codeListSource", "codeListSourceCharset",
 			"codeListSourceRepresentation", "codeListRestriction",
 			"arcgisDefaultSubtype", "arcgisSubtypeCode", "arcgisUsedBySubtypes",
-			"arcgisSubtypeInitialValues" };
+			"arcgisSubtypeInitialValues", "codeListXML", "reportable" };
 
 	/*
 	 * temporary storage for validating the names of the XML Schema documents to
@@ -652,610 +651,4 @@
 			return result;
 		}
 	}
-}
-=======
-/**
- * ShapeChange - processing application schemas for geographic information
- *
- * This file is part of ShapeChange. ShapeChange takes a ISO 19109 
- * Application Schema from a UML model and translates it into a 
- * GML Application Schema or other implementation representations.
- *
- * Additional information about the software can be found at
- * http://shapechange.net/
- *
- * (c) 2002-2012 interactive instruments GmbH, Bonn, Germany
- *
- * This program is free software: you can redistribute it and/or modify
- * it under the terms of the GNU General Public License as published by
- * the Free Software Foundation, either version 3 of the License, or
- * (at your option) any later version.
- * 
- * This program is distributed in the hope that it will be useful,
- * but WITHOUT ANY WARRANTY; without even the implied warranty of
- * MERCHANTABILITY or FITNESS FOR A PARTICULAR PURPOSE.  See the
- * GNU General Public License for more details.
- * 
- * You should have received a copy of the GNU General Public License
- * along with this program.  If not, see <http://www.gnu.org/licenses/>.
- *
- * Contact:
- * interactive instruments GmbH
- * Trierer Strasse 70-72
- * 53115 Bonn
- * Germany
- */
-
-package de.interactive_instruments.ShapeChange.Model;
-
-import java.util.Collections;
-import java.util.Comparator;
-import java.util.HashSet;
-import java.util.List;
-import java.util.SortedSet;
-import java.util.TreeSet;
-import de.interactive_instruments.ShapeChange.Options;
-import de.interactive_instruments.ShapeChange.ShapeChangeAbortException;
-import de.interactive_instruments.ShapeChange.ShapeChangeResult;
-import de.interactive_instruments.ShapeChange.Type;
-import de.interactive_instruments.ShapeChange.ShapeChangeResult.MessageContext;
-import de.interactive_instruments.ShapeChange.FOL.FolExpression;
-import de.interactive_instruments.ShapeChange.Model.Generic.GenericClassInfo;
-import de.interactive_instruments.ShapeChange.Model.Generic.GenericPropertyInfo;
-import de.interactive_instruments.ShapeChange.SBVR.Sbvr2FolParser;
-import de.interactive_instruments.ShapeChange.SBVR.SbvrConstants;
-import de.interactive_instruments.ShapeChange.SBVR.SbvrRuleLoader;
-
-public abstract class ModelImpl implements Model {
-
-	/*
-	 * flags whether postprocessing/validation has been executed
-	 */
-	protected boolean postprocessed = false;
-
-	/*
-	 * the list of tagged values specified by ISO 19109 (2015)
-	 * 
-	 * note: designation is not included, it is considered to be the same as
-	 * alias
-	 */
-	protected static String[] iso19109Tags = { "language", "definition",
-			"description" };
-
-	/*
-	 * the list of tagged values specified by the GML encoding rule
-	 */
-	protected static String[] gmlTags = { "targetNamespace", "xmlns", "version",
-			"xsdDocument", "gmlProfileSchema", "sequenceNumber",
-			"noPropertyType", "byValuePropertyType", "isCollection",
-			"asDictionary", "inlineOrByReference", "isMetadata",
-			"defaultCodeSpace", "xmlSchemaType", "documentation", "resourceURI",
-			"codeList" };
-	// TODO clean-up list
-
-	/*
-	 * the list of tagged values specified by the JSON encoding rule
-	 */
-	protected static String[] jsonTags = { "jsonBaseURI", "jsonLayerTableURI",
-			"jsonDirectory" };
-
-	/*
-	 * the list of tagged values specified by the ArcGIS encoding rule
-	 */
-	protected static String[] arcgisTags = { "HasZ", "HasM", "fieldType" };
-
-	/*
-	 * the list of tagged values specified by other encoding rules
-	 */
-	protected static String[] shapeChangeTags = { "xsdEncodingRule",
-			"xsdAsAttribute", "xsdDerivation", "gmlAsGroup", "length",
-			"maxLength", "base", "rangeMinimum", "rangeMaximum", "default",
-			"nilReasonAllowed", "gmlImplementedByNilReason", "primaryCode",
-			"secondaryCode", "oclExpressions", "schPatterns", "unitMeasure",
-			"voidable", "alias", "gmlAsCharacterString", "gmlMixin", "nillable",
-			"suppress", "codeListValuePattern", "codeListRepresentation",
-			"uomResourceURI", "uomResourceValuePattern",
-			"uomResourceRepresentation", "physicalQuantity",
-			"recommendedMeasure", "noncomparableMeasure", "asXMLAttribute",
-			"soft-typed", "parent", "AAA:Kennung", "AAA:Datum",
-			"AAA:Organisation", "AAA:Modellart", "AAA:Profile",
-			"AAA:Grunddatenbestand", "AAA:Nutzungsart",
-			"AAA:Nutzungsartkennung", "AAA:objektbildend", "AAA:Themen",
-			"AAA:Revisionsnummer", "reverseRoleNAS", "allowedTypesNAS",
-			"gmlArrayProperty", "gmlListProperty", "example",
-			"dataCaptureStatement", "legalBasis", "profiles", "name", "infoURL",
-			"broaderListedValue", "skosConceptSchemeSubclassName", "size",
-			"omitWhenFlattened", "maxOccurs", "isFlatTarget", "Title",
-			"formrows", "formcols", "validate", "Reiter", "generationDateTime",
-			"ontologyName", "alwaysVoid", "neverVoid", "appliesTo",
-			"vocabulary", "associativeTable", "jsonEncodingRule",
-			"sqlEncodingRule", "status", "geometry",
-			"oneToManyReferenceColumnName", "dissolveAssociation", "precision",
-			"scale", "numericType", "toFeatureType", "toCodelist", "sqlUnique",
-			"codelistType", "sqlOnUpdate", "sqlOnDelete", "shortName",
-			"codeListSource", "codeListSourceCharset",
-			"codeListSourceRepresentation", "codeListRestriction",
-			"arcgisDefaultSubtype", "arcgisSubtypeCode", "arcgisUsedBySubtypes",
-			"arcgisSubtypeInitialValues", "codeListXML", "reportable" };
-
-	/*
-	 * temporary storage for validating the names of the XML Schema documents to
-	 * be created when processing the model
-	 */
-	HashSet<String> xsdDocNames;
-
-	/*
-	 * temporary storage for validating the names of classes in an application
-	 * schema
-	 */
-	HashSet<String> classNames;
-
-	/*
-	 * List of allowed tags of tagged values
-	 */
-	protected HashSet<String> allowedTags = null;
-
-	@Override
-	public void postprocessAfterLoadingAndValidate() {
-
-		if (postprocessed)
-			return;
-
-		if (options().parameter("checkingConstraints") == null || options()
-				.parameter("checkingConstraints").equalsIgnoreCase("enabled")) {
-			postprocessFolConstraints();
-		}
-
-		xsdDocNames = new HashSet<String>();
-		classNames = new HashSet<String>();
-
-		Options options = options();
-		for (PackageInfo pi : schemas("")) {
-			if (options.skipSchema(pi))
-				continue;
-			classNames.clear();
-			postprocessPackage(pi, true);
-		}
-		postprocessed = true;
-	}
-
-	private void postprocessFolConstraints() {
-
-		/*
-		 * First order logic expressions can be parsed from different sources.
-		 * For those where the parser does not need to be set up per constraint,
-		 * we can create them outside of the following loops.
-		 */
-		Sbvr2FolParser sbvrParser = new Sbvr2FolParser(this);
-
-		for (PackageInfo pi : schemas("")) {
-
-			if (options().skipSchema(pi))
-				continue;
-
-			for (ClassInfo ci : this.classes(pi)) {
-
-				List<Constraint> cons = ci.constraints();
-
-				if (cons != null) {
-
-					// sort the constraints by name
-					Collections.sort(cons, new Comparator<Constraint>() {
-						@Override
-						public int compare(Constraint o1, Constraint o2) {
-							return o1.name().compareTo(o2.name());
-						}
-					});
-				}
-
-				for (Constraint con : cons) {
-
-					if (con instanceof FolConstraint) {
-
-						FolConstraint folCon = (FolConstraint) con;
-
-						if (folCon.sourceType()
-								.equals(SbvrConstants.FOL_SOURCE_TYPE)) {
-
-							folCon.setComments(new String[] { folCon.text() });
-
-							FolExpression folExpr = sbvrParser.parse(folCon);
-
-							if (folExpr != null) {
-								folCon.setFolExpression(folExpr);
-							} else {
-								/*
-								 * the parser already logged why the expression
-								 * was not created
-								 */
-							}
-
-						} else {
-
-							/*
-							 * Apparently a new source for FOL constraints
-							 * exists - add parsing it here; in the meantime,
-							 * log this as an error
-							 */
-							MessageContext ctx = this.result().addError(null,
-									38, folCon.sourceType());
-							ctx.addDetail(null, 39, folCon.name(), folCon
-									.contextModelElmt().fullNameInSchema());
-						}
-					}
-				}
-			}
-		}
-	}
-
-	@Override
-	public void loadInformationFromExternalSources() {
-
-		// do not execute this once the model has been postprocessed
-		if (postprocessed)
-			return;
-
-		Options options = options();
-		ShapeChangeResult result = result();
-
-		// ============================================================
-		// load SBVR constraint info from excel file
-		// NOTE: can also be done via ConstraintLoader transformation
-
-		String sbvrFileLocation = options()
-				.parameter(Options.PARAM_CONSTRAINT_EXCEL_FILE);
-
-		if (sbvrFileLocation != null) {
-
-			/*
-			 * if no sbvr file is provided, the loader will simply not contain
-			 * any sbvr rules
-			 */
-			SbvrRuleLoader sbvrLoader = new SbvrRuleLoader(sbvrFileLocation,
-					options, result, this);
-
-			for (PackageInfo pi : selectedSchemas()) {
-
-				sbvrLoader.loadSBVRRulesAsConstraints(pi);
-			}
-		}
-	}
-
-	@Override
-	public SortedSet<PackageInfo> selectedSchemas() {
-		SortedSet<PackageInfo> res = new TreeSet<PackageInfo>();
-
-		Options options = options();
-		for (PackageInfo pi : schemas("")) {
-			if (!options.skipSchema(pi))
-				res.add(pi);
-		}
-		return res;
-	}
-
-	@Override
-	public SortedSet<? extends ClassInfo> selectedSchemaClasses() {
-
-		SortedSet<ClassInfo> res = new TreeSet<ClassInfo>();
-
-		for (PackageInfo selectedSchema : selectedSchemas()) {
-
-			SortedSet<ClassInfo> cisOfSelectedSchema = this
-					.classes(selectedSchema);
-
-			for (ClassInfo ci : cisOfSelectedSchema) {
-
-				res.add(ci);
-			}
-		}
-
-		return res;
-	}
-
-	@Override
-	public SortedSet<? extends PropertyInfo> selectedSchemaProperties() {
-
-		SortedSet<? extends ClassInfo> selCis = this.selectedSchemaClasses();
-
-		SortedSet<PropertyInfo> res = new TreeSet<PropertyInfo>();
-
-		for (ClassInfo selCi : selCis) {
-
-			for (PropertyInfo pi : selCi.properties().values()) {
-
-				res.add(pi);
-			}
-		}
-
-		return res;
-	}
-
-	/**
-	 * {@inheritDoc}
-	 * <p>
-	 * WARNING: This method is intended to be "final", but not actually declared
-	 * as such. A depending project can thus extend the method, if absolutely
-	 * necessary.
-	 */
-	@Override
-	public SortedSet<PackageInfo> allPackagesFromSelectedSchemas() {
-
-		SortedSet<PackageInfo> result = new TreeSet<PackageInfo>();
-
-		for (PackageInfo selSchema : selectedSchemas()) {
-
-			result.add(selSchema);
-			result.addAll(selSchema.containedPackagesInSameTargetNamespace());
-		}
-
-		return result;
-	}
-
-	private void postprocessPackage(PackageInfo pi, boolean processClasses) {
-		if (pi == null)
-			return;
-
-		pi.postprocessAfterLoadingAndValidate();
-
-		if (pi.matches("req-xsd-pkg-xsdDocument-unique")) {
-			String xsdDocName = pi.xsdDocument();
-			if (xsdDocName != null && !xsdDocName.trim().isEmpty()) {
-				if (xsdDocNames.contains(xsdDocName)) {
-					MessageContext mc = result().addError(null, 162,
-							xsdDocName);
-					if (mc != null)
-						mc.addDetail(null, 400, "Package", pi.fullName());
-				} else
-					xsdDocNames.add(xsdDocName);
-			}
-		}
-
-		if (processClasses) {
-			for (ClassInfo ci : classes(pi)) {
-				postprocessClass(ci);
-			}
-		}
-
-		for (PackageInfo pi2 : pi.containedPackages()) {
-			if (!pi2.isSchema())
-				postprocessPackage(pi2, false);
-		}
-	}
-
-	private void postprocessClass(ClassInfo ci) {
-		if (ci == null)
-			return;
-
-		ci.postprocessAfterLoadingAndValidate();
-
-		if (ci.matches("req-xsd-cls-name-unique")) {
-			String className = ci.name();
-			if (classNames.contains(className)) {
-				MessageContext mc = result().addError(null, 163, className,
-						ci.pkg().targetNamespace());
-				if (mc != null)
-					mc.addDetail(null, 400, "Package", ci.fullName());
-			} else
-				classNames.add(className);
-		}
-
-		for (PropertyInfo propi : ci.properties().values()) {
-			postprocessProperty(propi);
-		}
-
-		// TODO currently there is no way to get all operations of a class, so
-		// we cannot validate them right now
-	}
-
-	private void postprocessProperty(PropertyInfo propi) {
-		if (propi == null)
-			return;
-
-		propi.postprocessAfterLoadingAndValidate();
-
-		if (!propi.isAttribute()) {
-			postprocessAssociation(propi.association());
-		}
-	}
-
-	private void postprocessAssociation(AssociationInfo ai) {
-		if (ai == null)
-			return;
-
-		ai.postprocessAfterLoadingAndValidate();
-	}
-
-	// Tagged values normalization. This returns the tag given or a
-	// de-deprecated tag or null.
-	public String normalizeTaggedValue(String tag) {
-
-		// If not yet done, set up the tagged values, which we allow
-		if (allowedTags == null) {
-			allowedTags = new HashSet<String>(100);
-			for (String s : iso19109Tags)
-				allowedTags.add(s);
-			for (String s : gmlTags)
-				allowedTags.add(s);
-			for (String s : jsonTags)
-				allowedTags.add(s);
-			for (String s : arcgisTags)
-				allowedTags.add(s);
-			for (String s : shapeChangeTags)
-				allowedTags.add(s);
-			for (String s : options().parameter("representTaggedValues")
-					.split("\\,"))
-				allowedTags.add(s.trim());
-			for (String s : options().parameter("addTaggedValues").split("\\,"))
-				allowedTags.add(s.trim());
-		}
-
-		// Note: UML tools may have their own way of naming tagged values.
-		// Therefore, tool specific mappings are included here, too. Currently
-		// specific
-		// support exists for Rational Rose and Enterprise Architect.
-		if (tag.startsWith("RationalRose$UGAS:")) {
-			tag = tag.substring(18);
-		} else if (tag.startsWith("RationalRose$ShapeChange:")) {
-			tag = tag.substring(25);
-		} else if (tag.startsWith("RationalRose$")) {
-			tag = tag.substring(13);
-		} else if (tag.contains("::")) {
-			// tagged value is qualified - remove name space
-			tag = tag.substring(tag.lastIndexOf("::") + 2);
-		}
-
-		// Now check tag aliases provided in the configuration
-		tag = options().normalizeTag(tag);
-
-		// So, if it's one of these just return the argument ...
-		if (allowedTags.contains(tag))
-			return tag;
-		// Now allow for some deprecated stuff
-		if (tag.equals("xmlNamespace"))
-			return "targetNamespace";
-		if (tag.equals("xmlNamespaceAbbreviation"))
-			return "xmlns";
-		if (tag.equals("xsdName"))
-			return "xsdDocument";
-		if (tag.equals("asGroup"))
-			return "gmlAsGroup";
-		if (tag.equals("implementedByNilReason"))
-			return "gmlImplementedByNilReason";
-
-		// TBD: add input parameter to allow any tag
-
-		// None of these, return null
-		return null;
-	}
-
-	public void initialise(ShapeChangeResult r, Options o,
-			String repositoryFileNameOrConnectionString, String user,
-			String pwd) throws ShapeChangeAbortException {
-
-		throw new ShapeChangeAbortException(
-				"Initialization of repository with username and password not supported for this type of input model.");
-	}
-
-	/**
-	 * {@inheritDoc}
-	 * <p>
-	 * WARNING: This method is intended to be "final", but not actually declared
-	 * as such. A depending project can thus extend the method, if absolutely
-	 * necessary.
-	 */
-	@Override
-	public boolean isInSelectedSchemas(ClassInfo ci) {
-
-		SortedSet<? extends PackageInfo> selectedSchemas = this
-				.selectedSchemas();
-
-		if (selectedSchemas == null || selectedSchemas.isEmpty()) {
-
-			return false;
-
-		} else {
-
-			for (PackageInfo selectedSchema : selectedSchemas) {
-
-				if (ci.inSchema(selectedSchema)) {
-					return true;
-				}
-			}
-
-			// ci is not part of any of the selected schemas
-			return false;
-		}
-	}
-
-	/**
-	 * {@inheritDoc}
-	 * <p>
-	 * WARNING: This method is intended to be "final", but not actually declared
-	 * as such. A depending project can thus extend the method, if absolutely
-	 * necessary.
-	 */
-	@Override
-	public PackageInfo schemaPackage(ClassInfo ci) {
-
-		PackageInfo p = ci.pkg();
-
-		do {
-			if (p.isSchema() || p.isAppSchema()) {
-				return p;
-			} else {
-				p = p.owner();
-			}
-		} while (p != null);
-
-		return null;
-	}
-
-	/**
-	 * {@inheritDoc}
-	 * <p>
-	 * WARNING: This method is intended to be "final", but not actually declared
-	 * as such. A depending project can thus extend the method, if absolutely
-	 * necessary.
-	 */
-	@Override
-	public SortedSet<PackageInfo> packages(PackageInfo pkg) {
-
-		SortedSet<PackageInfo> result = new TreeSet<PackageInfo>();
-
-		if (pkg.targetNamespace() != null) {
-
-			SortedSet<PackageInfo> allPackages = this.packages();
-
-			for (PackageInfo pi : allPackages) {
-				if (pi.targetNamespace() != null
-						&& pi.targetNamespace().equals(pkg.targetNamespace())) {
-					result.add(pi);
-				}
-			}
-		}
-
-		return result;
-	}
-
-	/**
-	 * {@inheritDoc}
-	 * <p>
-	 * WARNING: This method is intended to be "final", but not actually declared
-	 * as such. A depending project can thus extend the method, if absolutely
-	 * necessary.
-	 */
-	@Override
-	public SortedSet<PackageInfo> schemas(String name) {
-
-		SortedSet<PackageInfo> res = new TreeSet<PackageInfo>();
-
-		for (PackageInfo pi : packages()) {
-
-			if (pi.isSchema()) {
-				if (name != null && !name.equals("")) {
-					if (pi.name().equals(name)) {
-
-						res.add(pi);
-					}
-				} else {
-					res.add(pi);
-				}
-			}
-		}
-		return res;
-	}
-
-	@Override
-	public ClassInfo classByIdOrName(Type typeInfo) {
-		if (typeInfo == null) {
-			return null;
-		} else {
-			ClassInfo result = this.classById(typeInfo.id);
-			if (result == null) {
-				result = this.classByName(typeInfo.name);
-			}
-			return result;
-		}
-	}
-}
->>>>>>> 9b206846
+}
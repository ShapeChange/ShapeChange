--- conflicted
+++ resolved
@@ -36,11 +36,8 @@
 import java.util.ArrayList;
 import java.util.Iterator;
 import java.util.List;
-<<<<<<< HEAD
 import java.util.SortedMap;
-=======
 import java.util.Set;
->>>>>>> 4f0eabff
 import java.util.SortedSet;
 import java.util.TreeMap;
 import java.util.TreeSet;
@@ -467,7 +464,6 @@
 	    } else {
 		result().addWarning(null, 104, name());
 	    }
-<<<<<<< HEAD
 	}
     }
 
@@ -535,77 +531,11 @@
 		    }
 		}
 	    }
-=======
-	}
-    }
-
-    /**
-     * {@inheritDoc}
-     * <p>
-     * WARNING: This method is intended to be "final", but not actually declared as
-     * such. A depending project can thus extend the method, if absolutely
-     * necessary.
-     */
-    @Override
-    public boolean inSchema(PackageInfo pi) {
-	String ns1 = null;
-	String ns2 = null;
-	PackageInfo pi2 = this.pkg();
-	if (pi2 != null)
-	    ns1 = pi2.targetNamespace();
-	if (pi != null)
-	    ns2 = pi.targetNamespace();
-	if (ns1 == null || ns2 == null) {
-	    return false;
-	}
-	if (!ns1.equals(ns2)) {
-	    return false;
->>>>>>> 4f0eabff
-	}
-	return true;
-    }
-
-    // TODO If a class is in no package or is not associated with a namespace,
-    // report an error?
-    /**
-     * {@inheritDoc}
-     * <p>
-     * WARNING: This method is intended to be "final", but not actually declared as
-     * such. A depending project can thus extend the method, if absolutely
-     * necessary.
-     */
-    @Override
-    public String qname() {
-	PackageInfo pi = pkg();
-	if (pi != null)
-	    return pi.xmlns() + ":" + name();
-	return name();
-    }
-
-    @Override
-    public SortedSet<PropertyInfo> propertiesAll() {
-
-	SortedSet<PropertyInfo> allProps = new TreeSet<PropertyInfo>();
-
-	allProps.addAll(this.properties().values());
-
-	for (String supertypeId : this.supertypes()) {
-	    ClassInfo supertype = this.model().classById(supertypeId);
-	    if (supertype != null) {
-		SortedSet<PropertyInfo> allSupertypeProps = supertype.propertiesAll();
-		allProps.addAll(allSupertypeProps);
-	    }
-	}
-
-	return allProps;
-    }
-
-<<<<<<< HEAD
+	}
+
 	return new TreeSet<PropertyInfo>(allPropsByName.values());
     }
 
-=======
->>>>>>> 4f0eabff
     @Override
     public boolean checkSupertypes(int cat) {
 	SortedSet<String> ts = supertypes();
@@ -622,19 +552,11 @@
 		} else if (cix.category() == Options.MIXIN) {
 		} else if (cix.category() != cat) {
 		    res = false;
-<<<<<<< HEAD
 		}
 		if (!res) {
 		    result().addDebug(null, 10003, name(), "" + cat, "FALSE");
 		    return res;
 		}
-=======
-		}
-		if (!res) {
-		    result().addDebug(null, 10003, name(), "" + cat, "FALSE");
-		    return res;
-		}
->>>>>>> 4f0eabff
 	    }
 	}
 	if (res)
@@ -775,7 +697,38 @@
     }
 
     @Override
-<<<<<<< HEAD
+    public final List<Constraint> constraints() {
+
+	List<Constraint> result = new ArrayList<>();
+	result.addAll(this.directConstraints());
+
+	Set<String> namefilter = this.directConstraints().stream().filter(con -> StringUtils.isNotBlank(con.name()))
+		.map(con -> con.name()).collect(Collectors.toSet());
+
+	SortedSet<ClassInfo> sts = supertypeClasses();
+
+	for (ClassInfo stci : sts) {
+
+	    List<Constraint> stCons = stci.constraints();
+
+	    for (Constraint stCon : stCons) {
+
+		String nam = stCon.name();
+
+		if (!(StringUtils.isNotBlank(nam) && namefilter.contains(nam))) {
+		    /*
+		     * NOTE: The context of stCon is still the supertype. It shall not become "this"
+		     * ClassInfo object.
+		     */
+		    result.add(stCon);
+		}
+	    }
+	}
+
+	return result;
+    }
+
+    @Override
     public String fullName() {
 	return pkg().fullName() + "::" + name();
     }
@@ -899,158 +852,10 @@
 	    if (matches("req-xsd-cls-suppress-supertype")) {
 		if (unsuppressedSupertype(false) == null && !stereotype("adeelement")) {
 		    MessageContext mc = result().addError(null, 142, name());
-=======
-    public final List<Constraint> constraints() {
-
-	List<Constraint> result = new ArrayList<>();
-	result.addAll(this.directConstraints());
-
-	Set<String> namefilter = this.directConstraints().stream().filter(con -> StringUtils.isNotBlank(con.name()))
-		.map(con -> con.name()).collect(Collectors.toSet());
-
-	SortedSet<ClassInfo> sts = supertypeClasses();
-
-	for (ClassInfo stci : sts) {
-
-	    List<Constraint> stCons = stci.constraints();
-
-	    for (Constraint stCon : stCons) {
-
-		String nam = stCon.name();
-
-		if (!(StringUtils.isNotBlank(nam) && namefilter.contains(nam))) {
-		    /*
-		     * NOTE: The context of stCon is still the supertype. It shall not become "this"
-		     * ClassInfo object.
-		     */
-		    result.add(stCon);
-		}
-	    }
-	}
-
-	return result;
-    }
-
-    @Override
-    public String fullName() {
-	return pkg().fullName() + "::" + name();
-    }
-
-    /**
-     * {@inheritDoc}
-     * <p>
-     * WARNING: This method is intended to be "final", but not actually declared as
-     * such. A depending project can thus extend the method, if absolutely
-     * necessary.
-     */
-    @Override
-    public String fullNameInSchema() {
-	return pkg().fullNameInSchema() + "::" + name();
-    }
-
-    private void checkOverloading(ClassInfo cicurr) {
-
-	if (cicurr == null) {
-	    return;
-	}
-
-	result().addDebug(null, 10004, name(), cicurr.name());
-
-	if (cicurr != this) {
-	    for (Iterator<PropertyInfo> i = cicurr.properties().values().iterator(); i.hasNext();) {
-		PropertyInfo aicurr = i.next();
-		for (Iterator<PropertyInfo> j = properties().values().iterator(); j.hasNext();) {
-		    PropertyInfo ai = j.next();
-		    if (aicurr != null && ai != null && ai.name().equals(aicurr.name())) {
-			if (ai.cardinality().minOccurs < aicurr.cardinality().minOccurs) {
-			    MessageContext mc = result().addError(null, 105, ai.name(), name(), cicurr.name());
-			    if (mc != null)
-				mc.addDetail(null, 400, "Package", pkg().fullName());
-			}
-			if (ai.cardinality().maxOccurs > aicurr.cardinality().maxOccurs) {
-			    MessageContext mc = result().addError(null, 106, ai.name(), name(), cicurr.name());
-			    if (mc != null)
-				mc.addDetail(null, 400, "Package", pkg().fullName());
-			}
-			if (ai instanceof PropertyInfoImpl) {
-			    ((PropertyInfoImpl) ai).restriction = true;
-			}
-			result().addInfo(null, 1002, ai.name(), name(), cicurr.name());
-		    }
-		}
-	    }
-	}
-
-	SortedSet<String> st = cicurr.supertypes();
-	if (st != null) {
-	    for (Iterator<String> i = st.iterator(); i.hasNext();) {
-		checkOverloading(model().classById(i.next()));
-	    }
-	}
-    }
-
-    /**
-     * Postprocess the class to execute any actions that require that the complete
-     * model has been loaded. Validate the class against all applicable requirements
-     * and recommendations.
-     */
-    public void postprocessAfterLoadingAndValidate() {
-	if (postprocessed)
-	    return;
-
-	super.postprocessAfterLoadingAndValidate();
-
-	String s, s2;
-
-	if (pkg() == null) {
-	    MessageContext mc = result().addError(null, 9, name());
-	    if (mc != null)
-		mc.addDetail(null, 400, "Class", fullName());
-	}
-
-	/*
-	 * Handle classes of UNKNOWN category
-	 */
-	if (matches("rule-xsd-cls-unknown-as-object")) {
-	    if (category == Options.UNKNOWN) {
-		category = Options.OBJECT;
-		MessageContext mc = result().addInfo(null, 1004, name());
-		if (mc != null)
-		    mc.addDetail(null, 400, "Class", fullName());
-	    }
-	}
-
-	fixIfCategoryIsUnknown();
-
-	identifyBasicTypes();
-
-	/*
-	 * identify restrictions
-	 */
-	if (category() == Options.FEATURE || category() == Options.OBJECT || category() == Options.DATATYPE
-		|| category() == Options.UNION && !asGroup()) {
-	    checkOverloading(this);
-	}
-
-	if (matches("req-xsd-cls-ncname")) {
-	    s = name();
-	    if (!XMLChar.isValidNCName(s)) {
-		MessageContext mc = result().addError(null, 149, "class", s);
-		if (mc != null)
-		    mc.addDetail(null, 400, "Class", fullName());
-	    }
-	}
-
-	if (matches("req-xsd-cls-mixin-supertypes") && !matches("req-xsd-cls-mixin-supertypes-overrule")) {
-	    if (category() == Options.MIXIN) {
-		if (!checkSupertypes(Options.MIXIN)) {
-		    MessageContext mc = result().addError(null, 115, name());
->>>>>>> 4f0eabff
-		    if (mc != null)
-			mc.addDetail(null, 400, "Class", fullName());
-		}
-	    }
-<<<<<<< HEAD
+		    if (mc != null)
+			mc.addDetail(null, 400, "Class", fullName());
+		}
+	    }
 	    if (matches("req-xsd-cls-suppress-subtype")) {
 		boolean found = false;
 		ClassInfo cix = null;
@@ -1073,40 +878,6 @@
 		    if (mc != null)
 			mc.addDetail(null, 400, "Class", fullName());
 		}
-=======
-	}
-
-	if (suppressed()) {
-	    if (matches("req-xsd-cls-suppress-supertype")) {
-		if (unsuppressedSupertype(false) == null && !stereotype("adeelement")) {
-		    MessageContext mc = result().addError(null, 142, name());
-		    if (mc != null)
-			mc.addDetail(null, 400, "Class", fullName());
-		}
-	    }
-	    if (matches("req-xsd-cls-suppress-subtype")) {
-		boolean found = false;
-		ClassInfo cix = null;
-		for (String s0 : subtypes()) {
-		    cix = model().classById(s0);
-		    if (cix != null && !cix.suppressed()) {
-			found = true;
-			break;
-		    }
-		}
-		if (found) {
-		    MessageContext mc = result().addError(null, 143, name(), cix.name());
-		    if (mc != null)
-			mc.addDetail(null, 400, "Class", fullName());
-		}
-	    }
-	    if (matches("req-xsd-cls-suppress-no-properties")) {
-		if (!(properties().isEmpty()) && !stereotype("adeelement")) {
-		    MessageContext mc = result().addError(null, 144, name());
-		    if (mc != null)
-			mc.addDetail(null, 400, "Class", fullName());
-		}
->>>>>>> 4f0eabff
 	    }
 	}
 
